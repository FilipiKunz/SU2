--- conflicted
+++ resolved
@@ -734,30 +734,17 @@
   if (KindSolver == BCGSTAB || KindSolver == CONJUGATE_GRADIENT ||
       KindSolver == FGMRES  || KindSolver == RESTARTED_FGMRES ) {
     
-<<<<<<< HEAD
     mat_vec = new CSysMatrixVectorProduct<ScalarType>(Jacobian, geometry, config);
     CPreconditioner<ScalarType>* precond = NULL;
-=======
-    mat_vec   = new CSysMatrixVectorProduct(Jacobian, geometry, config);    
-    CPreconditioner* precond = NULL;
->>>>>>> bd0cea14
     
     switch (KindPrecond) {
       case JACOBI:
         Jacobian.BuildJacobiPreconditioner();
-<<<<<<< HEAD
         precond = new CJacobiPreconditioner<ScalarType>(Jacobian, geometry, config);
         break;
       case ILU:
         Jacobian.BuildILUPreconditioner();
         precond = new CILUPreconditioner<ScalarType>(Jacobian, geometry, config);
-=======
-        precond   = new CJacobiPreconditioner(Jacobian, geometry, config);
-        break;
-      case ILU:
-        Jacobian.BuildILUPreconditioner();
-        precond   = new CILUPreconditioner(Jacobian, geometry, config);
->>>>>>> bd0cea14
         break;
       case LU_SGS:
         precond = new CLU_SGSPreconditioner<ScalarType>(Jacobian, geometry, config);
@@ -841,27 +828,9 @@
     /*--- Start recording if it was stopped for the linear solver ---*/
 
     AD::StartRecording();
-<<<<<<< HEAD
-
-    /*--- Prepare the externally differentiated linear solver ---*/
-
-    SetExternalSolve(Jacobian, LinSysRes, LinSysSol, geometry, config);
-
-  }
-
-  return IterLinSol;
-  
-}
-
-template<class ScalarType>
-void CSysSolve<ScalarType>::SetExternalSolve(CSysMatrix<ScalarType> & Jacobian, CSysVector<su2double> & LinSysRes,
-                                             CSysVector<su2double> & LinSysSol, CGeometry *geometry, CConfig *config) {
-
-=======
-    
+
     AD::SetExtFuncOut(&LinSysSol[0], LinSysSol.GetLocSize());
-   
->>>>>>> bd0cea14
+
 #ifdef CODI_REVERSE_TYPE
     AD::FuncHelper->addUserData(&LinSysRes);
     AD::FuncHelper->addUserData(&LinSysSol);
@@ -869,45 +838,32 @@
     AD::FuncHelper->addUserData(geometry);
     AD::FuncHelper->addUserData(config);
     AD::FuncHelper->addUserData(this);
-    AD::FuncHelper->addToTape(CSysSolve_b::Solve_b);
+    AD::FuncHelper->addToTape(CSysSolve_b<ScalarType>::Solve_b);
 #endif   
 
-  /*--- Build preconditioner for the transposed Jacobian ---*/
-
-  switch(KindPrecond) {
-    case ILU:
-      Jacobian.BuildILUPreconditioner(RequiresTranspose);
-      break;
-    case JACOBI:
-      Jacobian.BuildJacobiPreconditioner(RequiresTranspose);
-      break;
-    default:
-      SU2_MPI::Error("The specified preconditioner is not yet implemented for the discrete adjoint method.", CURRENT_FUNCTION);
-      break;
-  }
-    
+    /*--- Build preconditioner for the transposed Jacobian ---*/
+
+    switch(KindPrecond) {
+      case ILU:
+        Jacobian.BuildILUPreconditioner(RequiresTranspose);
+        break;
+      case JACOBI:
+        Jacobian.BuildJacobiPreconditioner(RequiresTranspose);
+        break;
+      default:
+        SU2_MPI::Error("The specified preconditioner is not yet implemented for the discrete adjoint method.", CURRENT_FUNCTION);
+        break;
+    }
+
     AD::EndExtFunc();
-
-<<<<<<< HEAD
-  /*--- Push the external function to the AD tape ---*/
-
-  AD::globalTape.pushExternalFunction(&CSysSolve_b<ScalarType>::Solve_b, dataHandler, &CSysSolve_b<ScalarType>::Delete_b);
-=======
-  }
->>>>>>> bd0cea14
+  }
 
   return IterLinSol;
-  
-}
-
-<<<<<<< HEAD
-template<class ScalarType>
-unsigned long CSysSolve<ScalarType>::Solve_b(CSysMatrix<ScalarType> & Jacobian, CSysVector<ScalarType> & LinSysRes,
-                                             CSysVector<ScalarType> & LinSysSol, CGeometry *geometry, CConfig *config) {
-=======
-
-unsigned long CSysSolve::Solve_b(CSysMatrix & Jacobian, CSysVector & LinSysRes, CSysVector & LinSysSol, CGeometry *geometry, CConfig *config) {
->>>>>>> bd0cea14
+}
+
+template<class ScalarType>
+unsigned long CSysSolve<ScalarType>::Solve_b(CSysMatrix<ScalarType> & Jacobian, CSysVector<su2double> & LinSysRes,
+                                             CSysVector<su2double> & LinSysSol, CGeometry *geometry, CConfig *config) {
 #ifdef CODI_REVERSE_TYPE
 
   unsigned short KindSolver, KindPrecond;
@@ -956,23 +912,25 @@
 
   /*--- Solve the system ---*/
 
+  HandleTemporariesIn(LinSysRes, LinSysSol);
+
   switch(KindSolver) {
     case FGMRES:
-      IterLinSol = FGMRES_LinSolver(LinSysRes, LinSysSol, *mat_vec, *precond, SolverTol , MaxIter, &Residual, ScreenOutput);
+      IterLinSol = FGMRES_LinSolver(*LinSysRes_ptr, *LinSysSol_ptr, *mat_vec, *precond, SolverTol , MaxIter, &Residual, ScreenOutput);
       break;
     case BCGSTAB:
-      IterLinSol = BCGSTAB_LinSolver(LinSysRes, LinSysSol, *mat_vec, *precond, SolverTol , MaxIter, &Residual, ScreenOutput);
+      IterLinSol = BCGSTAB_LinSolver(*LinSysRes_ptr, *LinSysSol_ptr, *mat_vec, *precond, SolverTol , MaxIter, &Residual, ScreenOutput);
       break;
     case CONJUGATE_GRADIENT:
-      IterLinSol = CG_LinSolver(LinSysRes, LinSysSol, *mat_vec, *precond, SolverTol, MaxIter, &Residual, ScreenOutput);
+      IterLinSol = CG_LinSolver(*LinSysRes_ptr, *LinSysSol_ptr, *mat_vec, *precond, SolverTol, MaxIter, &Residual, ScreenOutput);
       break;
     case RESTARTED_FGMRES:
       IterLinSol = 0;
-      Norm0 = LinSysRes.norm();
+      Norm0 = LinSysRes_ptr->norm();
       while (IterLinSol < MaxIter) {
         /*--- Enforce a hard limit on total number of iterations ---*/
         unsigned long IterLimit = min(RestartIter, MaxIter-IterLinSol);
-        IterLinSol += FGMRES_LinSolver(LinSysRes, LinSysSol, *mat_vec, *precond, SolverTol , IterLimit, &Residual, ScreenOutput);
+        IterLinSol += FGMRES_LinSolver(*LinSysRes_ptr, *LinSysSol_ptr, *mat_vec, *precond, SolverTol , IterLimit, &Residual, ScreenOutput);
         if ( Residual < SolverTol*Norm0 ) break;
       }
       break;
@@ -981,6 +939,8 @@
       break;
   }
 
+  HandleTemporariesOut(LinSysSol);
+
   delete mat_vec;
   delete precond;
 
@@ -989,13 +949,10 @@
   return 0;
 #endif
 }
-<<<<<<< HEAD
 
 /*--- Explicit instantiations ---*/
 template class CSysSolve<su2double>;
 
 #ifdef CODI_REVERSE_TYPE
 template class CSysSolve<passivedouble>;
-#endif
-=======
->>>>>>> bd0cea14
+#endif