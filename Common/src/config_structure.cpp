/*!
 * \file config_structure.cpp
 * \brief Main file for managing the config file
 * \author F. Palacios, T. Economon, B. Tracey
 * \version 4.0.0 "Cardinal"
 *
 * SU2 Lead Developers: Dr. Francisco Palacios (Francisco.D.Palacios@boeing.com).
 *                      Dr. Thomas D. Economon (economon@stanford.edu).
 *
 * SU2 Developers: Prof. Juan J. Alonso's group at Stanford University.
 *                 Prof. Piero Colonna's group at Delft University of Technology.
 *                 Prof. Nicolas R. Gauger's group at Kaiserslautern University of Technology.
 *                 Prof. Alberto Guardone's group at Polytechnic University of Milan.
 *                 Prof. Rafael Palacios' group at Imperial College London.
 *
 * SU2 is free software; you can redistribute it and/or
 * modify it under the terms of the GNU Lesser General Public
 * License as published by the Free Software Foundation; either
 * version 2.1 of the License, or (at your option) any later version.
 *
 * SU2 is distributed in the hope that it will be useful,
 * but WITHOUT ANY WARRANTY; without even the implied warranty of
 * MERCHANTABILITY or FITNESS FOR A PARTICULAR PURPOSE. See the GNU
 * Lesser General Public License for more details.
 *
 * You should have received a copy of the GNU Lesser General Public
 * License along with SU2. If not, see <http://www.gnu.org/licenses/>.
 */

#include "../include/config_structure.hpp"

CConfig::CConfig(char case_filename[MAX_STRING_SIZE], unsigned short val_software, unsigned short val_iZone, unsigned short val_nZone, unsigned short val_nDim, unsigned short verb_level) {

  int rank = MASTER_NODE;
#ifdef HAVE_MPI
  MPI_Comm_rank(MPI_COMM_WORLD, &rank);
#endif

  /*--- Initialize pointers to Null---*/
  
  SetPointersNull();

  /*--- Reading config options  ---*/
  
  SetConfig_Options(val_iZone, val_nZone);

  /*--- Parsing the config file  ---*/
  
  SetConfig_Parsing(case_filename);

  /*--- Configuration file postprocessing ---*/

  SetPostprocessing(val_software, val_iZone, val_nDim);

  /*--- Configuration file boundaries/markers setting ---*/
  
  SetMarkers(val_software);

  /*--- Configuration file output ---*/

  if ((rank == MASTER_NODE) && (verb_level == VERB_HIGH) && (val_iZone != 1))
    SetOutput(val_software, val_iZone);

}

CConfig::CConfig(char case_filename[MAX_STRING_SIZE], unsigned short val_software) {
  
  /*--- Initialize pointers to Null---*/
  
  SetPointersNull();

  /*--- Reading config options  ---*/
  
  SetConfig_Options(1, 1);

  /*--- Parsing the config file  ---*/
  
  SetConfig_Parsing(case_filename);

  /*--- Configuration file postprocessing ---*/
  
  SetPostprocessing(val_software, 1, 1);
  
}

CConfig::CConfig(char case_filename[MAX_STRING_SIZE], CConfig *config) {
  
  bool runtime_file = false;
  
  /*--- Reading config options  ---*/
  
  SetRunTime_Options();
  
  /*--- Parsing the config file  ---*/
  
  runtime_file = SetRunTime_Parsing(case_filename);
  
  /*--- Update config file ---*/
  
  if (runtime_file) {
    config->SetnExtIter(nExtIter);
  }

}

void CConfig::SetPointersNull(void) {

  /*--- Marker Pointers ---*/

  Marker_Euler=NULL;          Marker_FarField=NULL;         Marker_Custom=NULL;
  Marker_SymWall=NULL;        Marker_Pressure=NULL;         Marker_PerBound=NULL;
  Marker_PerDonor=NULL;       Marker_NearFieldBound=NULL;   Marker_InterfaceBound=NULL;
  Marker_Dirichlet=NULL;      Marker_Dirichlet_Elec=NULL;   Marker_Inlet=NULL;
  Marker_Supersonic_Inlet=NULL;    Marker_Outlet=NULL;      Marker_Out_1D=NULL;
  Marker_Isothermal=NULL;     Marker_HeatFlux=NULL;         Marker_EngineInflow=NULL;
  Marker_EngineBleed=NULL;  Marker_Supersonic_Outlet=NULL;
  Marker_IsothermalCatalytic=NULL; Marker_IsothermalNonCatalytic=NULL;
  Marker_HeatFluxNonCatalytic=NULL; Marker_HeatFluxCatalytic=NULL;
  Marker_EngineExhaust=NULL; Marker_Displacement=NULL;     Marker_Load=NULL;
  Marker_Load_Dir=NULL;   	  Marker_Load_Sine=NULL; 		Marker_Clamped=NULL;
  Marker_FlowLoad=NULL;       Marker_Neumann=NULL;          Marker_Neumann_Elec=NULL;
  Marker_All_TagBound=NULL;        Marker_CfgFile_TagBound=NULL;       Marker_All_KindBC=NULL;
  Marker_CfgFile_KindBC=NULL;    Marker_All_SendRecv=NULL; Marker_All_PerBound=NULL;
  Marker_FSIinterface=NULL;

  /*--- Boundary Condition settings ---*/

  Dirichlet_Value=NULL;       Exhaust_Temperature_Target=NULL;
  Exhaust_Pressure_Target=NULL;         Inlet_Ttotal=NULL;            Inlet_Ptotal=NULL;
  Inlet_FlowDir=NULL;         Inlet_Temperature=NULL;       Inlet_Pressure=NULL;
  Inlet_Velocity=NULL;        Inflow_Mach_Target=NULL;     Inflow_Mach=NULL;
  Inflow_Pressure=NULL;       Bleed_Temperature_Target=NULL;       Bleed_Temperature=NULL;
  Bleed_MassFlow_Target=NULL; Bleed_MassFlow=NULL;          Exhaust_Pressure=NULL; Exhaust_Temperature=NULL;
  Bleed_Pressure=NULL;        Outlet_Pressure=NULL;         Isothermal_Temperature=NULL;
  Heat_Flux=NULL;             Displ_Value=NULL;             Load_Value=NULL;
  FlowLoad_Value=NULL;        Periodic_RotCenter=NULL;      Periodic_RotAngles=NULL;
  Periodic_Translation=NULL;  Periodic_Center=NULL;         Periodic_Rotation=NULL;
  Periodic_Translate=NULL;    Wall_Catalycity=NULL;

  Load_Dir=NULL;	          Load_Dir_Value=NULL;          Load_Dir_Multiplier=NULL;
  Load_Sine_Dir=NULL;	      Load_Sine_Amplitude=NULL;     Load_Sine_Frequency=NULL;

  /*--- Miscellaneous/unsorted ---*/

  Aeroelastic_plunge=NULL;    Aeroelastic_pitch=NULL;
  MassFrac_FreeStream=NULL;
  Velocity_FreeStream=NULL;
  RefOriginMoment=NULL;     RefOriginMoment_X=NULL;  RefOriginMoment_Y=NULL;
  RefOriginMoment_Z=NULL;   CFL_AdaptParam=NULL;            CFL=NULL;
  PlaneTag=NULL;
  Kappa_Flow=NULL;    Kappa_AdjFlow=NULL;  Kappa_TNE2=NULL;
  Kappa_AdjTNE2=NULL;  Kappa_LinFlow=NULL;
  Section_Location=NULL;
  U_FreeStreamND=NULL;

  /*--- Moving mesh pointers ---*/

  Kind_GridMovement = NULL;
  Motion_Origin_X = NULL;     Motion_Origin_Y = NULL;     Motion_Origin_Z = NULL;
  Translation_Rate_X = NULL;  Translation_Rate_Y = NULL;  Translation_Rate_Z = NULL;
  Rotation_Rate_X = NULL;     Rotation_Rate_Y = NULL;     Rotation_Rate_Z = NULL;
  Pitching_Omega_X = NULL;    Pitching_Omega_Y = NULL;    Pitching_Omega_Z = NULL;
  Pitching_Ampl_X = NULL;     Pitching_Ampl_Y = NULL;     Pitching_Ampl_Z = NULL;
  Pitching_Phase_X = NULL;    Pitching_Phase_Y = NULL;    Pitching_Phase_Z = NULL;
  Plunging_Omega_X = NULL;    Plunging_Omega_Y = NULL;    Plunging_Omega_Z = NULL;
  Plunging_Ampl_X = NULL;     Plunging_Ampl_Y = NULL;     Plunging_Ampl_Z = NULL;
  RefOriginMoment_X = NULL;   RefOriginMoment_Y = NULL;   RefOriginMoment_Z = NULL;
  MoveMotion_Origin = NULL;

  /*--- Variable initialization ---*/
  
  ExtIter = 0;
  IntIter = 0;
  
  /*--- Reacting chemistry, collisions, plasma ---*/

  Reactions=NULL;                 Omega00=NULL;               Omega11=NULL;
  Gas_Composition=NULL;           Enthalpy_Formation=NULL;    Blottner=NULL;
  Species_Ref_Temperature=NULL;   Species_Ref_Viscosity=NULL; nElStates=NULL;
  CharElTemp=NULL;                degen=NULL;
  Molar_Mass=NULL;                Particle_Mass=NULL;
  ArrheniusCoefficient=NULL;    ArrheniusEta=NULL;    ArrheniusTheta=NULL;
  CharVibTemp=NULL;             RotationModes=NULL;   Ref_Temperature=NULL;
  Tcf_a=NULL;    Tcf_b=NULL;    Tcb_a=NULL;    Tcb_b=NULL;
  Diss=NULL;
  
}

void CConfig::SetRunTime_Options(void) {
  
  /* DESCRIPTION: Number of external iterations */
  
  addUnsignedLongOption("EXT_ITER", nExtIter, 999999);

}

void CConfig::SetConfig_Options(unsigned short val_iZone, unsigned short val_nZone) {
  
  su2double default_vec_3d[3];
  su2double default_vec_4d[4];
  su2double default_vec_2d[2];
  su2double default_vec_6d[6];
  
  nZone = val_nZone;
  iZone = val_iZone;


  // This config file is parsed by a number of programs to make it easy to write SU2
  // wrapper scripts (in python, go, etc.) so please do
  // the best you can to follow the established format. It's very hard to parse c++ code
  // and none of us that write the parsers want to write a full c++ interpreter. Please
  // play nice with the existing format so that you don't break the existing scripts.


  /* BEGIN_CONFIG_OPTIONS */

  /*!\par CONFIG_CATEGORY: Problem Definition \ingroup Config */
  /*--- Options related to problem definition and partitioning ---*/

  /*!\brief REGIME_TYPE \n  DESCRIPTION: Regime type \n OPTIONS: see \link Regime_Map \endlink \ingroup Config*/
  addEnumOption("REGIME_TYPE", Kind_Regime, Regime_Map, COMPRESSIBLE);
  
  /* DESCRIPTION: Debug mode */
  addBoolOption("DEBUG_MODE",DebugMode, false);
  
  /*!\brief PHYSICAL_PROBLEM \n DESCRIPTION: Physical governing equations \n Options: see \link Solver_Map \endlink \n Default: NO_SOLVER \ingroup Config*/
  addEnumOption("PHYSICAL_PROBLEM", Kind_Solver, Solver_Map, NO_SOLVER);
  /*!\brief MATH_PROBLEM  \n DESCRIPTION: Mathematical problem \n  Options: DIRECT, ADJOINT \ingroup Config*/
  addMathProblemOption("MATH_PROBLEM" , Adjoint, false , Linearized, false, Restart_Flow, false, DiscreteAdjoint, false);
  /*!\brief KIND_TURB_MODEL \n DESCRIPTION: Specify turbulence model \n Options: see \link Turb_Model_Map \endlink \n Default: NO_TURB_MODEL \ingroup Config*/
  addEnumOption("KIND_TURB_MODEL", Kind_Turb_Model, Turb_Model_Map, NO_TURB_MODEL);

  /*!\brief KIND_TRANS_MODEL \n DESCRIPTION: Specify transition model OPTIONS: see \link Trans_Model_Map \endlink \n Default: NO_TRANS_MODEL \ingroup Config*/
  addEnumOption("KIND_TRANS_MODEL", Kind_Trans_Model, Trans_Model_Map, NO_TRANS_MODEL);

  /*\brief AXISYMMETRIC \n DESCRIPTION: Axisymmetric simulation \n DEFAULT: false \ingroup Config */
  addBoolOption("AXISYMMETRIC", Axisymmetric, false);
  /* DESCRIPTION: Add the gravity force */
  addBoolOption("GRAVITY_FORCE", GravityForce, false);
  /* DESCRIPTION: Perform a low fidelity simulation */
  addBoolOption("LOW_FIDELITY_SIMULATION", LowFidelitySim, false);
  /*!\brief RESTART_SOL \n DESCRIPTION: Restart solution from native solution file \n Options: NO, YES \ingroup Config */
  addBoolOption("RESTART_SOL", Restart, false);
  /*!\brief SYSTEM_MEASUREMENTS \n DESCRIPTION: System of measurements \n OPTIONS: see \link Measurements_Map \endlink \n Default: SI \ingroup Config*/
  addEnumOption("SYSTEM_MEASUREMENTS", SystemMeasurements, Measurements_Map, SI);

  /*!\par CONFIG_CATEGORY: FluidModel \ingroup Config*/
  /*!\brief FLUID_MODEL \n DESCRIPTION: Fluid model \n OPTIONS: See \link FluidModel_Map \endlink \n Default: STANDARD_AIR \ingroup Config*/
  addEnumOption("FLUID_MODEL", Kind_FluidModel, FluidModel_Map, STANDARD_AIR);



  /*!\par CONFIG_CATEGORY: Freestream Conditions \ingroup Config*/
  /*--- Options related to freestream specification ---*/

  /*!\brief GAS_CONSTANT \n DESCRIPTION: Specific gas constant (287.058 J/kg*K (air), only for compressible flows) \ingroup Config*/
  addDoubleOption("GAS_CONSTANT", Gas_Constant, 287.058);
  /*!\brief GAMMA_VALUE  \n DESCRIPTION: Ratio of specific heats (1.4 (air), only for compressible flows) \ingroup Config*/
  addDoubleOption("GAMMA_VALUE", Gamma, 1.4);


  /*--- Options related to VAN der WAALS MODEL and PENG ROBINSON ---*/

  /* DESCRIPTION: Critical Temperature, default value for AIR */
  addDoubleOption("CRITICAL_TEMPERATURE", Temperature_Critical, 131.00);
  /* DESCRIPTION: Critical Pressure, default value for MDM */
  addDoubleOption("CRITICAL_PRESSURE", Pressure_Critical, 3588550.0);
  /* DESCRIPTION: Critical Density, default value for MDM */
  addDoubleOption("CRITICAL_DENSITY", Density_Critical, 263.0);

  /*--- Options related to VAN der WAALS MODEL and PENG ROBINSON ---*/
  /* DESCRIPTION: Critical Density, default value for MDM */
   addDoubleOption("ACENTRIC_FACTOR", Acentric_Factor, 0.035);

   /*--- Options related to Viscosity Model ---*/
  /*!\brief VISCOSITY_MODEL \n DESCRIPTION: model of the viscosity \n OPTIONS: See \link ViscosityModel_Map \endlink \n Default: SUTHERLAND \ingroup Config*/
  addEnumOption("VISCOSITY_MODEL", Kind_ViscosityModel, ViscosityModel_Map, SUTHERLAND);

  /*--- Options related to Constant Viscosity Model ---*/

  /* DESCRIPTION: default value for AIR */
  addDoubleOption("MU_CONSTANT", Mu_ConstantND , 1.716E-5);

  /*--- Options related to Sutherland Viscosity Model ---*/

  /* DESCRIPTION: Sutherland Viscosity Ref default value for AIR SI */
  addDoubleOption("MU_REF", Mu_RefND, 1.716E-5);
  /* DESCRIPTION: Sutherland Temperature Ref, default value for AIR SI */
  addDoubleOption("MU_T_REF", Mu_Temperature_RefND, 273.15);
  /* DESCRIPTION: Sutherland constant, default value for AIR SI */
  addDoubleOption("SUTHERLAND_CONSTANT", Mu_SND, 110.4);

  /*--- Options related to Thermal Conductivity Model ---*/

  addEnumOption("CONDUCTIVITY_MODEL", Kind_ConductivityModel, ConductivityModel_Map, CONSTANT_PRANDTL);

 /*--- Options related to Constant Thermal Conductivity Model ---*/

 /* DESCRIPTION: default value for AIR */
  addDoubleOption("KT_CONSTANT", Kt_ConstantND , 0.0257);

  /*!\brief REYNOLDS_NUMBER \n DESCRIPTION: Reynolds number (non-dimensional, based on the free-stream values). Needed for viscous solvers. For incompressible solvers the Reynolds length will always be 1.0 \n DEFAULT: 0.0 \ingroup Config */
  addDoubleOption("REYNOLDS_NUMBER", Reynolds, 0.0);
  /*!\brief REYNOLDS_LENGTH \n DESCRIPTION: Reynolds length (1 m by default). Used for compressible solver: incompressible solver will use 1.0. \ingroup Config */
  addDoubleOption("REYNOLDS_LENGTH", Length_Reynolds, 1.0);
  /*!\brief PRANDTL_LAM \n DESCRIPTION: Laminar Prandtl number (0.72 (air), only for compressible flows) \n DEFAULT: 0.72 \ingroup Config*/
  addDoubleOption("PRANDTL_LAM", Prandtl_Lam, 0.72);
  /*!\brief PRANDTL_TURB \n DESCRIPTION: Turbulent Prandtl number (0.9 (air), only for compressible flows) \n DEFAULT 0.90 \ingroup Config*/
  addDoubleOption("PRANDTL_TURB", Prandtl_Turb, 0.90);
  /*!\brief BULK_MODULUS \n DESCRIPTION: Value of the Bulk Modulus  \n DEFAULT 1.42E5 \ingroup Config*/
  addDoubleOption("BULK_MODULUS", Bulk_Modulus, 1.42E5);
  /* DESCRIPTION: Artifical compressibility factor  */
  addDoubleOption("ARTCOMP_FACTOR", ArtComp_Factor, 1.0);
  /*!\brief MACH_NUMBER  \n DESCRIPTION:  Mach number (non-dimensional, based on the free-stream values). 0.0 by default \ingroup Config*/
  addDoubleOption("MACH_NUMBER", Mach, 0.0);
  /*!\brief INIT_OPTION \n DESCRIPTION: Init option to choose between Reynolds or thermodynamics quantities for initializing the solution \n OPTIONS: see \link InitOption_Map \endlink \n DEFAULT REYNOLDS \ingroup Config*/
  addEnumOption("INIT_OPTION", Kind_InitOption, InitOption_Map, REYNOLDS);
  /* DESCRIPTION: Free-stream option to choose between density and temperature for initializing the solution */
  addEnumOption("FREESTREAM_OPTION", Kind_FreeStreamOption, FreeStreamOption_Map, TEMPERATURE_FS);
  /*!\brief FREESTREAM_PRESSURE\n DESCRIPTION: Free-stream pressure (101325.0 N/m^2 by default) \ingroup Config*/
  addDoubleOption("FREESTREAM_PRESSURE", Pressure_FreeStream, 101325.0);
  /*!\brief FREESTREAM_DENSITY\n DESCRIPTION: Free-stream density (1.2886 Kg/m^3 (air), 998.2 Kg/m^3 (water)) \n DEFAULT -1.0 (calculated from others) \ingroup Config*/
  addDoubleOption("FREESTREAM_DENSITY", Density_FreeStream, -1.0);
  /*!\brief FREESTREAM_TEMPERATURE\n DESCRIPTION: Free-stream temperature (288.15 K by default) \ingroup Config*/
  addDoubleOption("FREESTREAM_TEMPERATURE", Temperature_FreeStream, 288.15);
  /*!\brief FREESTREAM_TEMPERATURE_VE\n DESCRIPTION: Free-stream vibrational-electronic temperature (288.15 K by default) \ingroup Config*/
  addDoubleOption("FREESTREAM_TEMPERATURE_VE", Temperature_ve_FreeStream, 288.15);
  default_vec_3d[0] = 1.0; default_vec_3d[1] = 0.0; default_vec_3d[2] = 0.0;
  /*!\brief FREESTREAM_VELOCITY\n DESCRIPTION: Free-stream velocity (m/s) */
  addDoubleArrayOption("FREESTREAM_VELOCITY", 3, Velocity_FreeStream, default_vec_3d);
  /* DESCRIPTION: Free-stream viscosity (1.853E-5 Ns/m^2 (air), 0.798E-3 Ns/m^2 (water)) */
  addDoubleOption("FREESTREAM_VISCOSITY", Viscosity_FreeStream, -1.0);
  /* DESCRIPTION:  */
  addDoubleOption("FREESTREAM_INTERMITTENCY", Intermittency_FreeStream, 1.0);
  /* DESCRIPTION:  */
  addDoubleOption("FREESTREAM_TURBULENCEINTENSITY", TurbulenceIntensity_FreeStream, 0.05);
  /* DESCRIPTION:  */
  addDoubleOption("FREESTREAM_NU_FACTOR", NuFactor_FreeStream, 3.0);
  /* DESCRIPTION:  */
  addDoubleOption("ENGINE_NU_FACTOR", NuFactor_Engine, 30.0);
  /* DESCRIPTION:  */
  addDoubleOption("FREESTREAM_TURB2LAMVISCRATIO", Turb2LamViscRatio_FreeStream, 10.0);
  /* DESCRIPTION: Side-slip angle (degrees, only for compressible flows) */
  addDoubleOption("SIDESLIP_ANGLE", AoS, 0.0);
  /*!\brief AOA  \n DESCRIPTION: Angle of attack (degrees, only for compressible flows) \ingroup Config*/
  addDoubleOption("AOA", AoA, 0.0);
  /* DESCRIPTION: Activate fixed CL mode (specify a CL instead of AoA). */
  addBoolOption("FIXED_CL_MODE", Fixed_CL_Mode, false);
  /* DESCRIPTION: Specify a fixed coefficient of lift instead of AoA (only for compressible flows) */
  addDoubleOption("TARGET_CL", Target_CL, 0.0);
  /* DESCRIPTION: Damping factor for fixed CL mode. */
  addDoubleOption("DAMP_FIXED_CL", Damp_Fixed_CL, 0.2);
  /* DESCRIPTION: Iterations to re-evaluate the angle of attack. */
  addUnsignedLongOption("ITER_FIXED_CL", Iter_Fixed_CL, 100);


  /*!\par CONFIG_CATEGORY: Reference Conditions \ingroup Config*/
  /*--- Options related to reference values for nondimensionalization ---*/

  Length_Ref = 1.0; //<---- NOTE: this should be given an option or set as a const

  /*!\brief REF_ORIGIN_MOMENT_X\n DESCRIPTION: X Reference origin for moment computation \ingroup Config*/
  addDoubleListOption("REF_ORIGIN_MOMENT_X", nRefOriginMoment_X, RefOriginMoment_X);
  /*!\brief REF_ORIGIN_MOMENT_Y\n DESCRIPTION: Y Reference origin for moment computation \ingroup Config*/
  addDoubleListOption("REF_ORIGIN_MOMENT_Y", nRefOriginMoment_Y, RefOriginMoment_Y);
  /*!\brief REF_ORIGIN_MOMENT_Z\n DESCRIPTION: Z Reference origin for moment computation \ingroup Config*/
  addDoubleListOption("REF_ORIGIN_MOMENT_Z", nRefOriginMoment_Z, RefOriginMoment_Z);
  /*!\brief REF_AREA\n DESCRIPTION: Reference area for force coefficients (0 implies automatic calculation) \ingroup Config*/
  addDoubleOption("REF_AREA", RefAreaCoeff, 1.0);
  /*!\brief REF_LENGTH_MOMENT\n DESCRIPTION: Reference length for pitching, rolling, and yawing non-dimensional moment \ingroup Config*/
  addDoubleOption("REF_LENGTH_MOMENT", RefLengthMoment, 1.0);
  /*!\brief REF_ELEM_LENGTH\n DESCRIPTION: Reference element length for computing the slope limiter epsilon \ingroup Config*/
  addDoubleOption("REF_ELEM_LENGTH", RefElemLength, 0.1);
  /*!\brief REF_SHARP_EDGES\n DESCRIPTION: Reference coefficient for detecting sharp edges \ingroup Config*/
  addDoubleOption("REF_SHARP_EDGES", RefSharpEdges, 3.0);
	/*!\brief REF_VELOCITY\n DESCRIPTION: Reference velocity (incompressible only)  \ingroup Config*/
  addDoubleOption("REF_VELOCITY", Velocity_Ref, -1.0);
	/* !\brief REF_VISCOSITY  \n DESCRIPTION: Reference viscosity (incompressible only)  \ingroup Config*/
  addDoubleOption("REF_VISCOSITY", Viscosity_Ref, -1.0);
  /* DESCRIPTION: Type of mesh motion */
  addEnumOption("REF_DIMENSIONALIZATION", Ref_NonDim, NonDim_Map, DIMENSIONAL);

  /*!\par CONFIG_CATEGORY: Boundary Markers \ingroup Config*/
  /*--- Options related to various boundary markers ---*/

  /*!\brief MARKER_PLOTTING\n DESCRIPTION: Marker(s) of the surface in the surface flow solution file  \ingroup Config*/
  addStringListOption("MARKER_PLOTTING", nMarker_Plotting, Marker_Plotting);
  /*!\brief MARKER_MONITORING\n DESCRIPTION: Marker(s) of the surface where evaluate the non-dimensional coefficients \ingroup Config*/
  addStringListOption("MARKER_MONITORING", nMarker_Monitoring, Marker_Monitoring);
  /*!\brief MARKER_DESIGNING\n DESCRIPTION: Marker(s) of the surface where objective function (design problem) will be evaluated \ingroup Config*/
  addStringListOption("MARKER_DESIGNING", nMarker_Designing, Marker_Designing);
  /*!\brief GEO_MARKER\n DESCRIPTION: Marker(s) of the surface where evaluate the geometrical functions \ingroup Config*/
  addStringListOption("GEO_MARKER", nMarker_GeoEval, Marker_GeoEval);
  /*!\brief MARKER_EULER\n DESCRIPTION: Euler wall boundary marker(s) \ingroup Config*/
  addStringListOption("MARKER_EULER", nMarker_Euler, Marker_Euler);
  /*!\brief MARKER_FAR\n DESCRIPTION: Far-field boundary marker(s) \ingroup Config*/
  addStringListOption("MARKER_FAR", nMarker_FarField, Marker_FarField);
  /*!\brief MARKER_SYM\n DESCRIPTION: Symmetry boundary condition \ingroup Config*/
  addStringListOption("MARKER_SYM", nMarker_SymWall, Marker_SymWall);
  /*!\brief MARKER_PRESSURE\n DESCRIPTION: Symmetry boundary condition \ingroup Config*/
  addStringListOption("MARKER_PRESSURE", nMarker_Pressure, Marker_Pressure);
  /*!\brief MARKER_NEARFIELD\n DESCRIPTION: Near-Field boundary condition \ingroup Config*/
  addStringListOption("MARKER_NEARFIELD", nMarker_NearFieldBound, Marker_NearFieldBound);
  /*!\brief MARKER_INTERFACE\n DESCRIPTION: Zone interface boundary marker(s) \ingroup Config*/
  addStringListOption("MARKER_INTERFACE", nMarker_InterfaceBound, Marker_InterfaceBound);
  /*!\brief MARKER_FSI_INTERFACE \n DESCRIPTION: FSI interface boundary marker(s) \ingroup Config*/
  addStringListOption("MARKER_FSI_INTERFACE", nMarker_FSIinterface, Marker_FSIinterface);
  /*!\brief MARKER_DIRICHLET  \n DESCRIPTION: Dirichlet boundary marker(s) \ingroup Config*/
  addStringListOption("MARKER_DIRICHLET", nMarker_Dirichlet, Marker_Dirichlet);
  /* DESCRIPTION: Neumann boundary marker(s) */
  addStringListOption("MARKER_NEUMANN", nMarker_Neumann, Marker_Neumann);
  /* DESCRIPTION: poisson dirichlet boundary marker(s) */
  addStringDoubleListOption("ELEC_DIRICHLET", nMarker_Dirichlet_Elec, Marker_Dirichlet_Elec, Dirichlet_Value );
  /* DESCRIPTION: poisson neumann boundary marker(s) */
  addStringListOption("ELEC_NEUMANN", nMarker_Neumann_Elec, Marker_Neumann_Elec);
  /* DESCRIPTION: Custom boundary marker(s) */
  addStringListOption("MARKER_CUSTOM", nMarker_Custom, Marker_Custom);
  /* DESCRIPTION: Periodic boundary marker(s) for use with SU2_MSH
   Format: ( periodic marker, donor marker, rotation_center_x, rotation_center_y,
   rotation_center_z, rotation_angle_x-axis, rotation_angle_y-axis,
   rotation_angle_z-axis, translation_x, translation_y, translation_z, ... ) */
  addPeriodicOption("MARKER_PERIODIC", nMarker_PerBound, Marker_PerBound, Marker_PerDonor,
                    Periodic_RotCenter, Periodic_RotAngles, Periodic_Translation);

  /*!\brief MARKER_ACTDISK\n DESCRIPTION: Periodic boundary marker(s) for use with SU2_MSH
   Format: ( periodic marker, donor marker, rotation_center_x, rotation_center_y,
   rotation_center_z, rotation_angle_x-axis, rotation_angle_y-axis,
   rotation_angle_z-axis, translation_x, translation_y, translation_z, ... ) \ingroup Config*/
  addActuatorDiskOption("MARKER_ACTDISK", nMarker_ActDisk_Inlet, nMarker_ActDisk_Outlet,
                        Marker_ActDisk_Inlet, Marker_ActDisk_Outlet,
                        ActDisk_Origin, ActDisk_RootRadius, ActDisk_TipRadius,
                        ActDisk_PressJump, ActDisk_TempJump, ActDisk_Omega, ActDisk_Distribution);

  /*!\brief INLET_TYPE  \n DESCRIPTION: Inlet boundary type \n OPTIONS: see \link Inlet_Map \endlink \n Default: TOTAL_CONDITIONS \ingroup Config*/
  addEnumOption("INLET_TYPE", Kind_Inlet, Inlet_Map, TOTAL_CONDITIONS);

  /*!\brief MARKER_INLET  \n DESCRIPTION: Inlet boundary marker(s) with the following formats,
   Total Conditions: (inlet marker, total temp, total pressure, flow_direction_x,
   flow_direction_y, flow_direction_z, ... ) where flow_direction is
   a unit vector.
   Mass Flow: (inlet marker, density, velocity magnitude, flow_direction_x,
   flow_direction_y, flow_direction_z, ... ) where flow_direction is
   a unit vector. \ingroup Config*/
  addInletOption("MARKER_INLET", nMarker_Inlet, Marker_Inlet, Inlet_Ttotal, Inlet_Ptotal, Inlet_FlowDir);

  /*!\brief MARKER_RIEMANN \n DESCRIPTION: Riemann boundary marker(s) with the following formats, a unit vector. */
  addRiemannOption("MARKER_RIEMANN", nMarker_Riemann, Marker_Riemann, Kind_Data_Riemann, Riemann_Map, Riemann_Var1, Riemann_Var2, Riemann_FlowDir);
  /*!\brief MARKER_NRBC \n DESCRIPTION: Riemann boundary marker(s) with the following formats, a unit vector. */
  addNRBCOption("MARKER_NRBC", nMarker_NRBC, Marker_NRBC, Kind_Data_NRBC, NRBC_Map, NRBC_Var1, NRBC_Var2, NRBC_FlowDir);
  /*!\brief MIXING_PROCESS_TYPE \n DESCRIPTION: types of mixing process for averaging quantities at the boundaries.
    \n OPTIONS: see \link MixingProcess_Map \endlink \n Default: AREA_AVERAGE */
  addEnumOption("MIXING_PROCESS_TYPE", Kind_MixingProcess, MixingProcess_Map, AREA_AVERAGE);
  /*!\brief MARKER_SUPERSONIC_INLET  \n DESCRIPTION: Supersonic inlet boundary marker(s) \n   Format: (inlet marker, temperature, static pressure, velocity_x,   velocity_y, velocity_z, ... ), i.e. primitive variables specified. \ingroup Config*/
  addInletOption("MARKER_SUPERSONIC_INLET", nMarker_Supersonic_Inlet, Marker_Supersonic_Inlet,
                 Inlet_Temperature, Inlet_Pressure, Inlet_Velocity);
  /*!\brief MARKER_SUPERSONIC_OUTLET \n DESCRIPTION: Supersonic outlet boundary marker(s) \ingroup Config*/
  addStringListOption("MARKER_SUPERSONIC_OUTLET", nMarker_Supersonic_Outlet, Marker_Supersonic_Outlet);
  /*!\brief MARKER_OUTLET  \n DESCRIPTION: Outlet boundary marker(s)\n
   Format: ( outlet marker, back pressure (static), ... ) \ingroup Config*/
  addStringDoubleListOption("MARKER_OUTLET", nMarker_Outlet, Marker_Outlet, Outlet_Pressure);
  /*!\brief MARKER_ISOTHERMAL DESCRIPTION: Isothermal wall boundary marker(s)\n
   * Format: ( isothermal marker, wall temperature (static), ... ) \ingroup Config  */
  addStringDoubleListOption("MARKER_ISOTHERMAL", nMarker_Isothermal, Marker_Isothermal, Isothermal_Temperature);
  /*!\brief MARKER_ISOTHERMAL_NONCATALYTIC  \n DESCRIPTION: Isothermal wall boundary marker(s)\n
   Format: ( isothermal marker, wall temperature (static), ... ) \ingroup Config */
  addStringDoubleListOption("MARKER_ISOTHERMAL_NONCATALYTIC", nMarker_IsothermalNonCatalytic, Marker_IsothermalNonCatalytic, Isothermal_Temperature);
  /*!\brief MARKER_ISOTHERMAL_CATALYTIC  \n DESCRIPTION: Isothermal wall boundary marker(s)
   Format: ( isothermal marker, wall temperature (static), ... ) \ingroup Config */
  addStringDoubleListOption("MARKER_ISOTHERMAL_CATALYTIC", nMarker_IsothermalCatalytic, Marker_IsothermalCatalytic, Isothermal_Temperature);
  /*!\brief MARKER_HEATFLUX  \n DESCRIPTION: Specified heat flux wall boundary marker(s)
   Format: ( Heat flux marker, wall heat flux (static), ... ) \ingroup Config*/
  addStringDoubleListOption("MARKER_HEATFLUX", nMarker_HeatFlux, Marker_HeatFlux, Heat_Flux);
  /*!\brief MARKER_HEATFLUX_NONCATALYTIC \n DESCRIPTION: Specified heat flux wall boundary marker(s)
   Format: ( Heat flux marker, wall heat flux (static), ... ) \ingroup Config*/
  addStringDoubleListOption("MARKER_HEATFLUX_NONCATALYTIC", nMarker_HeatFluxNonCatalytic, Marker_HeatFluxNonCatalytic, Heat_Flux);
  /*!\brief MARKER_HEATFLUX_CATALYTIC \n DESCRIPTION: Specified heat flux wall boundary marker(s)
   Format: ( Heat flux marker, wall heat flux (static), ... ) \ingroup Config*/
  addStringDoubleListOption("MARKER_HEATFLUX_CATALYTIC", nMarker_HeatFluxCatalytic, Marker_HeatFluxCatalytic, Heat_Flux);
  /*!\brief MARKER_ENGINE_INFLOW  \n DESCRIPTION: Engine inflow boundary marker(s)
   Format: ( nacelle inflow marker, fan face Mach, ... ) \ingroup Config*/
  addStringDoubleListOption("MARKER_ENGINE_INFLOW", nMarker_EngineInflow, Marker_EngineInflow, Inflow_Mach_Target);
  /*!\brief MARKER_ENGINE_BLEED  \n DESCRIPTION: Engine bleed boundary marker(s)
   Format: ( nacelle inflow marker, flux, ... ) \ingroup Config*/
  addBleedOption("MARKER_ENGINE_BLEED", nMarker_EngineBleed, Marker_EngineBleed, Bleed_MassFlow_Target, Bleed_Temperature_Target);
  /* DESCRIPTION: Engine subsonic intake region */
  addBoolOption("SUBSONIC_ENGINE", Engine_Intake, false);
  default_vec_6d[0] = -1E15; default_vec_6d[1] = -1E15; default_vec_6d[2] = -1E15;
  default_vec_6d[3] =  1E15; default_vec_6d[4] =  1E15; default_vec_6d[5] =  1E15;
  /* DESCRIPTION: Coordinates of the box to impose a subsonic nacellle (Xmin, Ymin, Zmin, Xmax, Ymax, Zmax) */
  addDoubleArrayOption("SUBSONIC_ENGINE_BOX", 6, Subsonic_Engine_Box, default_vec_6d);
  /* DESCRIPTION: Engine exhaust boundary marker(s)
   Format: (nacelle exhaust marker, total nozzle temp, total nozzle pressure, ... )*/
  addExhaustOption("MARKER_ENGINE_EXHAUST", nMarker_EngineExhaust, Marker_EngineExhaust, Exhaust_Temperature_Target, Exhaust_Pressure_Target);
  /* DESCRIPTION: Clamped boundary marker(s) */
  addStringListOption("MARKER_CLAMPED", nMarker_Clamped, Marker_Clamped);
  /* DESCRIPTION: Displacement boundary marker(s) */
  addStringDoubleListOption("MARKER_NORMAL_DISPL", nMarker_Displacement, Marker_Displacement, Displ_Value);
  /* DESCRIPTION: Load boundary marker(s) */
  addStringDoubleListOption("MARKER_NORMAL_LOAD", nMarker_Load, Marker_Load, Load_Value);
  /* DESCRIPTION: Load boundary marker(s)
   Format: (inlet marker, load, multiplier, dir_x, dir_y, dir_z, ... ), i.e. primitive variables specified. */
  addInletOption("MARKER_LOAD", nMarker_Load_Dir, Marker_Load_Dir, Load_Dir_Value, Load_Dir_Multiplier, Load_Dir);
  /* DESCRIPTION: Sine load boundary marker(s)
   Format: (inlet marker, load, multiplier, dir_x, dir_y, dir_z, ... ), i.e. primitive variables specified. */
  addInletOption("MARKER_SINE_LOAD", nMarker_Load_Sine, Marker_Load_Sine, Load_Sine_Amplitude, Load_Sine_Frequency, Load_Sine_Dir);

  /* DESCRIPTION: Flow load boundary marker(s) */
  addStringDoubleListOption("MARKER_FLOWLOAD", nMarker_FlowLoad, Marker_FlowLoad, FlowLoad_Value);
  /* DESCRIPTION: Damping factor for engine inlet condition */
  addDoubleOption("DAMP_ENGINE_INFLOW", Damp_Engine_Inflow, 0.95);
  /* DESCRIPTION: Damping factor for engine bleed condition */
  addDoubleOption("DAMP_ENGINE_BLEED", Damp_Engine_Bleed, 0.95);
  /* DESCRIPTION: Damping factor for engine exhaust condition */
  addDoubleOption("DAMP_ENGINE_EXHAUST", Damp_Engine_Exhaust, 0.95);
  /*!\brief MARKER_OUT_1D \n DESCRIPTION: Outlet boundary marker(s) over which to calculate 1-D flow properties
   Format: ( outlet marker) \ingroup Config*/
  addStringListOption("MARKER_OUT_1D", nMarker_Out_1D, Marker_Out_1D);


  /*!\par CONFIG_CATEGORY: Time-marching \ingroup Config*/
  /*--- Options related to time-marching ---*/

  /* DESCRIPTION: Unsteady simulation  */
  addEnumOption("UNSTEADY_SIMULATION", Unsteady_Simulation, Unsteady_Map, STEADY);
  /* DESCRIPTION:  Courant-Friedrichs-Lewy condition of the finest grid */
  addDoubleOption("CFL_NUMBER", CFLFineGrid, 1.25);
  /* DESCRIPTION:  Max time step in local time stepping simulations */
  addDoubleOption("MAX_DELTA_TIME", Max_DeltaTime, 1000000);
  /* DESCRIPTION: Activate The adaptive CFL number. */
  addBoolOption("CFL_ADAPT", CFL_Adapt, false);
  /* !\brief CFL_ADAPT_PARAM
   * DESCRIPTION: Parameters of the adaptive CFL number (factor down, factor up, CFL limit (min and max) )
   * Factor down generally >1.0, factor up generally < 1.0 to cause the CFL to increase when residual is decreasing,
   * and decrease when the residual is increasing or stalled. \ingroup Config*/
  default_vec_4d[0] = 0.0; default_vec_4d[1] = 0.0; default_vec_4d[2] = 1.0; default_vec_4d[3] = 100.0;
  addDoubleArrayOption("CFL_ADAPT_PARAM", 4, CFL_AdaptParam, default_vec_4d);
  /* DESCRIPTION: Reduction factor of the CFL coefficient in the adjoint problem */
  addDoubleOption("CFL_REDUCTION_ADJFLOW", CFLRedCoeff_AdjFlow, 0.8);
  /* DESCRIPTION: Reduction factor of the CFL coefficient in the level set problem */
  addDoubleOption("CFL_REDUCTION_TURB", CFLRedCoeff_Turb, 1.0);
  /* DESCRIPTION: Reduction factor of the CFL coefficient in the turbulent adjoint problem */
  addDoubleOption("CFL_REDUCTION_ADJTURB", CFLRedCoeff_AdjTurb, 1.0);
  /* DESCRIPTION: Number of total iterations */
  addUnsignedLongOption("EXT_ITER", nExtIter, 999999);
  // these options share nRKStep as their size, which is not a good idea in general
  /* DESCRIPTION: Runge-Kutta alpha coefficients */
  addDoubleListOption("RK_ALPHA_COEFF", nRKStep, RK_Alpha_Step);
  /* DESCRIPTION: Time Step for dual time stepping simulations (s) */
  addDoubleOption("UNST_TIMESTEP", Delta_UnstTime, 0.0);
  /* DESCRIPTION: Total Physical Time for dual time stepping simulations (s) */
  addDoubleOption("UNST_TIME", Total_UnstTime, 1.0);
  /* DESCRIPTION: Unsteady Courant-Friedrichs-Lewy number of the finest grid */
  addDoubleOption("UNST_CFL_NUMBER", Unst_CFL, 0.0);
  /* DESCRIPTION: Number of internal iterations (dual time method) */
  addUnsignedLongOption("UNST_INT_ITER", Unst_nIntIter, 100);
  /* DESCRIPTION: Integer number of periodic time instances for Time Spectral */
  addUnsignedShortOption("TIME_INSTANCES", nTimeInstances, 1);
  /* DESCRIPTION: Iteration number to begin unsteady restarts (dual time method) */
  addLongOption("UNST_RESTART_ITER", Unst_RestartIter, 0);
  /* DESCRIPTION: Starting direct solver iteration for the unsteady adjoint */
  addLongOption("UNST_ADJOINT_ITER", Unst_AdjointIter, 0);
  /* DESCRIPTION: Time discretization */
  addEnumOption("TIME_DISCRE_FLOW", Kind_TimeIntScheme_Flow, Time_Int_Map, EULER_IMPLICIT);
  /* DESCRIPTION: Time discretization */
  addEnumOption("TIME_DISCRE_TNE2", Kind_TimeIntScheme_TNE2, Time_Int_Map, EULER_IMPLICIT);
  /* DESCRIPTION: Time discretization */
  addEnumOption("TIME_DISCRE_ADJTNE2", Kind_TimeIntScheme_AdjTNE2, Time_Int_Map, EULER_IMPLICIT);
  /* DESCRIPTION: Time discretization */
  addEnumOption("TIME_DISCRE_ADJLEVELSET", Kind_TimeIntScheme_AdjLevelSet, Time_Int_Map, EULER_IMPLICIT);
  /* DESCRIPTION: Time discretization */
  addEnumOption("TIME_DISCRE_ADJFLOW", Kind_TimeIntScheme_AdjFlow, Time_Int_Map, EULER_IMPLICIT);
  /* DESCRIPTION: Time discretization */
  addEnumOption("TIME_DISCRE_LIN", Kind_TimeIntScheme_LinFlow, Time_Int_Map, EULER_IMPLICIT);
  /* DESCRIPTION: Time discretization */
  addEnumOption("TIME_DISCRE_TURB", Kind_TimeIntScheme_Turb, Time_Int_Map, EULER_IMPLICIT);
  /* DESCRIPTION: Time discretization */
  addEnumOption("TIME_DISCRE_ADJTURB", Kind_TimeIntScheme_AdjTurb, Time_Int_Map, EULER_IMPLICIT);
  /* DESCRIPTION: Time discretization */
  addEnumOption("TIME_DISCRE_WAVE", Kind_TimeIntScheme_Wave, Time_Int_Map, EULER_IMPLICIT);
  /* DESCRIPTION: Time discretization */
  addEnumOption("TIME_DISCRE_FEA", Kind_TimeIntScheme_FEA, Time_Int_Map_FEA, NEWMARK_IMPLICIT);
  /* DESCRIPTION: Time discretization */
  addEnumOption("TIME_DISCRE_HEAT", Kind_TimeIntScheme_Heat, Time_Int_Map, EULER_IMPLICIT);
  /* DESCRIPTION: Time discretization */
  addEnumOption("TIME_DISCRE_POISSON", Kind_TimeIntScheme_Poisson, Time_Int_Map, EULER_IMPLICIT);

  /*!\par CONFIG_CATEGORY: Linear solver definition \ingroup Config*/
  /*--- Options related to the linear solvers ---*/

  /*!\brief LINEAR_SOLVER
   *  \n DESCRIPTION: Linear solver for the implicit, mesh deformation, or discrete adjoint systems \n OPTIONS: see \link Linear_Solver_Map \endlink \n Default: FGMRES \ingroup Config*/
  addEnumOption("LINEAR_SOLVER", Kind_Linear_Solver, Linear_Solver_Map, FGMRES);
  /*!\brief LINEAR_SOLVER_PREC
   *  \n DESCRIPTION: Preconditioner for the Krylov linear solvers \n OPTIONS: see \link Linear_Solver_Prec_Map \endlink \n Default: LU_SGS \ingroup Config*/
  addEnumOption("LINEAR_SOLVER_PREC", Kind_Linear_Solver_Prec, Linear_Solver_Prec_Map, LU_SGS);
  /* DESCRIPTION: Minimum error threshold for the linear solver for the implicit formulation */
  addDoubleOption("LINEAR_SOLVER_ERROR", Linear_Solver_Error, 1E-5);
  /* DESCRIPTION: Maximum number of iterations of the linear solver for the implicit formulation */
  addUnsignedLongOption("LINEAR_SOLVER_ITER", Linear_Solver_Iter, 10);
  /* DESCRIPTION: Maximum number of iterations of the linear solver for the implicit formulation */
  addUnsignedLongOption("LINEAR_SOLVER_RESTART_FREQUENCY", Linear_Solver_Restart_Frequency, 10);
  /* DESCRIPTION: Relaxation of the flow equations solver for the implicit formulation */
  addDoubleOption("RELAXATION_FACTOR_FLOW", Relaxation_Factor_Flow, 1.0);
  /* DESCRIPTION: Relaxation of the turb equations solver for the implicit formulation */
  addDoubleOption("RELAXATION_FACTOR_TURB", Relaxation_Factor_Turb, 1.0);
  /* DESCRIPTION: Relaxation of the adjoint flow equations solver for the implicit formulation */
  addDoubleOption("RELAXATION_FACTOR_ADJFLOW", Relaxation_Factor_AdjFlow, 1.0);
  /* DESCRIPTION: Roe coefficient */
  addDoubleOption("ROE_KAPPA", Roe_Kappa, 0.5);
  /* DESCRIPTION: Roe-Turkel preconditioning for low Mach number flows */
  addBoolOption("ROE_TURKEL_PREC", Low_Mach_Precon, false);
  /* DESCRIPTION: Time Step for dual time stepping simulations (s) */
  addDoubleOption("MIN_ROE_TURKEL_PREC", Min_Beta_RoeTurkel, 0.01);
  /* DESCRIPTION: Time Step for dual time stepping simulations (s) */
  addDoubleOption("MAX_ROE_TURKEL_PREC", Max_Beta_RoeTurkel, 0.2);
  /* DESCRIPTION: Linear solver for the turbulent adjoint systems */
  addEnumOption("ADJTURB_LIN_SOLVER", Kind_AdjTurb_Linear_Solver, Linear_Solver_Map, FGMRES);
  /* DESCRIPTION: Preconditioner for the turbulent adjoint Krylov linear solvers */
  addEnumOption("ADJTURB_LIN_PREC", Kind_AdjTurb_Linear_Prec, Linear_Solver_Prec_Map, LU_SGS);
  /* DESCRIPTION: Minimum error threshold for the turbulent adjoint linear solver for the implicit formulation */
  addDoubleOption("ADJTURB_LIN_ERROR", AdjTurb_Linear_Error, 1E-5);
  /* DESCRIPTION: Maximum number of iterations of the turbulent adjoint linear solver for the implicit formulation */
  addUnsignedShortOption("ADJTURB_LIN_ITER", AdjTurb_Linear_Iter, 10);
  /* DESCRIPTION: Entropy fix factor */
  addDoubleOption("ENTROPY_FIX_COEFF", EntropyFix_Coeff, 0.001);
  /* DESCRIPTION: Linear solver for the discete adjoint systems */
  addEnumOption("DISCADJ_LIN_SOLVER", Kind_DiscAdj_Linear_Solver, Linear_Solver_Map, FGMRES);
  /* DESCRIPTION: Preconditioner for the discrete adjoint Krylov linear solvers */
  addEnumOption("DISCADJ_LIN_PREC", Kind_DiscAdj_Linear_Prec, Linear_Solver_Prec_Map, ILU);
  
  /*!\par CONFIG_CATEGORY: Convergence\ingroup Config*/
  /*--- Options related to convergence ---*/
  
  /*!\brief CONV_CRITERIA
   *  \n DESCRIPTION: Convergence criteria \n OPTIONS: see \link Converge_Crit_Map \endlink \n Default: RESIDUAL \ingroup Config*/
  addEnumOption("CONV_CRITERIA", ConvCriteria, Converge_Crit_Map, RESIDUAL);
  /* DESCRIPTION: Residual reduction (order of magnitude with respect to the initial value) */
  addDoubleOption("RESIDUAL_REDUCTION", OrderMagResidual, 3.0);
  /* DESCRIPTION: Min value of the residual (log10 of the residual) */
  addDoubleOption("RESIDUAL_MINVAL", MinLogResidual, -8.0);
  /* DESCRIPTION: Residual reduction (order of magnitude with respect to the initial value) */
  addDoubleOption("RESIDUAL_REDUCTION_FSI", OrderMagResidualFSI, 3.0);
  /* DESCRIPTION: Min value of the residual (log10 of the residual) */
  addDoubleOption("RESIDUAL_MINVAL_FSI", MinLogResidualFSI, -5.0);
  /* DESCRIPTION: Flow functional for the Residual criteria */
  addEnumOption("RESIDUAL_FUNC_FLOW", Residual_Func_Flow, Residual_Map, RHO_RESIDUAL);
  /* DESCRIPTION: Iteration number to begin convergence monitoring */
  addUnsignedLongOption("STARTCONV_ITER", StartConv_Iter, 5);
  /* DESCRIPTION: Number of elements to apply the criteria */
  addUnsignedShortOption("CAUCHY_ELEMS", Cauchy_Elems, 100);
  /* DESCRIPTION: Epsilon to control the series convergence */
  addDoubleOption("CAUCHY_EPS", Cauchy_Eps, 1E-10);
  /*!\brief CAUCHY_FUNC_FLOW
   *  \n DESCRIPTION: Flow functional for the Cauchy criteria \n OPTIONS: see \link Objective_Map \endlink \n Default: DRAG_COEFFICIENT \ingroup Config*/
  addEnumOption("CAUCHY_FUNC_FLOW", Cauchy_Func_Flow, Objective_Map, DRAG_COEFFICIENT);
  /* DESCRIPTION: Adjoint functional for the Cauchy criteria */
  addEnumOption("CAUCHY_FUNC_ADJFLOW", Cauchy_Func_AdjFlow, Sens_Map, SENS_GEOMETRY);
  /* DESCRIPTION: Linearized functional for the Cauchy criteria */
  addEnumOption("CAUCHY_FUNC_LIN", Cauchy_Func_LinFlow, Linear_Obj_Map, DELTA_DRAG_COEFFICIENT);

  /*!\par CONFIG_CATEGORY: Multi-grid \ingroup Config*/
  /*--- Options related to Multi-grid ---*/

  /* DESCRIPTION: Start up iterations using the fine grid only */
  addUnsignedShortOption("START_UP_ITER", nStartUpIter, 0);
  /* DESCRIPTION: Multi-grid Levels */
  addUnsignedShortOption("MGLEVEL", nMGLevels, 0);
  /* DESCRIPTION: Multi-grid cycle */
  addEnumOption("MGCYCLE", MGCycle, MG_Cycle_Map, V_CYCLE);
  /* DESCRIPTION: Multi-grid pre-smoothing level */
  addUShortListOption("MG_PRE_SMOOTH", nMG_PreSmooth, MG_PreSmooth);
  /* DESCRIPTION: Multi-grid post-smoothing level */
  addUShortListOption("MG_POST_SMOOTH", nMG_PostSmooth, MG_PostSmooth);
  /* DESCRIPTION: Jacobi implicit smoothing of the correction */
  addUShortListOption("MG_CORRECTION_SMOOTH", nMG_CorrecSmooth, MG_CorrecSmooth);
  /* DESCRIPTION: Damping factor for the residual restriction */
  addDoubleOption("MG_DAMP_RESTRICTION", Damp_Res_Restric, 0.75);
  /* DESCRIPTION: Damping factor for the correction prolongation */
  addDoubleOption("MG_DAMP_PROLONGATION", Damp_Correc_Prolong, 0.75);

  /*!\par CONFIG_CATEGORY: Spatial Discretization \ingroup Config*/
  /*--- Options related to the spatial discretization ---*/

  /*!\brief NUM_METHOD_GRAD
   *  \n DESCRIPTION: Numerical method for spatial gradients \n OPTIONS: See \link Gradient_Map \endlink. \n DEFAULT: WEIGHTED_LEAST_SQUARES. \ingroup Config*/
  addEnumOption("NUM_METHOD_GRAD", Kind_Gradient_Method, Gradient_Map, WEIGHTED_LEAST_SQUARES);
  /*!\brief LIMITER_COEFF
   *  \n DESCRIPTION: Coefficient for the limiter. Default value 0.5. Larger values decrease the extent of limiting, values approaching zero cause lower-order approximation to the solution. \ingroup Config */
  addDoubleOption("LIMITER_COEFF", LimiterCoeff, 0.5);
  /*!\brief LIMITER_ITER
   *  \n DESCRIPTION: Freeze the value of the limiter after a number of iterations. Default value 999999. \ingroup Config*/
  addUnsignedLongOption("LIMITER_ITER", LimiterIter, 999999);
  /*!\brief SHARP_EDGES_COEFF
   *  \n DESCRIPTION: Coefficient for detecting the limit of the sharp edges. Default value 3.0.  Use with sharp edges limiter. \ingroup Config*/
  addDoubleOption("SHARP_EDGES_COEFF", SharpEdgesCoeff, 3.0);

  /*!\brief CONV_NUM_METHOD_FLOW
   *  \n DESCRIPTION: Convective numerical method \n OPTIONS: See \link Upwind_Map \endlink , \link Centered_Map \endlink. \ingroup Config*/
  addConvectOption("CONV_NUM_METHOD_FLOW", Kind_ConvNumScheme_Flow, Kind_Centered_Flow, Kind_Upwind_Flow);
  /*!\brief SPATIAL_ORDER_FLOW
   *  \n DESCRIPTION: Spatial numerical order integration \n OPTIONS: See \link SpatialOrder_Map \endlink \n Default: SECOND_ORDER \ingroup Config*/
  addEnumOption("SPATIAL_ORDER_FLOW", SpatialOrder_Flow, SpatialOrder_Map, SECOND_ORDER);
  /*!\brief SLOPE_LIMITER_FLOW
   * DESCRIPTION: Slope limiter for the direct solution. \n OPTIONS: See \link Limiter_Map \endlink \n Default VENKATAKRISHNAN \ingroup Config*/
  addEnumOption("SLOPE_LIMITER_FLOW", Kind_SlopeLimit_Flow, Limiter_Map, VENKATAKRISHNAN);
  default_vec_3d[0] = 0.15; default_vec_3d[1] = 0.5; default_vec_3d[2] = 0.02;
  /* DESCRIPTION: 1st, 2nd and 4th order artificial dissipation coefficients */
  addDoubleArrayOption("AD_COEFF_FLOW", 3, Kappa_Flow, default_vec_3d);

  /*!\brief CONV_NUM_METHOD_ADJFLOW
   *  \n DESCRIPTION: Convective numerical method for the adjoint solver.
   *  \n OPTIONS:  See \link Upwind_Map \endlink , \link Centered_Map \endlink. Note: not all methods are guaranteed to be implemented for the adjoint solver. \ingroup Config */
  addConvectOption("CONV_NUM_METHOD_ADJFLOW", Kind_ConvNumScheme_AdjFlow, Kind_Centered_AdjFlow, Kind_Upwind_AdjFlow);
  /*!\brief SPATIAL_ORDER_ADJFLOW
   *  \n DESCRIPTION: Spatial numerical order integration \n OPTIONS: See \link SpatialOrder_Map \endlink \n Default: SECOND_ORDER \ingroup Config*/
  addEnumOption("SPATIAL_ORDER_ADJFLOW", SpatialOrder_AdjFlow, SpatialOrder_Map, SECOND_ORDER);
  /*!\brief SLOPE_LIMITER_ADJFLOW
     * DESCRIPTION: Slope limiter for the adjoint solution. \n OPTIONS: See \link Limiter_Map \endlink \n Default VENKATAKRISHNAN \ingroup Config*/
  addEnumOption("SLOPE_LIMITER_ADJFLOW", Kind_SlopeLimit_AdjFlow, Limiter_Map, VENKATAKRISHNAN);
  default_vec_3d[0] = 0.15; default_vec_3d[1] = 0.5; default_vec_3d[2] = 0.02;
  /*!\brief AD_COEFF_ADJFLOW
   *  \n DESCRIPTION: 1st, 2nd and 4th order artificial dissipation coefficients for the adjoint solver.
   *  \n FORMAT and default values: AD_COEFF_ADJFLOW = (0.15, 0.5, 0.02) \ingroup Config*/
  addDoubleArrayOption("AD_COEFF_ADJFLOW", 3, Kappa_AdjFlow, default_vec_3d);

  /*!\brief SPATIAL_ORDER_TURB
   *  \n DESCRIPTION: Spatial numerical order integration.\n OPTIONS: See \link SpatialOrder_Map \endlink \n Default: FIRST_ORDER \ingroup Config*/
  addEnumOption("SPATIAL_ORDER_TURB", SpatialOrder_Turb, SpatialOrder_Map, FIRST_ORDER);
  /*!\brief SLOPE_LIMITER_TURB
   *  \n DESCRIPTION: Slope limiter  \n OPTIONS: See \link Limiter_Map \endlink \n Default VENKATAKRISHNAN \ingroup Config*/
  addEnumOption("SLOPE_LIMITER_TURB", Kind_SlopeLimit_Turb, Limiter_Map, VENKATAKRISHNAN);
  /*!\brief CONV_NUM_METHOD_TURB
   *  \n DESCRIPTION: Convective numerical method \ingroup Config*/
  addConvectOption("CONV_NUM_METHOD_TURB", Kind_ConvNumScheme_Turb, Kind_Centered_Turb, Kind_Upwind_Turb);
  
  /*!\brief SPATIAL_ORDER_ADJTURB
   *  \n DESCRIPTION: Spatial numerical order integration \n OPTIONS: See \link SpatialOrder_Map \endlink \n Default: FIRST_ORDER \ingroup Config*/
  addEnumOption("SPATIAL_ORDER_ADJTURB", SpatialOrder_AdjTurb, SpatialOrder_Map, FIRST_ORDER);
  /*!\brief SLOPE_LIMITER_ADJTURB
   *  \n DESCRIPTION: Slope limiter \n OPTIONS: See \link Limiter_Map \endlink \n Default VENKATAKRISHNAN \ingroup Config */
  addEnumOption("SLOPE_LIMITER_ADJTURB", Kind_SlopeLimit_AdjTurb, Limiter_Map, VENKATAKRISHNAN);
  /*!\brief CONV_NUM_METHOD_ADJTURB\n DESCRIPTION: Convective numerical method for the adjoint/turbulent problem \ingroup Config*/
  addConvectOption("CONV_NUM_METHOD_ADJTURB", Kind_ConvNumScheme_AdjTurb, Kind_Centered_AdjTurb, Kind_Upwind_AdjTurb);

  /* DESCRIPTION: Convective numerical method */
  addConvectOption("CONV_NUM_METHOD_LIN", Kind_ConvNumScheme_LinFlow, Kind_Centered_LinFlow, Kind_Upwind_LinFlow);
  default_vec_2d[0] = 0.15; default_vec_2d[1] = 0.02;
  /* DESCRIPTION: 1st, 2nd and 4th order artificial dissipation coefficients */
  addDoubleArrayOption("AD_COEFF_LIN", 2, Kappa_LinFlow, default_vec_2d);

  /*!\brief SPATIAL_ORDER_ADJLEVELSET
   *  \n DESCRIPTION: Spatial numerical order integration \n OPTIONS: See \link SpatialOrder_Map \endlink \n Default: 2ND_ORDER \ingroup Config*/
  addEnumOption("SPATIAL_ORDER_ADJLEVELSET", SpatialOrder_AdjLevelSet, SpatialOrder_Map, SECOND_ORDER);
  /*!\brief SLOPE_LIMITER_ADJLEVELTSET
   *  \n DESCRIPTION: Slope limiter\n OPTIONS: See \link Limiter_Map \endlink \n Default VENKATAKRISHNAN \ingroup Config */
  addEnumOption("SLOPE_LIMITER_ADJLEVELSET", Kind_SlopeLimit_AdjLevelSet, Limiter_Map, VENKATAKRISHNAN);
  /*!\brief CONV_NUM_METHOD_ADJLEVELSET
   *  \n DESCRIPTION: Convective numerical method for the adjoint levelset problem. \ingroup Config*/
  addConvectOption("CONV_NUM_METHOD_ADJLEVELSET", Kind_ConvNumScheme_AdjLevelSet, Kind_Centered_AdjLevelSet, Kind_Upwind_AdjLevelSet);

  /*!\brief CONV_NUM_METHOD_TNE2
   *  \n DESCRIPTION: Convective numerical method for the TNE2 problem \ingroup Config*/
  addConvectOption("CONV_NUM_METHOD_TNE2", Kind_ConvNumScheme_TNE2, Kind_Centered_TNE2, Kind_Upwind_TNE2);
  /*!\brief SPATIAL_ORDER_TNE2
   *  \n DESCRIPTION: Spatial numerical order integration \n OPTIONS: See \link SpatialOrder_Map \endlink \n Default: SECOND_ORDER \ingroup Config*/
  addEnumOption("SPATIAL_ORDER_TNE2", SpatialOrder_TNE2, SpatialOrder_Map, SECOND_ORDER);
  /*!\brief SLOPE_LIMITER_TNE2
   *  \n DESCRIPTION: Slope limiter for the TNE2 problem
   *  \n OPTIONS: see \link Limiter_Map \endlink. DEFAULT: VENKATAKRISHNAN \ingroup Config  */
  addEnumOption("SLOPE_LIMITER_TNE2", Kind_SlopeLimit_TNE2, Limiter_Map, VENKATAKRISHNAN);
  default_vec_3d[0] = 0.15; default_vec_3d[1] = 0.5; default_vec_3d[2] = 0.02;
  /*!\brief AD_COEFF_TNE2 \n DESCRIPTION: 1st, 2nd and 4th order artificial dissipation coefficients */
  addDoubleArrayOption("AD_COEFF_TNE2", 3, Kappa_TNE2, default_vec_3d);

  /* DESCRIPTION: Convective numerical method */
  addConvectOption("CONV_NUM_METHOD_ADJTNE2", Kind_ConvNumScheme_AdjTNE2, Kind_Centered_AdjTNE2, Kind_Upwind_AdjTNE2);
  /*!\brief SPATIAL_ORDER_ADJTNE2
   *  \n DESCRIPTION: Spatial numerical order integration \n OPTIONS: See \link SpatialOrder_Map \endlink \n Default: SECOND_ORDER \ingroup Config*/
  addEnumOption("SPATIAL_ORDER_ADJTNE2", SpatialOrder_AdjTNE2, SpatialOrder_Map, SECOND_ORDER);
  /* DESCRIPTION: Slope limiter */
  addEnumOption("SLOPE_LIMITER_ADJTNE2", Kind_SlopeLimit_AdjTNE2, Limiter_Map, VENKATAKRISHNAN);
  default_vec_3d[0] = 0.15; default_vec_3d[1] = 0.5; default_vec_3d[2] = 0.02;
  /*!\brief AD_COEFF_ADJTNE2
   *  \n DESCRIPTION: 1st, 2nd and 4th order artificial dissipation coefficients
   *  \n FORMAT and default values: AD_COEFF_ADJFLOW = (0.15, 0.5, 0.02) \ingroup Config*/
  addDoubleArrayOption("AD_COEFF_ADJTNE2", 3, Kappa_AdjTNE2, default_vec_3d);

  /* DESCRIPTION: Viscous limiter mean flow equations */
  addBoolOption("VISCOUS_LIMITER_FLOW", Viscous_Limiter_Flow, false);
  /* DESCRIPTION: Viscous limiter turbulent equations */
  addBoolOption("VISCOUS_LIMITER_TURB", Viscous_Limiter_Turb, false);
  
  /*!\par CONFIG_CATEGORY: Adjoint and Gradient \ingroup Config*/
  /*--- Options related to the adjoint and gradient ---*/

  /* DESCRIPTION: Limit value for the adjoint variable */
  addDoubleOption("LIMIT_ADJFLOW", AdjointLimit, 1E6);
  /* DESCRIPTION: Multigrid with the adjoint problem */
  addBoolOption("MG_ADJFLOW", MG_AdjointFlow, true);
  /*!\brief OBJECTIVE_FUNCTION
   *  \n DESCRIPTION: Adjoint problem boundary condition \n OPTIONS: see \link Objective_Map \endlink \n Default: DRAG_COEFFICIENT \ingroup Config*/
  addEnumOption("OBJECTIVE_FUNCTION", Kind_ObjFunc, Objective_Map, DRAG_COEFFICIENT);

  default_vec_2d[0] = 0.0; default_vec_2d[1] = 1.0;
  /* DESCRIPTION: Definition of the airfoil section */
  addDoubleArrayOption("GEO_LOCATION_SECTIONS", 2, Section_Location, default_vec_2d);
  /* DESCRIPTION: Identify the axis of the section */
  addEnumOption("GEO_ORIENTATION_SECTIONS", Axis_Orientation, Axis_Orientation_Map, Y_AXIS);
  /* DESCRIPTION: Percentage of new elements (% of the original number of elements) */
  addUnsignedShortOption("GEO_NUMBER_SECTIONS", nSections, 5);
  /* DESCRIPTION: Number of section cuts to make when calculating internal volume */
  addUnsignedShortOption("GEO_VOLUME_SECTIONS", nVolSections, 101);
  /* DESCRIPTION: Output sectional forces for specified markers. */
  addBoolOption("GEO_PLOT_SECTIONS", Plot_Section_Forces, false);
  /* DESCRIPTION: Mode of the GDC code (analysis, or gradient) */
  addEnumOption("GEO_MODE", GeometryMode, GeometryMode_Map, FUNCTION);

  /* DESCRIPTION: Drag weight in sonic boom Objective Function (from 0.0 to 1.0) */
  addDoubleOption("DRAG_IN_SONICBOOM", WeightCd, 0.0);
  /* DESCRIPTION: Sensitivity smoothing  */
  addEnumOption("SENS_SMOOTHING", Kind_SensSmooth, Sens_Smoothing_Map, NO_SMOOTH);
  /* DESCRIPTION: Adjoint frozen viscosity */
  addBoolOption("FROZEN_VISC", Frozen_Visc, true);
   /* DESCRIPTION:  */
  addDoubleOption("FIX_AZIMUTHAL_LINE", FixAzimuthalLine, 90.0);
  /*!\brief SENS_REMOVE_SHARP
   * DESCRIPTION: Remove sharp edges from the sensitivity evaluation  \n Format: SENS_REMOVE_SHARP = YES \n Default: NO \ingroup Config*/
  addBoolOption("SENS_REMOVE_SHARP", Sens_Remove_Sharp, false);
  /* DESCRIPTION: P-norm for heat-flux based objective functions. */
	addDoubleOption("PNORM_HEATFLUX", pnorm_heat, 1.0);

  /*!\par CONFIG_CATEGORY: Input/output files and formats \ingroup Config */
  /*--- Options related to input/output files and formats ---*/

  /*!\brief OUTPUT_FORMAT \n DESCRIPTION: I/O format for output plots. \n OPTIONS: see \link Output_Map \endlink \n Default: TECPLOT \ingroup Config */
  addEnumOption("OUTPUT_FORMAT", Output_FileFormat, Output_Map, TECPLOT);
  /*!\brief MESH_FORMAT \n DESCRIPTION: Mesh input file format \n OPTIONS: see \link Input_Map \endlink \n Default: SU2 \ingroup Config*/
  addEnumOption("MESH_FORMAT", Mesh_FileFormat, Input_Map, SU2);
  /* DESCRIPTION:  Mesh input file */
  addStringOption("MESH_FILENAME", Mesh_FileName, string("mesh.su2"));
  /*!\brief MESH_OUT_FILENAME \n DESCRIPTION: Mesh output file name. Used when converting, scaling, or deforming a mesh. \n Default: mesh_out.su2 \ingroup Config*/
  addStringOption("MESH_OUT_FILENAME", Mesh_Out_FileName, string("mesh_out.su2"));

  /*!\brief CONV_FILENAME \n DESCRIPTION: Output file convergence history (w/o extension) \n Default: history \ingroup Config*/
  addStringOption("CONV_FILENAME", Conv_FileName, string("history"));
  /*!\brief BREAKDOWN_FILENAME \n DESCRIPTION: Output file forces breakdown \ingroup Config*/
  addStringOption("BREAKDOWN_FILENAME", Breakdown_FileName, string("forces_breakdown.dat"));
  /*!\brief CONV_FILENAME \n DESCRIPTION: Output file convergence history (w/o extension) \n Default: history \ingroup Config*/
  addStringOption("CONV_FILENAME_FSI", Conv_FileName_FSI, string("historyFSI.csv"));
  /* DESCRIPTION: Viscous limiter turbulent equations */
  addBoolOption("WRITE_CONV_FILENAME_FSI", Write_Conv_FSI, false);
  /*!\brief SOLUTION_FLOW_FILENAME \n DESCRIPTION: Restart flow input file (the file output under the filename set by RESTART_FLOW_FILENAME) \n Default: solution_flow.dat \ingroup Config */
  addStringOption("SOLUTION_FLOW_FILENAME", Solution_FlowFileName, string("solution_flow.dat"));
  /*!\brief SOLUTION_LIN_FILENAME  \n DESCRIPTION: Restart linear flow input file \ingroup Config*/
  addStringOption("SOLUTION_LIN_FILENAME", Solution_LinFileName, string("solution_lin.dat"));
  /*!\brief SOLUTION_ADJ_FILENAME\n DESCRIPTION: Restart adjoint input file. Objective function abbreviation is expected. \ingroup Config*/
  addStringOption("SOLUTION_ADJ_FILENAME", Solution_AdjFileName, string("solution_adj.dat"));
  /*!\brief RESTART_FLOW_FILENAME \n DESCRIPTION: Output file restart flow \ingroup Config*/
  addStringOption("RESTART_FLOW_FILENAME", Restart_FlowFileName, string("restart_flow.dat"));
  /*!\brief RESTART_LIN_FILENAME \n DESCRIPTION: Output file linear flow \ingroup Config*/
  addStringOption("RESTART_LIN_FILENAME",Restart_LinFileName, string("restart_lin.dat"));
  /*!\brief RESTART_ADJ_FILENAME  \n DESCRIPTION: Output file restart adjoint. Objective function abbreviation will be appended. \ingroup Config*/
  addStringOption("RESTART_ADJ_FILENAME", Restart_AdjFileName, string("restart_adj.dat"));
  /*!\brief RESTART_WAVE_FILENAME \n DESCRIPTION: Output file restart wave \ingroup Config*/
  addStringOption("RESTART_WAVE_FILENAME", Restart_WaveFileName, string("restart_wave.dat"));
  /*!\brief VOLUME_FLOW_FILENAME  \n DESCRIPTION: Output file flow (w/o extension) variables \ingroup Config */
  addStringOption("VOLUME_FLOW_FILENAME", Flow_FileName, string("flow"));
  /*!\brief VOLUME_STRUCTURE_FILENAME
   * \n  DESCRIPTION: Output file structure (w/o extension) variables \ingroup Config*/
  addStringOption("VOLUME_STRUCTURE_FILENAME", Structure_FileName, string("structure"));
  /*!\brief SURFACE_STRUCTURE_FILENAME
   *  \n DESCRIPTION: Output file structure (w/o extension) variables \ingroup Config*/
  addStringOption("SURFACE_STRUCTURE_FILENAME", SurfStructure_FileName, string("surface_structure"));
  /*!\brief SURFACE_WAVE_FILENAME
   *  \n DESCRIPTION: Output file structure (w/o extension) variables \ingroup Config*/
  addStringOption("SURFACE_WAVE_FILENAME", SurfWave_FileName, string("surface_wave"));
  /*!\brief SURFACE_HEAT_FILENAME
   *  \n DESCRIPTION: Output file structure (w/o extension) variables \ingroup Config */
  addStringOption("SURFACE_HEAT_FILENAME", SurfHeat_FileName, string("surface_heat"));
  /*!\brief VOLUME_WAVE_FILENAME
   *  \n DESCRIPTION: Output file wave (w/o extension) variables  \ingroup Config*/
  addStringOption("VOLUME_WAVE_FILENAME", Wave_FileName, string("wave"));
  /*!\brief VOLUME_HEAT_FILENAME
   *  \n DESCRIPTION: Output file wave (w/o extension) variables  \ingroup Config*/
  addStringOption("VOLUME_HEAT_FILENAME", Heat_FileName, string("heat"));
  /*!\brief VOLUME_ADJWAVE_FILENAME
   *  \n DESCRIPTION: Output file adj. wave (w/o extension) variables  \ingroup Config*/
  addStringOption("VOLUME_ADJWAVE_FILENAME", AdjWave_FileName, string("adjoint_wave"));
  /*!\brief VOLUME_ADJ_FILENAME
   *  \n DESCRIPTION: Output file adjoint (w/o extension) variables  \ingroup Config*/
  addStringOption("VOLUME_ADJ_FILENAME", Adj_FileName, string("adjoint"));
  /*!\brief VOLUME_LIN_FILENAME
   *  \n DESCRIPTION: Output file linear (w/o extension) variables  \ingroup Config*/
  addStringOption("VOLUME_LIN_FILENAME", Lin_FileName, string("linearized"));
  /*!\brief GRAD_OBJFUNC_FILENAME
   *  \n DESCRIPTION: Output objective function gradient  \ingroup Config*/
  addStringOption("GRAD_OBJFUNC_FILENAME", ObjFunc_Grad_FileName, string("of_grad.dat"));
  /*!\brief VALUE_OBJFUNC_FILENAME
   *  \n DESCRIPTION: Output objective function  \ingroup Config*/
  addStringOption("VALUE_OBJFUNC_FILENAME", ObjFunc_Value_FileName, string("of_func.dat"));
  /*!\brief SURFACE_FLOW_FILENAME
   *  \n DESCRIPTION: Output file surface flow coefficient (w/o extension)  \ingroup Config*/
  addStringOption("SURFACE_FLOW_FILENAME", SurfFlowCoeff_FileName, string("surface_flow"));
  /*!\brief SURFACE_ADJ_FILENAME
   *  \n DESCRIPTION: Output file surface adjoint coefficient (w/o extension)  \ingroup Config*/
  addStringOption("SURFACE_ADJ_FILENAME", SurfAdjCoeff_FileName, string("surface_adjoint"));
  /*!\brief SURFACE_LIN_FILENAME
   *  \n DESCRIPTION: Output file surface linear coefficient (w/o extension)  \ingroup Config*/
  addStringOption("SURFACE_LIN_FILENAME", SurfLinCoeff_FileName, string("surface_linear"));
  /*!\brief WRT_SOL_FREQ
   *  \n DESCRIPTION: Writing solution file frequency  \ingroup Config*/
  addUnsignedLongOption("WRT_SOL_FREQ", Wrt_Sol_Freq, 1000);
  /*!\brief WRT_SOL_FREQ_DUALTIME
   *  \n DESCRIPTION: Writing solution file frequency for dual time  \ingroup Config*/
  addUnsignedLongOption("WRT_SOL_FREQ_DUALTIME", Wrt_Sol_Freq_DualTime, 1);
  /*!\brief WRT_CON_FREQ
   *  \n DESCRIPTION: Writing convergence history frequency  \ingroup Config*/
  addUnsignedLongOption("WRT_CON_FREQ",  Wrt_Con_Freq, 1);
  /*!\brief WRT_CON_FREQ_DUALTIME
   *  \n DESCRIPTION: Writing convergence history frequency for the dual time  \ingroup Config*/
  addUnsignedLongOption("WRT_CON_FREQ_DUALTIME",  Wrt_Con_Freq_DualTime, 10);
  /*!\brief LOW_MEMORY_OUTPUT
   *  \n DESCRIPTION: Output less information for lower memory use.  \ingroup Config*/
  addBoolOption("LOW_MEMORY_OUTPUT", Low_MemoryOutput, false);
  /*!\brief WRT_VOL_SOL
   *  \n DESCRIPTION: Write a volume solution file  \ingroup Config*/
  addBoolOption("WRT_VOL_SOL", Wrt_Vol_Sol, true);
  /*!\brief WRT_SRF_SOL
   *  \n DESCRIPTION: Write a surface solution file  \ingroup Config*/
  addBoolOption("WRT_SRF_SOL", Wrt_Srf_Sol, true);
  /*!\brief WRT_CSV_SOL
   *  \n DESCRIPTION: Write a surface CSV solution file  \ingroup Config*/
  addBoolOption("WRT_CSV_SOL", Wrt_Csv_Sol, true);
  /*!\brief WRT_RESIDUALS
   *  \n DESCRIPTION: Output residual info to solution/restart file  \ingroup Config*/
  addBoolOption("WRT_RESIDUALS", Wrt_Residuals, false);
  /*!\brief WRT_LIMITERS
   *  \n DESCRIPTION: Output limiter value information to solution/restart file  \ingroup Config*/
  addBoolOption("WRT_LIMITERS", Wrt_Limiters, false);
  /*!\brief WRT_SHARPEDGES
   *  \n DESCRIPTION: Output sharp edge limiter information to solution/restart file  \ingroup Config*/
  addBoolOption("WRT_SHARPEDGES", Wrt_SharpEdges, false);
  /* DESCRIPTION: Output the rind layers in the solution files  \ingroup Config*/
  addBoolOption("WRT_HALO", Wrt_Halo, false);
  /*!\brief ONE_D_OUTPUT
   *  \n DESCRIPTION: Output averaged outlet flow values on specified exit marker. \n Use with MARKER_OUT_1D. \ingroup Config*/
  addBoolOption("ONE_D_OUTPUT", Wrt_1D_Output, false);
  /*!\brief CONSOLE_OUTPUT_VERBOSITY
   *  \n DESCRIPTION: Verbosity level for console output  \ingroup Config*/
  addEnumOption("CONSOLE_OUTPUT_VERBOSITY", Console_Output_Verb, Verb_Map, VERB_HIGH);


  /*!\par CONFIG_CATEGORY: Dynamic mesh definition \ingroup Config*/
  /*--- Options related to dynamic meshes ---*/

  /* DESCRIPTION: Mesh motion for unsteady simulations */
  addBoolOption("GRID_MOVEMENT", Grid_Movement, false);
  /* DESCRIPTION: Type of mesh motion */
  addEnumListOption("GRID_MOVEMENT_KIND", nGridMovement, Kind_GridMovement, GridMovement_Map);
  /* DESCRIPTION: Marker(s) of moving surfaces (MOVING_WALL or DEFORMING grid motion). */
  addStringListOption("MARKER_MOVING", nMarker_Moving, Marker_Moving);
  /* DESCRIPTION: Mach number (non-dimensional, based on the mesh velocity and freestream vals.) */
  addDoubleOption("MACH_MOTION", Mach_Motion, 0.0);
  /* DESCRIPTION: Coordinates of the rigid motion origin */
  addDoubleListOption("MOTION_ORIGIN_X", nMotion_Origin_X, Motion_Origin_X);
  /* DESCRIPTION: Coordinates of the rigid motion origin */
  addDoubleListOption("MOTION_ORIGIN_Y", nMotion_Origin_Y, Motion_Origin_Y);
  /* DESCRIPTION: Coordinates of the rigid motion origin */
  addDoubleListOption("MOTION_ORIGIN_Z", nMotion_Origin_Z, Motion_Origin_Z);
  /* DESCRIPTION: Translational velocity vector (m/s) in the x, y, & z directions (RIGID_MOTION only) */
  addDoubleListOption("TRANSLATION_RATE_X", nTranslation_Rate_X, Translation_Rate_X);
  /* DESCRIPTION: Translational velocity vector (m/s) in the x, y, & z directions (RIGID_MOTION only) */
  addDoubleListOption("TRANSLATION_RATE_Y", nTranslation_Rate_Y, Translation_Rate_Y);
  /* DESCRIPTION: Translational velocity vector (m/s) in the x, y, & z directions (RIGID_MOTION only) */
  addDoubleListOption("TRANSLATION_RATE_Z", nTranslation_Rate_Z, Translation_Rate_Z);
  /* DESCRIPTION: Angular velocity vector (rad/s) about x, y, & z axes (RIGID_MOTION only) */
  addDoubleListOption("ROTATION_RATE_X", nRotation_Rate_X, Rotation_Rate_X);
  /* DESCRIPTION: Angular velocity vector (rad/s) about x, y, & z axes (RIGID_MOTION only) */
  addDoubleListOption("ROTATION_RATE_Y", nRotation_Rate_Y, Rotation_Rate_Y);
  /* DESCRIPTION: Angular velocity vector (rad/s) about x, y, & z axes (RIGID_MOTION only) */
  addDoubleListOption("ROTATION_RATE_Z", nRotation_Rate_Z, Rotation_Rate_Z);
  /* DESCRIPTION: Pitching angular freq. (rad/s) about x, y, & z axes (RIGID_MOTION only) */
  addDoubleListOption("PITCHING_OMEGA_X", nPitching_Omega_X, Pitching_Omega_X);
  /* DESCRIPTION: Pitching angular freq. (rad/s) about x, y, & z axes (RIGID_MOTION only) */
  addDoubleListOption("PITCHING_OMEGA_Y", nPitching_Omega_Y, Pitching_Omega_Y);
  /* DESCRIPTION: Pitching angular freq. (rad/s) about x, y, & z axes (RIGID_MOTION only) */
  addDoubleListOption("PITCHING_OMEGA_Z", nPitching_Omega_Z, Pitching_Omega_Z);
  /* DESCRIPTION: Pitching amplitude (degrees) about x, y, & z axes (RIGID_MOTION only) */
  addDoubleListOption("PITCHING_AMPL_X", nPitching_Ampl_X, Pitching_Ampl_X);
  /* DESCRIPTION: Pitching amplitude (degrees) about x, y, & z axes (RIGID_MOTION only) */
  addDoubleListOption("PITCHING_AMPL_Y", nPitching_Ampl_Y, Pitching_Ampl_Y);
  /* DESCRIPTION: Pitching amplitude (degrees) about x, y, & z axes (RIGID_MOTION only) */
  addDoubleListOption("PITCHING_AMPL_Z", nPitching_Ampl_Z, Pitching_Ampl_Z);
  /* DESCRIPTION: Pitching phase offset (degrees) about x, y, & z axes (RIGID_MOTION only) */
  addDoubleListOption("PITCHING_PHASE_X", nPitching_Phase_X, Pitching_Phase_X);
  /* DESCRIPTION: Pitching phase offset (degrees) about x, y, & z axes (RIGID_MOTION only) */
  addDoubleListOption("PITCHING_PHASE_Y", nPitching_Phase_Y, Pitching_Phase_Y);
  /* DESCRIPTION: Pitching phase offset (degrees) about x, y, & z axes (RIGID_MOTION only) */
  addDoubleListOption("PITCHING_PHASE_Z", nPitching_Phase_Z, Pitching_Phase_Z);
  /* DESCRIPTION: Plunging angular freq. (rad/s) in x, y, & z directions (RIGID_MOTION only) */
  addDoubleListOption("PLUNGING_OMEGA_X", nPlunging_Omega_X, Plunging_Omega_X);
  /* DESCRIPTION: Plunging angular freq. (rad/s) in x, y, & z directions (RIGID_MOTION only) */
  addDoubleListOption("PLUNGING_OMEGA_Y", nPlunging_Omega_Y, Plunging_Omega_Y);
  /* DESCRIPTION: Plunging angular freq. (rad/s) in x, y, & z directions (RIGID_MOTION only) */
  addDoubleListOption("PLUNGING_OMEGA_Z", nPlunging_Omega_Z, Plunging_Omega_Z);
  /* DESCRIPTION: Plunging amplitude (m) in x, y, & z directions (RIGID_MOTION only) */
  addDoubleListOption("PLUNGING_AMPL_X", nPlunging_Ampl_X, Plunging_Ampl_X);
  /* DESCRIPTION: Plunging amplitude (m) in x, y, & z directions (RIGID_MOTION only) */
  addDoubleListOption("PLUNGING_AMPL_Y", nPlunging_Ampl_Y, Plunging_Ampl_Y);
  /* DESCRIPTION: Plunging amplitude (m) in x, y, & z directions (RIGID_MOTION only) */
  addDoubleListOption("PLUNGING_AMPL_Z", nPlunging_Ampl_Z, Plunging_Ampl_Z);
  /* DESCRIPTION: Value to move motion origins (1 or 0) */
  addUShortListOption("MOVE_MOTION_ORIGIN", nMoveMotion_Origin, MoveMotion_Origin);
  /* DESCRIPTION:  */
  addStringOption("MOTION_FILENAME", Motion_Filename, string("mesh_motion.dat"));

  /*!\par CONFIG_CATEGORY: Grid adaptation \ingroup Config*/
  /*--- Options related to grid adaptation ---*/

  /* DESCRIPTION: Kind of grid adaptation */
  addEnumOption("KIND_ADAPT", Kind_Adaptation, Adapt_Map, NO_ADAPT);
  /* DESCRIPTION: Percentage of new elements (% of the original number of elements) */
  addDoubleOption("NEW_ELEMS", New_Elem_Adapt, -1.0);
  /* DESCRIPTION: Scale factor for the dual volume */
  addDoubleOption("DUALVOL_POWER", DualVol_Power, 0.5);
  /* DESCRIPTION: Use analytical definition for surfaces */
  addEnumOption("ANALYTICAL_SURFDEF", Analytical_Surface, Geo_Analytic_Map, NO_GEO_ANALYTIC);
  /* DESCRIPTION: Before each computation, implicitly smooth the nodal coordinates */
  addBoolOption("SMOOTH_GEOMETRY", SmoothNumGrid, false);
  /* DESCRIPTION: Adapt the boundary elements */
  addBoolOption("ADAPT_BOUNDARY", AdaptBoundary, true);

  /*!\par CONFIG_CATEGORY: Aeroelastic Simulation (Typical Section Model) \ingroup Config*/
  /*--- Options related to aeroelastic simulations using the Typical Section Model) ---*/
  /* DESCRIPTION: The flutter speed index (modifies the freestream condition) */
  addDoubleOption("FLUTTER_SPEED_INDEX", FlutterSpeedIndex, 0.6);
  /* DESCRIPTION: Natural frequency of the spring in the plunging direction (rad/s). */
  addDoubleOption("PLUNGE_NATURAL_FREQUENCY", PlungeNaturalFrequency, 100);
  /* DESCRIPTION: Natural frequency of the spring in the pitching direction (rad/s). */
  addDoubleOption("PITCH_NATURAL_FREQUENCY", PitchNaturalFrequency, 100);
  /* DESCRIPTION: The airfoil mass ratio. */
  addDoubleOption("AIRFOIL_MASS_RATIO", AirfoilMassRatio, 60);
  /* DESCRIPTION: Distance in semichords by which the center of gravity lies behind the elastic axis. */
  addDoubleOption("CG_LOCATION", CG_Location, 1.8);
  /* DESCRIPTION: The radius of gyration squared (expressed in semichords) of the typical section about the elastic axis. */
  addDoubleOption("RADIUS_GYRATION_SQUARED", RadiusGyrationSquared, 3.48);
  /* DESCRIPTION: Solve the aeroelastic equations every given number of internal iterations. */
  addUnsignedShortOption("AEROELASTIC_ITER", AeroelasticIter, 3);
  
  /*!\par CONFIG_CATEGORY: Wind Gust \ingroup Config*/
  /*--- Options related to wind gust simulations ---*/

  /* DESCRIPTION: Apply a wind gust */
  addBoolOption("WIND_GUST", Wind_Gust, false);
  /* DESCRIPTION: Type of gust */
  addEnumOption("GUST_TYPE", Gust_Type, Gust_Type_Map, NO_GUST);
  /* DESCRIPTION: Gust wavelenght (meters) */
  addDoubleOption("GUST_WAVELENGTH", Gust_WaveLength, 0.0);
  /* DESCRIPTION: Number of gust periods */
  addDoubleOption("GUST_PERIODS", Gust_Periods, 1.0);
  /* DESCRIPTION: Gust amplitude (m/s) */
  addDoubleOption("GUST_AMPL", Gust_Ampl, 0.0);
  /* DESCRIPTION: Time at which to begin the gust (sec) */
  addDoubleOption("GUST_BEGIN_TIME", Gust_Begin_Time, 0.0);
  /* DESCRIPTION: Location at which the gust begins (meters) */
  addDoubleOption("GUST_BEGIN_LOC", Gust_Begin_Loc, 0.0);
  /* DESCRIPTION: Direction of the gust X or Y dir */
  addEnumOption("GUST_DIR", Gust_Dir, Gust_Dir_Map, Y_DIR);


  /*!\par CONFIG_CATEGORY: Equivalent Area \ingroup Config*/
  /*--- Options related to the equivalent area ---*/

  /* DESCRIPTION: Evaluate equivalent area on the Near-Field  */
  addBoolOption("EQUIV_AREA", EquivArea, false);
  default_vec_3d[0] = 0.0; default_vec_3d[1] = 1.0; default_vec_3d[2] = 1.0;
  /* DESCRIPTION: Integration limits of the equivalent area ( xmin, xmax, Dist_NearField ) */
  addDoubleArrayOption("EA_INT_LIMIT", 3, EA_IntLimit, default_vec_3d);
  /* DESCRIPTION: Equivalent area scaling factor */
  addDoubleOption("EA_SCALE_FACTOR", EA_ScaleFactor, 1.0);

	/*!\par CONFIG_CATEGORY: Reacting Flow \ingroup Config*/
  /*--- Options related to the reacting gas mixtures ---*/

	/* DESCRIPTION: Specify chemical model for multi-species simulations */
	addEnumOption("GAS_MODEL", Kind_GasModel, GasModel_Map, ARGON);
	/* DESCRIPTION:  */
	addDoubleListOption("GAS_COMPOSITION", nTemp, Gas_Composition);

	/*!\par CONFIG_CATEGORY: Free surface simulation \ingroup Config*/
	/*--- Options related to free surface simulation ---*/

	/* DESCRIPTION: Ratio of density for two phase problems */
  addDoubleOption("RATIO_DENSITY", RatioDensity, 0.1);
	/* DESCRIPTION: Ratio of viscosity for two phase problems */
  addDoubleOption("RATIO_VISCOSITY", RatioViscosity, 0.1);
	/* DESCRIPTION: Location of the freesurface (y or z coordinate) */
  addDoubleOption("FREESURFACE_ZERO", FreeSurface_Zero, 0.0);
	/* DESCRIPTION: Free surface depth surface (x or y coordinate) */
  addDoubleOption("FREESURFACE_DEPTH", FreeSurface_Depth, 1.0);
	/* DESCRIPTION: Thickness of the interface in a free surface problem */
  addDoubleOption("FREESURFACE_THICKNESS", FreeSurface_Thickness, 0.1);
	/* DESCRIPTION: Free surface damping coefficient */
  addDoubleOption("FREESURFACE_DAMPING_COEFF", FreeSurface_Damping_Coeff, 0.0);
	/* DESCRIPTION: Free surface damping length (times the baseline wave) */
  addDoubleOption("FREESURFACE_DAMPING_LENGTH", FreeSurface_Damping_Length, 1.0);
	/* DESCRIPTION: Location of the free surface outlet surface (x or y coordinate) */
  addDoubleOption("FREESURFACE_OUTLET", FreeSurface_Outlet, 0.0);

	// these options share nDV as their size in the option references; not a good idea
	/*!\par CONFIG_CATEGORY: Grid deformation \ingroup Config*/
  /*--- Options related to the grid deformation ---*/

	/* DESCRIPTION: Kind of deformation */
	addEnumListOption("DV_KIND", nDV, Design_Variable, Param_Map);
	/* DESCRIPTION: Marker of the surface to which we are going apply the shape deformation */
  addStringListOption("DV_MARKER", nMarker_DV, Marker_DV);
	/* DESCRIPTION: New value of the shape deformation */
	addDoubleListOption("DV_VALUE", nDV, DV_Value);
	/* DESCRIPTION: Parameters of the shape deformation
   - FFD_CONTROL_POINT_2D ( FFDBox ID, i_Ind, j_Ind, x_Disp, y_Disp )
   - FFD_RADIUS_2D ( FFDBox ID )
   - FFD_CAMBER_2D ( FFDBox ID, i_Ind )
   - FFD_THICKNESS_2D ( FFDBox ID, i_Ind )
   - HICKS_HENNE ( Lower Surface (0)/Upper Surface (1)/Only one Surface (2), x_Loc )
   - COSINE_BUMP ( Lower Surface (0)/Upper Surface (1)/Only one Surface (2), x_Loc, Thickness )
   - FOURIER ( Lower Surface (0)/Upper Surface (1)/Only one Surface (2), index, cos(0)/sin(1) )
   - NACA_4DIGITS ( 1st digit, 2nd digit, 3rd and 4th digit )
   - PARABOLIC ( Center, Thickness )
   - DISPLACEMENT ( x_Disp, y_Disp, z_Disp )
   - ROTATION ( x_Orig, y_Orig, z_Orig, x_End, y_End, z_End )
   - OBSTACLE ( Center, Bump size )
   - SPHERICAL ( ControlPoint_Index, Theta_Disp, R_Disp )
   - FFD_CONTROL_POINT ( FFDBox ID, i_Ind, j_Ind, k_Ind, x_Disp, y_Disp, z_Disp )
   - FFD_DIHEDRAL_ANGLE ( FFDBox ID, x_Orig, y_Orig, z_Orig, x_End, y_End, z_End )
   - FFD_TWIST_ANGLE ( FFDBox ID, x_Orig, y_Orig, z_Orig, x_End, y_End, z_End )
   - FFD_ROTATION ( FFDBox ID, x_Orig, y_Orig, z_Orig, x_End, y_End, z_End )
   - FFD_CONTROL_SURFACE ( FFDBox ID, x_Orig, y_Orig, z_Orig, x_End, y_End, z_End )
   - FFD_CAMBER ( FFDBox ID, i_Ind, j_Ind )
   - FFD_THICKNESS ( FFDBox ID, i_Ind, j_Ind ) */
	addDVParamOption("DV_PARAM", nDV, ParamDV, FFDTag, Design_Variable);
	/* DESCRIPTION: Hold the grid fixed in a region */
  addBoolOption("HOLD_GRID_FIXED", Hold_GridFixed, false);
	default_vec_6d[0] = -1E15; default_vec_6d[1] = -1E15; default_vec_6d[2] = -1E15;
	default_vec_6d[3] =  1E15; default_vec_6d[4] =  1E15; default_vec_6d[5] =  1E15;
	/* DESCRIPTION: Coordinates of the box where the grid will be deformed (Xmin, Ymin, Zmin, Xmax, Ymax, Zmax) */
	addDoubleArrayOption("HOLD_GRID_FIXED_COORD", 6, Hold_GridFixed_Coord, default_vec_6d);
	/* DESCRIPTION: Visualize the deformation */
  addBoolOption("VISUALIZE_DEFORMATION", Visualize_Deformation, false);
  /* DESCRIPTION: Print the residuals during mesh deformation to the console */
  addBoolOption("DEFORM_CONSOLE_OUTPUT", Deform_Output, false);
  /* DESCRIPTION: Number of nonlinear deformation iterations (surface deformation increments) */
  addUnsignedLongOption("DEFORM_NONLINEAR_ITER", GridDef_Nonlinear_Iter, 2);
  /* DESCRIPTION: Number of smoothing iterations for FEA mesh deformation */
  addUnsignedLongOption("DEFORM_LINEAR_ITER", GridDef_Linear_Iter, 500);
  /* DESCRIPTION: Factor to multiply smallest volume for deform tolerance (0.001 default) */
  addDoubleOption("DEFORM_TOL_FACTOR", Deform_Tol_Factor, 0.001);
  /* DESCRIPTION: Type of element stiffness imposed for FEA mesh deformation (INVERSE_VOLUME, WALL_DISTANCE, CONSTANT_STIFFNESS) */
  addEnumOption("DEFORM_STIFFNESS_TYPE", Deform_Stiffness_Type, Deform_Stiffness_Map, INVERSE_VOLUME);
  /* DESCRIPTION: Poisson's ratio for constant stiffness FEA method of grid deformation*/
  addDoubleOption("DEFORM_ELASTICITY_MODULUS", Deform_ElasticityMod, 2E11);
  /* DESCRIPTION: Young's modulus and Poisson's ratio for constant stiffness FEA method of grid deformation*/
  addDoubleOption("DEFORM_POISSONS_RATIO", Deform_PoissonRatio, 0.3);
  /*  DESCRIPTION: Linear solver for the mesh deformation\n OPTIONS: see \link Linear_Solver_Map \endlink \n Default: FGMRES \ingroup Config*/
  addEnumOption("DEFORM_LINEAR_SOLVER", Deform_Linear_Solver, Linear_Solver_Map, FGMRES);

  /*!\par CONFIG_CATEGORY: Rotorcraft problem \ingroup Config*/
  /*--- option related to rotorcraft problems ---*/

  /* DESCRIPTION: MISSING --- */
  addDoubleOption("CYCLIC_PITCH", Cyclic_Pitch, 0.0);
  /* DESCRIPTION: MISSING --- */
  addDoubleOption("COLLECTIVE_PITCH", Collective_Pitch, 0.0);


  /*!\par CONFIG_CATEGORY: FEA solver \ingroup Config*/
  /*--- Options related to the FEA solver ---*/

  /* DESCRIPTION: Modulus of elasticity */
  addDoubleOption("ELASTICITY_MODULUS", ElasticyMod, 2E11);
  /* DESCRIPTION: Poisson ratio */
  addDoubleOption("POISSON_RATIO", PoissonRatio, 0.30);
  /* DESCRIPTION: Material density */
  addDoubleOption("MATERIAL_DENSITY", MaterialDensity, 7854);
  /* DESCRIPTION: Formulation for bidimensional elasticity solver */
  addEnumOption("FORMULATION_ELASTICITY_2D", Kind_2DElasForm, ElasForm_2D, PLANE_STRESS);
  /*  DESCRIPTION: Apply dead loads
  *  Options: NO, YES \ingroup Config */
  addBoolOption("DEAD_LOAD", DeadLoad, false);
  /* DESCRIPTION: Dynamic or static structural analysis */
  addEnumOption("DYNAMIC_ANALYSYS", Dynamic_Analysis, Dynamic_Map, STATIC);
  /* DESCRIPTION: Time Step for dynamic analysis (s) */
  addDoubleOption("DYN_TIMESTEP", Delta_DynTime, 0.0);
  /* DESCRIPTION: Total Physical Time for dual time stepping simulations (s) */
  addDoubleOption("DYN_TIME", Total_DynTime, 1.0);
  /* DESCRIPTION: Parameter alpha for Newmark scheme (s) */
  addDoubleOption("NEWMARK_ALPHA", Newmark_alpha, 0.25);
  /* DESCRIPTION: Parameter delta for Newmark scheme (s) */
  addDoubleOption("NEWMARK_DELTA", Newmark_delta, 0.5);
  /* DESCRIPTION: Apply the load slowly or suddenly */
  addBoolOption("SIGMOID_LOADING", Gradual_Load, false);
  /* DESCRIPTION: Apply the load as a ramp */
  addBoolOption("RAMP_LOADING", Ramp_Load, false);
  /* DESCRIPTION: Time while the load is to be increased linearly */
  addDoubleOption("RAMP_TIME", Ramp_Time, 1.0);

  /* DESCRIPTION: Time while the structure is static */
  addDoubleOption("STATIC_TIME", Static_Time, 1.0);

  /* DESCRIPTION: Order of the predictor */
  addUnsignedShortOption("PREDICTOR_ORDER", Pred_Order, 0);

  /*!\par PHYSICAL_PROBLEM_FLUID_FSI
   *  DESCRIPTION: Physical governing equations \n
   *  Options: NONE (default),EULER, NAVIER_STOKES, RANS,
   *  \ingroup Config*/
  addEnumOption("FSI_FLUID_PROBLEM", Kind_Solver_Fluid_FSI, FSI_Fluid_Solver_Map, NO_SOLVER_FFSI);
  /*!\par PHYSICAL_PROBLEM_STRUCTURAL_FSI
   *  DESCRIPTION: Physical governing equations \n
   *  Options: NONE (default), LINEAR_ELASTICITY, NONLINEAR_ELASTICITY
   *  \ingroup Config*/
  addEnumOption("FSI_STRUCTURAL_PROBLEM", Kind_Solver_Struc_FSI, FSI_Struc_Solver_Map, NO_SOLVER_SFSI);

  /* DESCRIPTION: Preconditioner for the Krylov linear solvers */
  addEnumOption("FSI_LINEAR_SOLVER_PREC_STRUC", Kind_Linear_Solver_Prec_FSI_Struc, Linear_Solver_Prec_Map, ILU);

  /* DESCRIPTION: Maximum number of iterations of the linear solver for the implicit formulation */
  addUnsignedLongOption("FSI_LINEAR_SOLVER_ITER_STRUC", Linear_Solver_Iter_FSI_Struc, 500);


  /* CONFIG_CATEGORY: FSI solver */
  /*--- Options related to the FSI solver ---*/
  /* DESCRIPTION: Maximum number of FSI iterations */
  addUnsignedShortOption("FSI_ITER", nIterFSI, 1);
  /* DESCRIPTION: Aitken's static relaxation factor */
  addDoubleOption("STAT_RELAX_PARAMETER", AitkenStatRelax, 0.4);
  /* DESCRIPTION: Aitken's dynamic maximum relaxation factor for the first iteration */
  addDoubleOption("AITKEN_DYN_MAX_INITIAL", AitkenDynMaxInit, 0.4);
  /* DESCRIPTION: Type of gust */
  addEnumOption("BGS_RELAXATION", Kind_BGS_RelaxMethod, AitkenForm_Map, NO_RELAXATION);


  /*!\par CONFIG_CATEGORY: Wave solver \ingroup Config*/
  /*--- options related to the wave solver ---*/

  /* DESCRIPTION: Constant wave speed */
  addDoubleOption("WAVE_SPEED", Wave_Speed, 331.79);

  /*!\par CONFIG_CATEGORY: Heat solver \ingroup Config*/
  /*--- options related to the heat solver ---*/

  /* DESCRIPTION: Thermal diffusivity constant */
  addDoubleOption("THERMAL_DIFFUSIVITY", Thermal_Diffusivity, 1.172E-5);

  /*!\par CONFIG_CATEGORY: Visualize Control Volumes \ingroup Config*/
  /*--- options related to visualizing control volumes ---*/

  /* DESCRIPTION: Node number for the CV to be visualized */
  addLongOption("VISUALIZE_CV", Visualize_CV, -1);

  /*!\par CONFIG_CATEGORY: Inverse design problem \ingroup Config*/
  /*--- options related to inverse design problem ---*/

  /* DESCRIPTION: Evaluate inverse design on the surface  */
  addBoolOption("INV_DESIGN_CP", InvDesign_Cp, false);

  /* DESCRIPTION: Evaluate inverse design on the surface  */
  addBoolOption("INV_DESIGN_HEATFLUX", InvDesign_HeatFlux, false);

  /*!\par CONFIG_CATEGORY: Unsupported options \ingroup Config*/
  /*--- Options that are experimental and not intended for general use ---*/

  /* DESCRIPTION: Write extra output */
  addBoolOption("EXTRA_OUTPUT", ExtraOutput, false);

  /* DESCRIPTION: Location of the turb model itself */
  addStringOption("ML_TURB_MODEL_FILE", ML_Turb_Model_File, string("model.json"));

  /* DESCRIPTION: what kind of input/output feature map is there */
  addStringOption("ML_TURB_MODEL_FEATURESET", ML_Turb_Model_FeatureSet, string("none"));

  /* DESCRIPTION: Extra values for ML Turb model */
  addStringListOption("ML_TURB_MODEL_EXTRA", nML_Turb_Model_Extra, ML_Turb_Model_Extra);

  /*--- options related to the FFD problem ---*/
  /*!\par CONFIG_CATEGORY:FFD point inversion \ingroup Config*/

  /* DESCRIPTION: Number of total iterations in the FFD point inversion */
  addUnsignedShortOption("FFD_ITERATIONS", nFFD_Iter, 500);

  /* DESCRIPTION: Free surface damping coefficient */
	addDoubleOption("FFD_TOLERANCE", FFD_Tol, 1E-10);

  /* DESCRIPTION: Definition of the FFD boxes */
  addFFDDefOption("FFD_DEFINITION", nFFDBox, CoordFFDBox, TagFFDBox);
  
  /* DESCRIPTION: Definition of the FFD boxes */
  addFFDDegreeOption("FFD_DEGREE", nFFDBox, DegreeFFDBox);
  
  /* DESCRIPTION: Surface continuity at the intersection with the FFD */
  addEnumOption("FFD_CONTINUITY", FFD_Continuity, Continuity_Map, DERIVATIVE_2ND);

  /*--- Options for the direct differentiation methods ---*/
  /*!\par CONFIG_CATEGORY: Direct Differentation options\ingroup Config*/

  /* DESCRIPTION: Direct differentiation mode */
  addEnumOption("DIRECT_DIFF", DirectDiff, DirectDiff_Var_Map, NO_DERIVATIVE);

  /*--- options that are used in the python optimization scripts. These have no effect on the c++ toolsuite ---*/
  /*!\par CONFIG_CATEGORY:Python Options\ingroup Config*/

  /* DESCRIPTION: Gradient method */
  addPythonOption("GRADIENT_METHOD");

  /* DESCRIPTION: Geometrical Parameter */
  addPythonOption("GEO_PARAM");

  /* DESCRIPTION: Setup for design variables */
  addPythonOption("DEFINITION_DV");

  /* DESCRIPTION: Maximum number of iterations */
  addPythonOption("OPT_ITERATIONS");
  
  /* DESCRIPTION: Requested accuracy */
  addPythonOption("OPT_ACCURACY");
  
  /* DESCRIPTION: Setup for design variables */
  addPythonOption("BOUND_DV");
  
  /* DESCRIPTION: Current value of the design variables */
  addPythonOption("DV_VALUE_NEW");

  /* DESCRIPTION: Previous value of the design variables */
  addPythonOption("DV_VALUE_OLD");

  /* DESCRIPTION: Number of partitions of the mesh */
  addPythonOption("NUMBER_PART");

  /* DESCRIPTION: Optimization objective function with optional scaling factor*/
  addPythonOption("OPT_OBJECTIVE");

  /* DESCRIPTION: Optimization constraint functions with optional scaling factor */
  addPythonOption("OPT_CONSTRAINT");

  /* DESCRIPTION: Finite different step for gradient estimation */
  addPythonOption("FIN_DIFF_STEP");

  /* DESCRIPTION: Verbosity of the python scripts to Stdout */
  addPythonOption("CONSOLE");

  /* DESCRIPTION: Flag specifying if the mesh was decomposed */
  addPythonOption("DECOMPOSED");

  /* DESCRIPTION: Activate ParMETIS mode for testing */
  addBoolOption("PARMETIS", ParMETIS, false);
  
  /* END_CONFIG_OPTIONS */

}

void CConfig::SetConfig_Parsing(char case_filename[MAX_STRING_SIZE]) {
  string text_line, option_name;
  ifstream case_file;
  vector<string> option_value;
  int rank = MASTER_NODE;
  
#ifdef HAVE_MPI
  MPI_Comm_rank(MPI_COMM_WORLD, &rank);
#endif
  
  /*--- Read the configuration file ---*/
  
  case_file.open(case_filename, ios::in);

  if (case_file.fail()) {
    if (rank == MASTER_NODE) cout << endl << "The configuration file (.cfg) is missing!!" << endl << endl;
    exit(EXIT_FAILURE);
  }

  string errorString;

  int  err_count = 0;  // How many errors have we found in the config file
  int max_err_count = 30; // Maximum number of errors to print before stopping

  map<string, bool> included_options;

  /*--- Parse the configuration file and set the options ---*/
  
  while (getline (case_file, text_line)) {
    
    if (err_count >= max_err_count) {
      errorString.append("too many errors. Stopping parse");

      cout << errorString << endl;
      throw(1);
    }
    
    if (TokenizeString(text_line, option_name, option_value)) {
      
      /*--- See if it's a python option ---*/

      if (option_map.find(option_name) == option_map.end()) {
          string newString;
          newString.append(option_name);
          newString.append(": invalid option name");
          newString.append(". Check current SU2 options in config_template.cfg.");
          newString.append("\n");
          errorString.append(newString);
          err_count++;
        continue;
      }

      /*--- Option exists, check if the option has already been in the config file ---*/
      
      if (included_options.find(option_name) != included_options.end()) {
        string newString;
        newString.append(option_name);
        newString.append(": option appears twice");
        newString.append("\n");
        errorString.append(newString);
        err_count++;
        continue;
      }


      /*--- New found option. Add it to the map, and delete from all options ---*/
      
      included_options.insert(pair<string, bool>(option_name, true));
      all_options.erase(option_name);

      /*--- Set the value and check error ---*/
      
      string out = option_map[option_name]->SetValue(option_value);
      if (out.compare("") != 0) {
        errorString.append(out);
        errorString.append("\n");
        err_count++;
      }
    }
  }

  /*--- See if there were any errors parsing the config file ---*/
      
  if (errorString.size() != 0) {
    if (rank == MASTER_NODE) cout << errorString << endl;
    exit(EXIT_FAILURE);
  }

  /*--- Set the default values for all of the options that weren't set ---*/
      
  for (map<string, bool>::iterator iter = all_options.begin(); iter != all_options.end(); ++iter) {
    option_map[iter->first]->SetDefault();
  }

  case_file.close();
  
}

bool CConfig::SetRunTime_Parsing(char case_filename[MAX_STRING_SIZE]) {
  string text_line, option_name;
  ifstream case_file;
  vector<string> option_value;
  int rank = MASTER_NODE;
  
#ifdef HAVE_MPI
  MPI_Comm_rank(MPI_COMM_WORLD, &rank);
#endif
  
  /*--- Read the configuration file ---*/
  
  case_file.open(case_filename, ios::in);
  
  if (case_file.fail()) { return false; }
  
  string errorString;
  
  int err_count = 0;  // How many errors have we found in the config file
  int max_err_count = 30; // Maximum number of errors to print before stopping
  
  map<string, bool> included_options;
  
  /*--- Parse the configuration file and set the options ---*/
  
  while (getline (case_file, text_line)) {
    
    if (err_count >= max_err_count) {
      errorString.append("too many errors. Stopping parse");
      
      cout << errorString << endl;
      throw(1);
    }
    
    if (TokenizeString(text_line, option_name, option_value)) {
      
      if (option_map.find(option_name) == option_map.end()) {
        
        /*--- See if it's a python option ---*/
        
        string newString;
        newString.append(option_name);
        newString.append(": invalid option name");
        newString.append("\n");
        errorString.append(newString);
        err_count++;
        continue;
      }
      
      /*--- Option exists, check if the option has already been in the config file ---*/
      
      if (included_options.find(option_name) != included_options.end()) {
        string newString;
        newString.append(option_name);
        newString.append(": option appears twice");
        newString.append("\n");
        errorString.append(newString);
        err_count++;
        continue;
      }
      
      /*--- New found option. Add it to the map, and delete from all options ---*/
      
      included_options.insert(pair<string, bool>(option_name, true));
      all_options.erase(option_name);
      
      /*--- Set the value and check error ---*/
      
      string out = option_map[option_name]->SetValue(option_value);
      if (out.compare("") != 0) {
        errorString.append(out);
        errorString.append("\n");
        err_count++;
      }
      
    }
  }
  
  /*--- See if there were any errors parsing the runtime file ---*/
  
  if (errorString.size() != 0) {
    if (rank == MASTER_NODE) cout << errorString << endl;
    exit(EXIT_FAILURE);
  }
  
  case_file.close();
  
  return true;
  
}

void CConfig::SetPostprocessing(unsigned short val_software, unsigned short val_izone, unsigned short val_nDim) {
  
  unsigned short iZone, iCFL, iDim;
  bool ideal_gas       = (Kind_FluidModel == STANDARD_AIR || Kind_FluidModel == IDEAL_GAS );
  bool standard_air       = (Kind_FluidModel == STANDARD_AIR);
  
#ifdef HAVE_MPI
  int size = SINGLE_NODE;
  MPI_Comm_size(MPI_COMM_WORLD, &size);
#endif
  
#ifndef HAVE_TECIO
  if (Output_FileFormat == TECPLOT_BINARY) {
    cout << "Tecplot binary file requested but SU2 was built without TecIO support." << "\n";
    Output_FileFormat = TECPLOT;
  }
#endif
  
  /*--- Store the SU2 module that we are executing. ---*/
  
  Kind_SU2 = val_software;
  
  /*--- Make sure that 1D outputs are written when objective function requires ---*/
  
  if (Kind_ObjFunc== AVG_OUTLET_PRESSURE || Kind_ObjFunc == AVG_TOTAL_PRESSURE) {
    Wrt_1D_Output = YES;
    Marker_Out_1D = Marker_Monitoring;
    nMarker_Out_1D = nMarker_Monitoring;
  }
  
  /*--- Low memory only for ASCII Tecplot ---*/

  if (Output_FileFormat != TECPLOT) Low_MemoryOutput = NO;
  
  /*--- Deactivate the multigrid in the adjoint problem ---*/
  
  if ((Adjoint && !MG_AdjointFlow) ||
      (Unsteady_Simulation == TIME_STEPPING)) { nMGLevels = 0; }

  /*--- If Fluid Structure Interaction, set the solver for each zone.
   *--- ZONE_0 is the zone of the fluid.
   *--- All the other zones are structure.
   *--- This will allow us to define multiple physics structural problems */

  if (Kind_Solver == FLUID_STRUCTURE_INTERACTION){
	  if (val_izone==0) {	Kind_Solver = Kind_Solver_Fluid_FSI; 		FSI_Problem = true;}

	  else {			 	Kind_Solver = Kind_Solver_Struc_FSI;	  	FSI_Problem = true;
	  	  	  	  	  	  	Kind_Linear_Solver_Prec = Kind_Linear_Solver_Prec_FSI_Struc;
	  	  	  	  	  	  	Linear_Solver_Iter = Linear_Solver_Iter_FSI_Struc;}
  }
  else{ FSI_Problem = false; }

  
  /*--- Initialize non-physical points/reconstructions to zero ---*/
  
  Nonphys_Points   = 0;
  Nonphys_Reconstr = 0;
  
  /*--- Don't do any deformation if there is no Design variable information ---*/
  
  if (Design_Variable == NULL) {
    Design_Variable = new unsigned short [1];
    nDV = 1; Design_Variable[0] = NONE;
  }
  
  /*--- Identification of free-surface problem, this problems are always 
   unsteady and incompressible. ---*/
  
  if (Kind_Regime == FREESURFACE) {
    if (Unsteady_Simulation != DT_STEPPING_2ND) Unsteady_Simulation = DT_STEPPING_1ST;
  }
  
  if (Kind_Solver == POISSON_EQUATION) {
    Unsteady_Simulation = STEADY;
  }
  
  /*--- Set the number of external iterations to 1 for the steady state problem ---*/

  if ((Kind_Solver == HEAT_EQUATION) ||
      (Kind_Solver == WAVE_EQUATION) || (Kind_Solver == POISSON_EQUATION)) {
    nMGLevels = 0;
    if (Unsteady_Simulation == STEADY) nExtIter = 1;
    else Unst_nIntIter = 2;
  }
  
  if (Kind_Solver == LINEAR_ELASTICITY) {
    nMGLevels = 0;
    if (Dynamic_Analysis == STATIC) 
	nExtIter = 1;
  }

  /*--- Decide whether we should be writing unsteady solution files. ---*/
  
  if (Unsteady_Simulation == STEADY ||
      Unsteady_Simulation == TIME_STEPPING ||
      Unsteady_Simulation == TIME_SPECTRAL  ||
      Kind_Regime == FREESURFACE) { Wrt_Unsteady = false; }
  else { Wrt_Unsteady = true; }

  if (Kind_Solver == LINEAR_ELASTICITY) {

	  if (Dynamic_Analysis == STATIC) { Wrt_Dynamic = false; }
	  else { Wrt_Dynamic = true; }

  }

  
  
  /*--- Check for Measurement System ---*/
  
  if (SystemMeasurements == US && !standard_air) {
    cout << "Only STANDARD_AIR fluid model can be used with US Measurement System" << endl;
    exit(EXIT_FAILURE);
  }
  
  /*--- Check for Convective scheme available for NICF ---*/
  
  if (!ideal_gas) {
    if (Kind_ConvNumScheme_Flow != SPACE_UPWIND) {
      cout << "Only ROE Upwind scheme can be used for Not Ideal Compressible Fluids" << endl;
      exit(EXIT_FAILURE);
    }
    else {
      if (Kind_Upwind_Flow != ROE) {
        cout << "Only ROE Upwind scheme can be used for Not Ideal Compressible Fluids" << endl;
        exit(EXIT_FAILURE);
      }
    }
  }
  
  /*--- Check for Boundary condition available for NICF ---*/
  
  if (!ideal_gas) {
    if (nMarker_Inlet != 0) {
      cout << "Riemann Boundary conditions or NRBC must be used for inlet and outlet with Not Ideal Compressible Fluids " << endl;
      exit(EXIT_FAILURE);
    }
    if (nMarker_Outlet != 0) {
      cout << "Riemann Boundary conditions or NRBC must be used outlet with Not Ideal Compressible Fluids " << endl;
      exit(EXIT_FAILURE);
    }
    
    if (nMarker_FarField != 0) {
      cout << "Riemann Boundary conditions or NRBC must be used outlet with Not Ideal Compressible Fluids " << endl;
      exit(EXIT_FAILURE);
    }
    
  }
  
  /*--- Check for Boundary condition available for NICF ---*/
  
  if (ideal_gas) {
    if (SystemMeasurements == US && standard_air) {
      if (Kind_ViscosityModel != SUTHERLAND) {
        cout << "Only SUTHERLAND viscosity model can be used with US Measurement  " << endl;
        exit(EXIT_FAILURE);
      }
    }
    if (Kind_ConductivityModel != CONSTANT_PRANDTL ) {
      cout << "Only CONSTANT_PRANDTL thermal conductivity model can be used with STANDARD_AIR and IDEAL_GAS" << endl;
      exit(EXIT_FAILURE);
    }
    
  }
  
  /*--- Set grid movement kind to NO_MOVEMENT if not specified, which means
   that we also set the Grid_Movement flag to false. We initialize to the
   number of zones here, because we are guaranteed to at least have one. ---*/
  
  if (Kind_GridMovement == NULL) {
    Kind_GridMovement = new unsigned short[nZone];
    for (unsigned short iZone = 0; iZone < nZone; iZone++ )
      Kind_GridMovement[iZone] = NO_MOVEMENT;
    if (Grid_Movement == true) {
      cout << "GRID_MOVEMENT = YES but no type provided in GRID_MOVEMENT_KIND!!" << endl;
      exit(EXIT_FAILURE);
    }
  }
  
  /*--- If we're solving a purely steady problem with no prescribed grid
   movement (both rotating frame and moving walls can be steady), make sure that
   there is no grid motion ---*/
  
  if ((Kind_SU2 == SU2_CFD || Kind_SU2 == SU2_SOL) &&
      (Unsteady_Simulation == STEADY) &&
      ((Kind_GridMovement[ZONE_0] != MOVING_WALL) &&
       (Kind_GridMovement[ZONE_0] != ROTATING_FRAME) &&
       (Kind_GridMovement[ZONE_0] != STEADY_TRANSLATION)))
    Grid_Movement = false;
  
  /*--- If it is not specified, set the mesh motion mach number
   equal to the freestream value. ---*/
  
  if (Grid_Movement && Mach_Motion == 0.0)
    Mach_Motion = Mach;
  
  /*--- Set the boolean flag if we are in a rotating frame (source term). ---*/
  
  if (Grid_Movement && Kind_GridMovement[ZONE_0] == ROTATING_FRAME)
    Rotating_Frame = true;
  else
    Rotating_Frame = false;
  
  /*--- Check the number of moving markers against the number of grid movement
   types provided (should be equal, except that rigid motion and rotating frame
   do not depend on surface specification). ---*/
  
  if (Grid_Movement &&
      (Kind_GridMovement[ZONE_0] != RIGID_MOTION) &&
      (Kind_GridMovement[ZONE_0] != ROTATING_FRAME) &&
      (Kind_GridMovement[ZONE_0] != STEADY_TRANSLATION) &&
      (Kind_GridMovement[ZONE_0] != GUST) &&
      (nGridMovement != nMarker_Moving)) {
    cout << "Number of GRID_MOVEMENT_KIND must match number of MARKER_MOVING!!" << endl;
    exit(EXIT_FAILURE);
  }
  
  /*--- Make sure that there aren't more than one rigid motion or
   rotating frame specified in GRID_MOVEMENT_KIND. ---*/
  
  if (Grid_Movement && (Kind_GridMovement[ZONE_0] == RIGID_MOTION) &&
      (nGridMovement > 1)) {
    cout << "Can not support more than one type of rigid motion in GRID_MOVEMENT_KIND!!" << endl;
    exit(EXIT_FAILURE);
  }
  
  /*--- In case the grid movement parameters have not been declared in the
   config file, set them equal to zero for safety. Also check to make sure
   that for each option, a value has been declared for each moving marker. ---*/
  
  unsigned short nMoving;
  if (nGridMovement > nZone) nMoving = nGridMovement;
  else nMoving = nZone;
  
  /*--- Motion Origin: ---*/
  
  if (Motion_Origin_X == NULL) {
    Motion_Origin_X = new su2double[nMoving];
    for (iZone = 0; iZone < nMoving; iZone++ )
      Motion_Origin_X[iZone] = 0.0;
  } else {
    if (Grid_Movement && (nMotion_Origin_X != nGridMovement)) {
      cout << "Length of MOTION_ORIGIN_X must match GRID_MOVEMENT_KIND!!" << endl;
      exit(EXIT_FAILURE);
    }
  }
  
  if (Motion_Origin_Y == NULL) {
    Motion_Origin_Y = new su2double[nMoving];
    for (iZone = 0; iZone < nMoving; iZone++ )
      Motion_Origin_Y[iZone] = 0.0;
  } else {
    if (Grid_Movement && (nMotion_Origin_Y != nGridMovement)) {
      cout << "Length of MOTION_ORIGIN_Y must match GRID_MOVEMENT_KIND!!" << endl;
      exit(EXIT_FAILURE);
    }
  }
  
  if (Motion_Origin_Z == NULL) {
    Motion_Origin_Z = new su2double[nMoving];
    for (iZone = 0; iZone < nMoving; iZone++ )
      Motion_Origin_Z[iZone] = 0.0;
  } else {
    if (Grid_Movement && (nMotion_Origin_Z != nGridMovement)) {
      cout << "Length of MOTION_ORIGIN_Z must match GRID_MOVEMENT_KIND!!" << endl;
      exit(EXIT_FAILURE);
    }
  }
  
  if (MoveMotion_Origin == NULL) {
    MoveMotion_Origin = new unsigned short[nMoving];
    for (iZone = 0; iZone < nMoving; iZone++ )
      MoveMotion_Origin[iZone] = 0;
  } else {
    if (Grid_Movement && (nMoveMotion_Origin != nGridMovement)) {
      cout << "Length of MOVE_MOTION_ORIGIN must match GRID_MOVEMENT_KIND!!" << endl;
      exit(EXIT_FAILURE);
    }
  }
  
  /*--- Translation: ---*/
  
  if (Translation_Rate_X == NULL) {
    Translation_Rate_X = new su2double[nMoving];
    for (iZone = 0; iZone < nMoving; iZone++ )
      Translation_Rate_X[iZone] = 0.0;
  } else {
    if (Grid_Movement && (nTranslation_Rate_X != nGridMovement)) {
      cout << "Length of TRANSLATION_RATE_X must match GRID_MOVEMENT_KIND!!" << endl;
      exit(EXIT_FAILURE);
    }
  }
  
  if (Translation_Rate_Y == NULL) {
    Translation_Rate_Y = new su2double[nMoving];
    for (iZone = 0; iZone < nMoving; iZone++ )
      Translation_Rate_Y[iZone] = 0.0;
  } else {
    if (Grid_Movement && (nTranslation_Rate_Y != nGridMovement)) {
      cout << "Length of TRANSLATION_RATE_Y must match GRID_MOVEMENT_KIND!!" << endl;
      exit(EXIT_FAILURE);
    }
  }
  
  if (Translation_Rate_Z == NULL) {
    Translation_Rate_Z = new su2double[nMoving];
    for (iZone = 0; iZone < nMoving; iZone++ )
      Translation_Rate_Z[iZone] = 0.0;
  } else {
    if (Grid_Movement && (nTranslation_Rate_Z != nGridMovement)) {
      cout << "Length of TRANSLATION_RATE_Z must match GRID_MOVEMENT_KIND!!" << endl;
      exit(EXIT_FAILURE);
    }
  }
  
  /*--- Rotation: ---*/
  
  if (Rotation_Rate_X == NULL) {
    Rotation_Rate_X = new su2double[nMoving];
    for (iZone = 0; iZone < nMoving; iZone++ )
      Rotation_Rate_X[iZone] = 0.0;
  } else {
    if (Grid_Movement && (nRotation_Rate_X != nGridMovement)) {
      cout << "Length of ROTATION_RATE_X must match GRID_MOVEMENT_KIND!!" << endl;
      exit(EXIT_FAILURE);
    }
  }
  
  if (Rotation_Rate_Y == NULL) {
    Rotation_Rate_Y = new su2double[nMoving];
    for (iZone = 0; iZone < nMoving; iZone++ )
      Rotation_Rate_Y[iZone] = 0.0;
  } else {
    if (Grid_Movement && (nRotation_Rate_Y != nGridMovement)) {
      cout << "Length of ROTATION_RATE_Y must match GRID_MOVEMENT_KIND!!" << endl;
      exit(EXIT_FAILURE);
    }
  }
  
  if (Rotation_Rate_Z == NULL) {
    Rotation_Rate_Z = new su2double[nMoving];
    for (iZone = 0; iZone < nMoving; iZone++ )
      Rotation_Rate_Z[iZone] = 0.0;
  } else {
    if (Grid_Movement && (nRotation_Rate_Z != nGridMovement)) {
      cout << "Length of ROTATION_RATE_Z must match GRID_MOVEMENT_KIND!!" << endl;
      exit(EXIT_FAILURE);
    }
  }
  
  /*--- Pitching: ---*/
  
  if (Pitching_Omega_X == NULL) {
    Pitching_Omega_X = new su2double[nMoving];
    for (iZone = 0; iZone < nMoving; iZone++ )
      Pitching_Omega_X[iZone] = 0.0;
  } else {
    if (Grid_Movement && (nPitching_Omega_X != nGridMovement)) {
      cout << "Length of PITCHING_OMEGA_X must match GRID_MOVEMENT_KIND!!" << endl;
      exit(EXIT_FAILURE);
    }
  }
  
  if (Pitching_Omega_Y == NULL) {
    Pitching_Omega_Y = new su2double[nMoving];
    for (iZone = 0; iZone < nMoving; iZone++ )
      Pitching_Omega_Y[iZone] = 0.0;
  } else {
    if (Grid_Movement && (nPitching_Omega_Y != nGridMovement)) {
      cout << "Length of PITCHING_OMEGA_Y must match GRID_MOVEMENT_KIND!!" << endl;
      exit(EXIT_FAILURE);
    }
  }
  
  if (Pitching_Omega_Z == NULL) {
    Pitching_Omega_Z = new su2double[nMoving];
    for (iZone = 0; iZone < nMoving; iZone++ )
      Pitching_Omega_Z[iZone] = 0.0;
  } else {
    if (Grid_Movement && (nPitching_Omega_Z != nGridMovement)) {
      cout << "Length of PITCHING_OMEGA_Z must match GRID_MOVEMENT_KIND!!" << endl;
      exit(EXIT_FAILURE);
    }
  }
  
  /*--- Pitching Amplitude: ---*/
  
  if (Pitching_Ampl_X == NULL) {
    Pitching_Ampl_X = new su2double[nMoving];
    for (iZone = 0; iZone < nMoving; iZone++ )
      Pitching_Ampl_X[iZone] = 0.0;
  } else {
    if (Grid_Movement && (nPitching_Ampl_X != nGridMovement)) {
      cout << "Length of PITCHING_AMPL_X must match GRID_MOVEMENT_KIND!!" << endl;
      exit(EXIT_FAILURE);
    }
  }
  
  if (Pitching_Ampl_Y == NULL) {
    Pitching_Ampl_Y = new su2double[nMoving];
    for (iZone = 0; iZone < nMoving; iZone++ )
      Pitching_Ampl_Y[iZone] = 0.0;
  } else {
    if (Grid_Movement && (nPitching_Ampl_Y != nGridMovement)) {
      cout << "Length of PITCHING_AMPL_Y must match GRID_MOVEMENT_KIND!!" << endl;
      exit(EXIT_FAILURE);
    }
  }
  
  if (Pitching_Ampl_Z == NULL) {
    Pitching_Ampl_Z = new su2double[nMoving];
    for (iZone = 0; iZone < nMoving; iZone++ )
      Pitching_Ampl_Z[iZone] = 0.0;
  } else {
    if (Grid_Movement && (nPitching_Ampl_Z != nGridMovement)) {
      cout << "Length of PITCHING_AMPL_Z must match GRID_MOVEMENT_KIND!!" << endl;
      exit(EXIT_FAILURE);
    }
  }
  
  /*--- Pitching Phase: ---*/
  
  if (Pitching_Phase_X == NULL) {
    Pitching_Phase_X = new su2double[nMoving];
    for (iZone = 0; iZone < nMoving; iZone++ )
      Pitching_Phase_X[iZone] = 0.0;
  } else {
    if (Grid_Movement && (nPitching_Phase_X != nGridMovement)) {
      cout << "Length of PITCHING_PHASE_X must match GRID_MOVEMENT_KIND!!" << endl;
      exit(EXIT_FAILURE);
    }
  }
  
  if (Pitching_Phase_Y == NULL) {
    Pitching_Phase_Y = new su2double[nMoving];
    for (iZone = 0; iZone < nMoving; iZone++ )
      Pitching_Phase_Y[iZone] = 0.0;
  } else {
    if (Grid_Movement && (nPitching_Phase_Y != nGridMovement)) {
      cout << "Length of PITCHING_PHASE_Y must match GRID_MOVEMENT_KIND!!" << endl;
      exit(EXIT_FAILURE);
    }
  }
  
  if (Pitching_Phase_Z == NULL) {
    Pitching_Phase_Z = new su2double[nMoving];
    for (iZone = 0; iZone < nMoving; iZone++ )
      Pitching_Phase_Z[iZone] = 0.0;
  } else {
    if (Grid_Movement && (nPitching_Phase_Z != nGridMovement)) {
      cout << "Length of PITCHING_PHASE_Z must match GRID_MOVEMENT_KIND!!" << endl;
      exit(EXIT_FAILURE);
    }
  }
  
  /*--- Plunging: ---*/
  
  if (Plunging_Omega_X == NULL) {
    Plunging_Omega_X = new su2double[nMoving];
    for (iZone = 0; iZone < nMoving; iZone++ )
      Plunging_Omega_X[iZone] = 0.0;
  } else {
    if (Grid_Movement && (nPlunging_Omega_X != nGridMovement)) {
      cout << "Length of PLUNGING_OMEGA_X must match GRID_MOVEMENT_KIND!!" << endl;
      exit(EXIT_FAILURE);
    }
  }
  
  if (Plunging_Omega_Y == NULL) {
    Plunging_Omega_Y = new su2double[nMoving];
    for (iZone = 0; iZone < nMoving; iZone++ )
      Plunging_Omega_Y[iZone] = 0.0;
  } else {
    if (Grid_Movement && (nPlunging_Omega_Y != nGridMovement)) {
      cout << "Length of PLUNGING_OMEGA_Y must match GRID_MOVEMENT_KIND!!" << endl;
      exit(EXIT_FAILURE);
    }
  }
  
  if (Plunging_Omega_Z == NULL) {
    Plunging_Omega_Z = new su2double[nMoving];
    for (iZone = 0; iZone < nMoving; iZone++ )
      Plunging_Omega_Z[iZone] = 0.0;
  } else {
    if (Grid_Movement && (nPlunging_Omega_Z != nGridMovement)) {
      cout << "Length of PLUNGING_OMEGA_Z must match GRID_MOVEMENT_KIND!!" << endl;
      exit(EXIT_FAILURE);
    }
  }
  
  /*--- Plunging Amplitude: ---*/
  
  if (Plunging_Ampl_X == NULL) {
    Plunging_Ampl_X = new su2double[nMoving];
    for (iZone = 0; iZone < nMoving; iZone++ )
      Plunging_Ampl_X[iZone] = 0.0;
  } else {
    if (Grid_Movement && (nPlunging_Ampl_X != nGridMovement)) {
      cout << "Length of PLUNGING_AMPL_X must match GRID_MOVEMENT_KIND!!" << endl;
      exit(EXIT_FAILURE);
    }
  }
  
  if (Plunging_Ampl_Y == NULL) {
    Plunging_Ampl_Y = new su2double[nMoving];
    for (iZone = 0; iZone < nMoving; iZone++ )
      Plunging_Ampl_Y[iZone] = 0.0;
  } else {
    if (Grid_Movement && (nPlunging_Ampl_Y != nGridMovement)) {
      cout << "Length of PLUNGING_AMPL_Y must match GRID_MOVEMENT_KIND!!" << endl;
      exit(EXIT_FAILURE);
    }
  }
  
  if (Plunging_Ampl_Z == NULL) {
    Plunging_Ampl_Z = new su2double[nMoving];
    for (iZone = 0; iZone < nMoving; iZone++ )
      Plunging_Ampl_Z[iZone] = 0.0;
  } else {
    if (Grid_Movement && (nPlunging_Ampl_Z != nGridMovement)) {
      cout << "Length of PLUNGING_AMPL_Z must match GRID_MOVEMENT_KIND!!" << endl;
      exit(EXIT_FAILURE);
    }
  }
  
  /*--- Use the various rigid-motion input frequencies to determine the period to be used with time-spectral cases.
   There are THREE types of motion to consider, namely: rotation, pitching, and plunging.
   The largest period of motion is the one to be used for time-spectral calculations. ---*/
  
  if (Unsteady_Simulation == TIME_SPECTRAL) {
    
    unsigned short N_MOTION_TYPES = 3;
    su2double *periods;
    periods = new su2double[N_MOTION_TYPES];
    
    /*--- rotation: ---*/
    
    su2double Omega_mag_rot = sqrt(pow(Rotation_Rate_X[ZONE_0],2)+pow(Rotation_Rate_Y[ZONE_0],2)+pow(Rotation_Rate_Z[ZONE_0],2));
    if (Omega_mag_rot > 0)
      periods[0] = 2*PI_NUMBER/Omega_mag_rot;
    else
      periods[0] = 0.0;
    
    /*--- pitching: ---*/
    
    su2double Omega_mag_pitch = sqrt(pow(Pitching_Omega_X[ZONE_0],2)+pow(Pitching_Omega_Y[ZONE_0],2)+pow(Pitching_Omega_Z[ZONE_0],2));
    if (Omega_mag_pitch > 0)
      periods[1] = 2*PI_NUMBER/Omega_mag_pitch;
    else
      periods[1] = 0.0;
    
    /*--- plunging: ---*/
    
    su2double Omega_mag_plunge = sqrt(pow(Plunging_Omega_X[ZONE_0],2)+pow(Plunging_Omega_Y[ZONE_0],2)+pow(Plunging_Omega_Z[ZONE_0],2));
    if (Omega_mag_plunge > 0)
      periods[2] = 2*PI_NUMBER/Omega_mag_plunge;
    else
      periods[2] = 0.0;
    
    /*--- determine which period is largest ---*/
    
    unsigned short iVar;
    TimeSpectral_Period = 0.0;
    for (iVar = 0; iVar < N_MOTION_TYPES; iVar++) {
      if (periods[iVar] > TimeSpectral_Period)
        TimeSpectral_Period = periods[iVar];
    }
    
    delete periods;
    
  }
  
  /*--- Initialize the RefOriginMoment Pointer ---*/
  
  RefOriginMoment = NULL;
  RefOriginMoment = new su2double[3];
  RefOriginMoment[0] = 0.0; RefOriginMoment[1] = 0.0; RefOriginMoment[2] = 0.0;
  
  /*--- In case the moment origin coordinates have not been declared in the
   config file, set them equal to zero for safety. Also check to make sure
   that for each marker, a value has been declared for the moment origin.
   Unless only one value was specified, then set this value for all the markers
   being monitored. ---*/
  
  unsigned short iMarker;
  
  if ((nRefOriginMoment_X != nRefOriginMoment_Y) || (nRefOriginMoment_X != nRefOriginMoment_Z) ) {
    cout << "ERROR: Length of REF_ORIGIN_MOMENT_X, REF_ORIGIN_MOMENT_Y and REF_ORIGIN_MOMENT_Z must be the same!!" << endl;
    exit(EXIT_FAILURE);
  }
  
  if (RefOriginMoment_X == NULL) {
    RefOriginMoment_X = new su2double[nMarker_Monitoring];
    for (iMarker = 0; iMarker < nMarker_Monitoring; iMarker++ )
      RefOriginMoment_X[iMarker] = 0.0;
  } else {
    if (nRefOriginMoment_X == 1) {
      
      su2double aux_RefOriginMoment_X = RefOriginMoment_X[0];
      delete [] RefOriginMoment_X;
      RefOriginMoment_X = new su2double[nMarker_Monitoring];
      nRefOriginMoment_X = nMarker_Monitoring;
      
      for (iMarker = 0; iMarker < nMarker_Monitoring; iMarker++ )
        RefOriginMoment_X[iMarker] = aux_RefOriginMoment_X;
    }
    else if (nRefOriginMoment_X != nMarker_Monitoring) {
      cout << "ERROR: Length of REF_ORIGIN_MOMENT_X must match number of Monitoring Markers!!" << endl;
      exit(EXIT_FAILURE);
    }
  }
  
  if (RefOriginMoment_Y == NULL) {
    RefOriginMoment_Y = new su2double[nMarker_Monitoring];
    for (iMarker = 0; iMarker < nMarker_Monitoring; iMarker++ )
      RefOriginMoment_Y[iMarker] = 0.0;
  } else {
    if (nRefOriginMoment_Y == 1) {
      
      su2double aux_RefOriginMoment_Y = RefOriginMoment_Y[0];
      delete [] RefOriginMoment_Y;
      RefOriginMoment_Y = new su2double[nMarker_Monitoring];
      nRefOriginMoment_Y = nMarker_Monitoring;
      
      for (iMarker = 0; iMarker < nMarker_Monitoring; iMarker++ )
        RefOriginMoment_Y[iMarker] = aux_RefOriginMoment_Y;
    }
    else if (nRefOriginMoment_Y != nMarker_Monitoring) {
      cout << "ERROR: Length of REF_ORIGIN_MOMENT_Y must match number of Monitoring Markers!!" << endl;
      exit(EXIT_FAILURE);
    }
  }
  
  if (RefOriginMoment_Z == NULL) {
    RefOriginMoment_Z = new su2double[nMarker_Monitoring];
    for (iMarker = 0; iMarker < nMarker_Monitoring; iMarker++ )
      RefOriginMoment_Z[iMarker] = 0.0;
  } else {
    if (nRefOriginMoment_Z == 1) {
      
      su2double aux_RefOriginMoment_Z = RefOriginMoment_Z[0];
      delete [] RefOriginMoment_Z;
      RefOriginMoment_Z = new su2double[nMarker_Monitoring];
      nRefOriginMoment_Z = nMarker_Monitoring;
      
      for (iMarker = 0; iMarker < nMarker_Monitoring; iMarker++ )
        RefOriginMoment_Z[iMarker] = aux_RefOriginMoment_Z;
    }
    else if (nRefOriginMoment_Z != nMarker_Monitoring) {
      cout << "ERROR: Length of REF_ORIGIN_MOMENT_Z must match number of Monitoring Markers!!" << endl;
      exit(EXIT_FAILURE);
    }
  }
  
  /*--- Set the boolean flag if we are carrying out an aeroelastic simulation. ---*/
  
  if (Grid_Movement && (Kind_GridMovement[ZONE_0] == AEROELASTIC || Kind_GridMovement[ZONE_0] == AEROELASTIC_RIGID_MOTION)) Aeroelastic_Simulation = true;
  else Aeroelastic_Simulation = false;
  
  /*--- Initializing the size for the solutions of the Aeroelastic problem. ---*/
  
  
  if (Grid_Movement && Aeroelastic_Simulation) {
    Aeroelastic_np1.resize(nMarker_Monitoring);
    Aeroelastic_n.resize(nMarker_Monitoring);
    Aeroelastic_n1.resize(nMarker_Monitoring);
    for (iMarker = 0; iMarker < nMarker_Monitoring; iMarker++) {
      Aeroelastic_np1[iMarker].resize(2);
      Aeroelastic_n[iMarker].resize(2);
      Aeroelastic_n1[iMarker].resize(2);
      for (int i =0; i<2; i++) {
        Aeroelastic_np1[iMarker][i].resize(2);
        Aeroelastic_n[iMarker][i].resize(2);
        Aeroelastic_n1[iMarker][i].resize(2);
        for (int j=0; j<2; j++) {
          Aeroelastic_np1[iMarker][i][j] = 0.0;
          Aeroelastic_n[iMarker][i][j] = 0.0;
          Aeroelastic_n1[iMarker][i][j] = 0.0;
        }
      }
    }
  }
  
  /*--- Allocate memory for the plunge and pitch and initialized them to zero ---*/
  
  if (Grid_Movement && Aeroelastic_Simulation) {
    Aeroelastic_pitch = new su2double[nMarker_Monitoring];
    Aeroelastic_plunge = new su2double[nMarker_Monitoring];
    for (iMarker = 0; iMarker < nMarker_Monitoring; iMarker++ ) {
      Aeroelastic_pitch[iMarker] = 0.0;
      Aeroelastic_plunge[iMarker] = 0.0;
    }
  }

  /*--- Fluid-Structure Interaction problems ---*/

  if (FSI_Problem) {
	  Kind_GridMovement[val_izone] = FLUID_STRUCTURE;
	  Grid_Movement = true;
  }
  
  if (MGCycle == FULLMG_CYCLE) FinestMesh = nMGLevels;
  else FinestMesh = MESH_0;
  
  if ((Kind_Solver == NAVIER_STOKES) &&
      (Kind_Turb_Model != NONE))
    Kind_Solver = RANS;
  
  if (Kind_Regime == FREESURFACE) GravityForce = true;
  
  Kappa_1st_Flow = Kappa_Flow[0];
  Kappa_2nd_Flow = Kappa_Flow[1];
  Kappa_4th_Flow = Kappa_Flow[2];
  Kappa_1st_AdjFlow = Kappa_AdjFlow[0];
  Kappa_2nd_AdjFlow = Kappa_AdjFlow[1];
  Kappa_4th_AdjFlow = Kappa_AdjFlow[2];
  Kappa_1st_LinFlow = Kappa_AdjFlow[0];
  Kappa_4th_LinFlow = Kappa_AdjFlow[1];
  
  /*--- Make the MG_PreSmooth, MG_PostSmooth, and MG_CorrecSmooth
   arrays consistent with nMGLevels ---*/
  
  unsigned short * tmp_smooth = new unsigned short[nMGLevels+1];
  
  if ((nMG_PreSmooth != nMGLevels+1) && (nMG_PreSmooth != 0)) {
    if (nMG_PreSmooth > nMGLevels+1) {
      
      /*--- Truncate by removing unnecessary elements at the end ---*/
      
      for (unsigned int i = 0; i <= nMGLevels; i++)
        tmp_smooth[i] = MG_PreSmooth[i];
      delete [] MG_PreSmooth;
    } else {
      
      /*--- Add additional elements equal to last element ---*/
      
      for (unsigned int i = 0; i < nMG_PreSmooth; i++)
        tmp_smooth[i] = MG_PreSmooth[i];
      for (unsigned int i = nMG_PreSmooth; i <= nMGLevels; i++)
        tmp_smooth[i] = MG_PreSmooth[nMG_PreSmooth-1];
      delete [] MG_PreSmooth;
    }
    
    nMG_PreSmooth = nMGLevels+1;
    MG_PreSmooth = new unsigned short[nMG_PreSmooth];
    for (unsigned int i = 0; i < nMG_PreSmooth; i++)
      MG_PreSmooth[i] = tmp_smooth[i];
  }
  if ((nMGLevels != 0) && (nMG_PreSmooth == 0)) {
    delete [] MG_PreSmooth;
    nMG_PreSmooth = nMGLevels+1;
    MG_PreSmooth = new unsigned short[nMG_PreSmooth];
    for (unsigned int i = 0; i < nMG_PreSmooth; i++)
      MG_PreSmooth[i] = i+1;
  }
  
  if ((nMG_PostSmooth != nMGLevels+1) && (nMG_PostSmooth != 0)) {
    if (nMG_PostSmooth > nMGLevels+1) {
      
      /*--- Truncate by removing unnecessary elements at the end ---*/
      
      for (unsigned int i = 0; i <= nMGLevels; i++)
        tmp_smooth[i] = MG_PostSmooth[i];
      delete [] MG_PostSmooth;
    } else {
      
      /*--- Add additional elements equal to last element ---*/
       
      for (unsigned int i = 0; i < nMG_PostSmooth; i++)
        tmp_smooth[i] = MG_PostSmooth[i];
      for (unsigned int i = nMG_PostSmooth; i <= nMGLevels; i++)
        tmp_smooth[i] = MG_PostSmooth[nMG_PostSmooth-1];
      delete [] MG_PostSmooth;
      
    }
    
    nMG_PostSmooth = nMGLevels+1;
    MG_PostSmooth = new unsigned short[nMG_PostSmooth];
    for (unsigned int i = 0; i < nMG_PostSmooth; i++)
      MG_PostSmooth[i] = tmp_smooth[i];
    
  }
  
  if ((nMGLevels != 0) && (nMG_PostSmooth == 0)) {
    delete [] MG_PostSmooth;
    nMG_PostSmooth = nMGLevels+1;
    MG_PostSmooth = new unsigned short[nMG_PostSmooth];
    for (unsigned int i = 0; i < nMG_PostSmooth; i++)
      MG_PostSmooth[i] = 0;
  }
  
  if ((nMG_CorrecSmooth != nMGLevels+1) && (nMG_CorrecSmooth != 0)) {
    if (nMG_CorrecSmooth > nMGLevels+1) {
      
      /*--- Truncate by removing unnecessary elements at the end ---*/
      
      for (unsigned int i = 0; i <= nMGLevels; i++)
        tmp_smooth[i] = MG_CorrecSmooth[i];
      delete [] MG_CorrecSmooth;
    } else {
      
      /*--- Add additional elements equal to last element ---*/
      
      for (unsigned int i = 0; i < nMG_CorrecSmooth; i++)
        tmp_smooth[i] = MG_CorrecSmooth[i];
      for (unsigned int i = nMG_CorrecSmooth; i <= nMGLevels; i++)
        tmp_smooth[i] = MG_CorrecSmooth[nMG_CorrecSmooth-1];
      delete [] MG_CorrecSmooth;
    }
    nMG_CorrecSmooth = nMGLevels+1;
    MG_CorrecSmooth = new unsigned short[nMG_CorrecSmooth];
    for (unsigned int i = 0; i < nMG_CorrecSmooth; i++)
      MG_CorrecSmooth[i] = tmp_smooth[i];
  }
  
  if ((nMGLevels != 0) && (nMG_CorrecSmooth == 0)) {
    delete [] MG_CorrecSmooth;
    nMG_CorrecSmooth = nMGLevels+1;
    MG_CorrecSmooth = new unsigned short[nMG_CorrecSmooth];
    for (unsigned int i = 0; i < nMG_CorrecSmooth; i++)
      MG_CorrecSmooth[i] = 0;
  }
  
  /*--- Override MG Smooth parameters ---*/
  
  if (nMG_PreSmooth != 0) MG_PreSmooth[MESH_0] = 1;
  if (nMG_PostSmooth != 0) {
    MG_PostSmooth[MESH_0] = 0;
    MG_PostSmooth[nMGLevels] = 0;
  }
  if (nMG_CorrecSmooth != 0) MG_CorrecSmooth[nMGLevels] = 0;
  
  if (Restart) MGCycle = V_CYCLE;
  
  if (Adjoint) {
    if (Kind_Solver == EULER) Kind_Solver = ADJ_EULER;
    if (Kind_Solver == NAVIER_STOKES) Kind_Solver = ADJ_NAVIER_STOKES;
    if (Kind_Solver == RANS) Kind_Solver = ADJ_RANS;
    if (Kind_Solver == TNE2_EULER) Kind_Solver = ADJ_TNE2_EULER;
    if (Kind_Solver == TNE2_NAVIER_STOKES) Kind_Solver = ADJ_TNE2_NAVIER_STOKES;
  }
  
  if (Linearized) {
    if (Kind_Solver == EULER) Kind_Solver = LIN_EULER;
  }
  
  nCFL = nMGLevels+1;
  CFL = new su2double[nCFL];
  CFL[0] = CFLFineGrid;
  if (Adjoint){
    CFL[0] = CFL[0] * CFLRedCoeff_AdjFlow;
    CFL_AdaptParam[2]*=CFLRedCoeff_AdjFlow;
    CFL_AdaptParam[3]*=CFLRedCoeff_AdjFlow;
  }
  
  for (iCFL = 1; iCFL < nCFL; iCFL++)
    CFL[iCFL] = CFL[iCFL-1];
  
  if (nRKStep == 0) {
    nRKStep = 1;
    RK_Alpha_Step = new su2double[1]; RK_Alpha_Step[0] = 1.0;
  }
  
  if ((Kind_SU2 == SU2_CFD) && (Kind_Solver == NO_SOLVER)) {
    cout << "PHYSICAL_PROBLEM must be set in the configuration file" << endl;
    exit(EXIT_FAILURE);
  }
  
  /*--- Set a flag for viscous simulations ---*/
  
  Viscous = (( Kind_Solver == NAVIER_STOKES          ) ||
             ( Kind_Solver == ADJ_NAVIER_STOKES      ) ||
             ( Kind_Solver == RANS                   ) ||
             ( Kind_Solver == ADJ_RANS               ) ||
             ( Kind_Solver == TNE2_NAVIER_STOKES     ) ||
             ( Kind_Solver == ADJ_TNE2_NAVIER_STOKES )   );
  
  
  /*--- Re-scale the length based parameters. The US system uses feet,
   but SU2 assumes that the grid is in inches ---*/
  
  if ((SystemMeasurements == US) && (Kind_SU2 == SU2_CFD)) {
    
    for (iMarker = 0; iMarker < nMarker_Monitoring; iMarker++) {
      RefOriginMoment_X[iMarker] = RefOriginMoment_X[iMarker]/12.0;
      RefOriginMoment_Y[iMarker] = RefOriginMoment_Y[iMarker]/12.0;
      RefOriginMoment_Z[iMarker] = RefOriginMoment_Z[iMarker]/12.0;
    }
    
    for (iMarker = 0; iMarker < nGridMovement; iMarker++) {
      Motion_Origin_X[iMarker] = Motion_Origin_X[iMarker]/12.0;
      Motion_Origin_Y[iMarker] = Motion_Origin_Y[iMarker]/12.0;
      Motion_Origin_Z[iMarker] = Motion_Origin_Z[iMarker]/12.0;
    }
    
    RefLengthMoment = RefLengthMoment/12.0;
    if (val_nDim == 2) RefAreaCoeff = RefAreaCoeff/12.0;
    else RefAreaCoeff = RefAreaCoeff/144.0;
    Length_Reynolds = Length_Reynolds/12.0;
    RefElemLength = RefElemLength/12.0;
    
    EA_IntLimit[0] = EA_IntLimit[0]/12.0;
    EA_IntLimit[1] = EA_IntLimit[1]/12.0;
    EA_IntLimit[2] = EA_IntLimit[2]/12.0;
    
    Section_Location[0] = Section_Location[0]/12.0;
    Section_Location[1] = Section_Location[1]/12.0;
    
    Subsonic_Engine_Box[0] = Subsonic_Engine_Box[0]/12.0;
    Subsonic_Engine_Box[1] = Subsonic_Engine_Box[1]/12.0;
    Subsonic_Engine_Box[2] = Subsonic_Engine_Box[2]/12.0;
    Subsonic_Engine_Box[3] = Subsonic_Engine_Box[3]/12.0;
    Subsonic_Engine_Box[4] = Subsonic_Engine_Box[4]/12.0;
    Subsonic_Engine_Box[5] = Subsonic_Engine_Box[5]/12.0;
    
    for (iMarker = 0; iMarker < nMarker_ActDisk_Inlet; iMarker++) {
      for (iDim = 0; iDim < val_nDim; iDim++)
        ActDisk_Origin[iMarker][iDim] = ActDisk_Origin[iMarker][iDim]/12.0;
      ActDisk_RootRadius[iMarker] = ActDisk_RootRadius[iMarker]/12.0;
      ActDisk_TipRadius[iMarker] = ActDisk_TipRadius[iMarker]/12.0;
    }
    
  }
  
  /*--- Reacting flows initialization ---*/
  
  if (( Kind_Solver == TNE2_EULER             ) ||
      ( Kind_Solver == TNE2_NAVIER_STOKES     ) ||
      ( Kind_Solver == ADJ_TNE2_EULER         ) ||
      ( Kind_Solver == ADJ_TNE2_NAVIER_STOKES )   ) {
    
    Kappa_1st_TNE2    = Kappa_TNE2[0];
    Kappa_2nd_TNE2    = Kappa_TNE2[1];
    Kappa_4th_TNE2    = Kappa_TNE2[2];
    Kappa_1st_AdjTNE2 = Kappa_AdjTNE2[0];
    Kappa_2nd_AdjTNE2 = Kappa_AdjTNE2[1];
    Kappa_4th_AdjTNE2 = Kappa_AdjTNE2[2];
    
    
    unsigned short maxEl = 0;
    unsigned short iSpecies, jSpecies, iEl;
    
    switch (Kind_GasModel) {
      case ONESPECIES:
        /*--- Define parameters of the gas model ---*/
        nSpecies    = 1;
        ionization  = false;
        
        /*--- Allocate vectors for gas properties ---*/
        Molar_Mass         = new su2double[nSpecies];
        CharVibTemp        = new su2double[nSpecies];
        RotationModes      = new su2double[nSpecies];
        Enthalpy_Formation = new su2double[nSpecies];
        Wall_Catalycity    = new su2double[nSpecies];
        Ref_Temperature    = new su2double[nSpecies];
        nElStates          = new unsigned short[nSpecies];
        
        
        
        MassFrac_FreeStream = new su2double[nSpecies];
        MassFrac_FreeStream[0] = 1.0;
        
        /*--- Assign gas properties ---*/
        // Rotational modes of energy storage
        RotationModes[0] = 2.0;
        // Molar mass [kg/kmol]
        Molar_Mass[0] = 14.0067+15.9994;
        // Characteristic vibrational temperatures for calculating e_vib [K]
        //CharVibTemp[0] = 3395.0;
        CharVibTemp[0] = 1000.0;
        // Formation enthalpy: (JANAF values, [KJ/Kmol])
        Enthalpy_Formation[0] = 0.0;					//N2
        // Reference temperature (JANAF values, [K])
        Ref_Temperature[0] = 0.0;
        
        /*        nElStates[0] = 0;
         CharElTemp   = new su2double *[nSpecies];
         degen        = new su2double *[nSpecies];
         
         OSPthetae    = new su2double[nElStates[0]];
         OSPthetae[0] = 1.0;
         OSPg         = new su2double[nElStates[0]];
         OSPg[0]      = 1.0;
         
         CharElTemp[0] = OSPthetae;
         degen[0] = OSPg;*/
        
        break;
        
      case N2:
        
        /*--- Define parameters of the gas model ---*/
        nSpecies    = 2;
        nReactions  = 2;
        ionization  = false;
        
        /*--- Allocate vectors for gas properties ---*/
        Wall_Catalycity      = new su2double[nSpecies];
        Molar_Mass           = new su2double[nSpecies];
        CharVibTemp          = new su2double[nSpecies];
        RotationModes        = new su2double[nSpecies];
        Enthalpy_Formation   = new su2double[nSpecies];
        Ref_Temperature      = new su2double[nSpecies];
        Diss                 = new su2double[nSpecies];
        ArrheniusCoefficient = new su2double[nReactions];
        ArrheniusEta         = new su2double[nReactions];
        ArrheniusTheta       = new su2double[nReactions];
        Tcf_a                = new su2double[nReactions];
        Tcf_b                = new su2double[nReactions];
        Tcb_a                = new su2double[nReactions];
        Tcb_b                = new su2double[nReactions];
        nElStates            = new unsigned short[nSpecies];
        Reactions = new int**[nReactions];
        for (unsigned short iRxn = 0; iRxn < nReactions; iRxn++) {
          Reactions[iRxn] = new int*[2];
          for (unsigned short ii = 0; ii < 2; ii++)
            Reactions[iRxn][ii] = new int[6];
        }
        
        // Omega[iSpecies][jSpecies][iCoeff]
        Omega00 = new su2double**[nSpecies];
        Omega11 = new su2double**[nSpecies];
        for (iSpecies = 0; iSpecies < nSpecies; iSpecies++) {
          Omega00[iSpecies] = new su2double*[nSpecies];
          Omega11[iSpecies] = new su2double*[nSpecies];
          for (jSpecies = 0; jSpecies < nSpecies; jSpecies++) {
            Omega00[iSpecies][jSpecies] = new su2double[4];
            Omega11[iSpecies][jSpecies] = new su2double[4];
          }
        }
        
        MassFrac_FreeStream = new su2double[nSpecies];
        MassFrac_FreeStream[0] = 0.99;
        MassFrac_FreeStream[1] = 0.01;
        
        /*--- Assign gas properties ---*/
        
        // Wall mass fractions for catalytic boundaries
        Wall_Catalycity[0] = 0.7;
        Wall_Catalycity[1] = 0.3;
        
        // Rotational modes of energy storage
        RotationModes[0] = 2.0;
        RotationModes[1] = 0.0;
        
        // Molar mass [kg/kmol]
        Molar_Mass[0] = 2.0*14.0067;
        Molar_Mass[1] = 14.0067;
        
        // Characteristic vibrational temperatures
        CharVibTemp[0] = 3395.0;
        CharVibTemp[1] = 0.0;
        
        // Formation enthalpy: (JANAF values [KJ/Kmol])
        Enthalpy_Formation[0] = 0.0;					//N2
        Enthalpy_Formation[1] = 472.683E3;		//N
        
        // Reference temperature (JANAF values, [K])
        Ref_Temperature[0] = 0.0;
        Ref_Temperature[1] = 298.15;
        
        // Number of electron states
        nElStates[0] = 15;                    // N2
        nElStates[1] = 3;                     // N
        for (iSpecies = 0; iSpecies < nSpecies; iSpecies++)
          maxEl = max(maxEl, nElStates[iSpecies]);
        
        /*--- Allocate electron data arrays ---*/
        CharElTemp = new su2double*[nSpecies];
        degen      = new su2double*[nSpecies];
        for (iSpecies = 0; iSpecies < nSpecies; iSpecies++) {
          CharElTemp[iSpecies] = new su2double[maxEl];
          degen[iSpecies]      = new su2double[maxEl];
        }
        
        /*--- Initialize the arrays ---*/
        for (iSpecies = 0; iSpecies < nSpecies; iSpecies++) {
          for (iEl = 0; iEl < maxEl; iEl++) {
            CharElTemp[iSpecies][iEl] = 0.0;
            degen[iSpecies][iEl] = 0.0;
          }
        }
        
        /*--- Assign values to data structures ---*/
        // N2: 15 states
        CharElTemp[0][0]  = 0.000000000000000E+00;
        CharElTemp[0][1]  = 7.223156514095200E+04;
        CharElTemp[0][2]  = 8.577862640384000E+04;
        CharElTemp[0][3]  = 8.605026716160000E+04;
        CharElTemp[0][4]  = 9.535118627874400E+04;
        CharElTemp[0][5]  = 9.805635702203200E+04;
        CharElTemp[0][6]  = 9.968267656935200E+04;
        CharElTemp[0][7]  = 1.048976467715200E+05;
        CharElTemp[0][8]  = 1.116489555200000E+05;
        CharElTemp[0][9]  = 1.225836470400000E+05;
        CharElTemp[0][10] = 1.248856873600000E+05;
        CharElTemp[0][11] = 1.282476158188320E+05;
        CharElTemp[0][12] = 1.338060936000000E+05;
        CharElTemp[0][13] = 1.404296391107200E+05;
        CharElTemp[0][14] = 1.504958859200000E+05;
        degen[0][0]  = 1;
        degen[0][1]  = 3;
        degen[0][2]  = 6;
        degen[0][3]  = 6;
        degen[0][4]  = 3;
        degen[0][5]  = 1;
        degen[0][6]  = 2;
        degen[0][7]  = 2;
        degen[0][8]  = 5;
        degen[0][9]  = 1;
        degen[0][10] = 6;
        degen[0][11] = 6;
        degen[0][12] = 10;
        degen[0][13] = 6;
        degen[0][14] = 6;
        // N: 3 states
        CharElTemp[1][0] = 0.000000000000000E+00;
        CharElTemp[1][1] = 2.766469645581980E+04;
        CharElTemp[1][2] = 4.149309313560210E+04;
        degen[1][0] = 4;
        degen[1][1] = 10;
        degen[1][2] = 6;
        
        /*--- Set Arrhenius coefficients for chemical reactions ---*/
        // Pre-exponential factor
        ArrheniusCoefficient[0]  = 7.0E21;
        ArrheniusCoefficient[1]  = 3.0E22;
        // Rate-controlling temperature exponent
        ArrheniusEta[0]  = -1.60;
        ArrheniusEta[1]  = -1.60;
        // Characteristic temperature
        ArrheniusTheta[0] = 113200.0;
        ArrheniusTheta[1] = 113200.0;
        
        /*--- Set reaction maps ---*/
        // N2 + N2 -> 2N + N2
        Reactions[0][0][0]=0;		Reactions[0][0][1]=0;		Reactions[0][0][2]=nSpecies;
        Reactions[0][1][0]=1;		Reactions[0][1][1]=1;		Reactions[0][1][2] =0;
        // N2 + N -> 2N + N
        Reactions[1][0][0]=0;		Reactions[1][0][1]=1;		Reactions[1][0][2]=nSpecies;
        Reactions[1][1][0]=1;		Reactions[1][1][1]=1;		Reactions[1][1][2]=1;
        
        /*--- Set rate-controlling temperature exponents ---*/
        //  -----------  Tc = Ttr^a * Tve^b  -----------
        //
        // Forward Reactions
        //   Dissociation:      a = 0.5, b = 0.5  (OR a = 0.7, b =0.3)
        //   Exchange:          a = 1,   b = 0
        //   Impact ionization: a = 0,   b = 1
        //
        // Backward Reactions
        //   Recomb ionization:      a = 0, b = 1
        //   Impact ionization:      a = 0, b = 1
        //   N2 impact dissociation: a = 0, b = 1
        //   Others:                 a = 1, b = 0
        Tcf_a[0] = 0.5; Tcf_b[0] = 0.5; Tcb_a[0] = 1;  Tcb_b[0] = 0;
        Tcf_a[1] = 0.5; Tcf_b[1] = 0.5; Tcb_a[1] = 1;  Tcb_b[1] = 0;
        
        /*--- Dissociation potential [KJ/kg] ---*/
        Diss[0] = 3.36E4;
        Diss[1] = 0.0;
        
        /*--- Collision integral data ---*/
        Omega00[0][0][0] = -6.0614558E-03;  Omega00[0][0][1] = 1.2689102E-01;   Omega00[0][0][2] = -1.0616948E+00;  Omega00[0][0][3] = 8.0955466E+02;
        Omega00[0][1][0] = -1.0796249E-02;  Omega00[0][1][1] = 2.2656509E-01;   Omega00[0][1][2] = -1.7910602E+00;  Omega00[0][1][3] = 4.0455218E+03;
        Omega00[1][0][0] = -1.0796249E-02;  Omega00[1][0][1] = 2.2656509E-01;   Omega00[1][0][2] = -1.7910602E+00;  Omega00[1][0][3] = 4.0455218E+03;
        Omega00[1][1][0] = -9.6083779E-03;  Omega00[1][1][1] = 2.0938971E-01;   Omega00[1][1][2] = -1.7386904E+00;  Omega00[1][1][3] = 3.3587983E+03;
        
        Omega11[0][0][0] = -7.6303990E-03;  Omega11[0][0][1] = 1.6878089E-01;   Omega11[0][0][2] = -1.4004234E+00;  Omega11[0][0][3] = 2.1427708E+03;
        Omega11[0][1][0] = -8.3493693E-03;  Omega11[0][1][1] = 1.7808911E-01;   Omega11[0][1][2] = -1.4466155E+00;  Omega11[0][1][3] = 1.9324210E+03;
        Omega11[1][0][0] = -8.3493693E-03;  Omega11[1][0][1] = 1.7808911E-01;   Omega11[1][0][2] = -1.4466155E+00;  Omega11[1][0][3] = 1.9324210E+03;
        Omega11[1][1][0] = -7.7439615E-03;  Omega11[1][1][1] = 1.7129007E-01;   Omega11[1][1][2] = -1.4809088E+00;  Omega11[1][1][3] = 2.1284951E+03;
        
        break;
        
      case AIR5:
        /*--- Define parameters of the gas model ---*/
        nSpecies    = 5;
        nReactions  = 17;
        ionization  = false;
        
        /*--- Allocate vectors for gas properties ---*/
        Wall_Catalycity      = new su2double[nSpecies];
        Molar_Mass           = new su2double[nSpecies];
        CharVibTemp          = new su2double[nSpecies];
        RotationModes        = new su2double[nSpecies];
        Enthalpy_Formation   = new su2double[nSpecies];
        Ref_Temperature      = new su2double[nSpecies];
        ArrheniusCoefficient = new su2double[nReactions];
        ArrheniusEta         = new su2double[nReactions];
        ArrheniusTheta       = new su2double[nReactions];
        Tcf_a                = new su2double[nReactions];
        Tcf_b                = new su2double[nReactions];
        Tcb_a                = new su2double[nReactions];
        Tcb_b                = new su2double[nReactions];
        nElStates            = new unsigned short[nSpecies];
        Reactions            = new int**[nReactions];
        for (unsigned short iRxn = 0; iRxn < nReactions; iRxn++) {
          Reactions[iRxn] = new int*[2];
          for (unsigned short ii = 0; ii < 2; ii++)
            Reactions[iRxn][ii] = new int[6];
        }
        
        // Omega[iSpecies][jSpecies][iCoeff]
        Omega00 = new su2double**[nSpecies];
        Omega11 = new su2double**[nSpecies];
        for (iSpecies = 0; iSpecies < nSpecies; iSpecies++) {
          Omega00[iSpecies] = new su2double*[nSpecies];
          Omega11[iSpecies] = new su2double*[nSpecies];
          for (jSpecies = 0; jSpecies < nSpecies; jSpecies++) {
            Omega00[iSpecies][jSpecies] = new su2double[4];
            Omega11[iSpecies][jSpecies] = new su2double[4];
          }
        }
        
        // Wall mass fractions for catalytic boundaries
        Wall_Catalycity[0] = 0.4;
        Wall_Catalycity[1] = 0.4;
        Wall_Catalycity[2] = 0.1;
        Wall_Catalycity[3] = 0.05;
        Wall_Catalycity[4] = 0.05;
        
        // Free stream mass fractions
        MassFrac_FreeStream = new su2double[nSpecies];
        MassFrac_FreeStream[0] = 0.78;
        MassFrac_FreeStream[1] = 0.19;
        MassFrac_FreeStream[2] = 0.01;
        MassFrac_FreeStream[3] = 0.01;
        MassFrac_FreeStream[4] = 0.01;
        
        /*--- Assign gas properties ---*/
        // Rotational modes of energy storage
        RotationModes[0] = 2.0;
        RotationModes[1] = 2.0;
        RotationModes[2] = 2.0;
        RotationModes[3] = 0.0;
        RotationModes[4] = 0.0;
        
        // Molar mass [kg/kmol]
        Molar_Mass[0] = 2.0*14.0067;
        Molar_Mass[1] = 2.0*15.9994;
        Molar_Mass[2] = 14.0067+15.9994;
        Molar_Mass[3] = 14.0067;
        Molar_Mass[4] = 15.9994;
        
        //Characteristic vibrational temperatures
        CharVibTemp[0] = 3395.0;
        CharVibTemp[1] = 2239.0;
        CharVibTemp[2] = 2817.0;
        CharVibTemp[3] = 0.0;
        CharVibTemp[4] = 0.0;
        
        // Formation enthalpy: (JANAF values [KJ/Kmol])
        Enthalpy_Formation[0] = 0.0;					//N2
        Enthalpy_Formation[1] = 0.0;					//O2
        Enthalpy_Formation[2] = 90.291E3;			//NO
        Enthalpy_Formation[3] = 472.683E3;		//N
        Enthalpy_Formation[4] = 249.173E3;		//O
        
        // Reference temperature (JANAF values, [K])
        Ref_Temperature[0] = 0.0;
        Ref_Temperature[1] = 0.0;
        Ref_Temperature[2] = 298.15;
        Ref_Temperature[3] = 298.15;
        Ref_Temperature[4] = 298.15;
        
        // Number of electron states
        nElStates[0] = 15;                    // N2
        nElStates[1] = 7;                     // O2
        nElStates[2] = 16;                    // NO
        nElStates[3] = 3;                     // N
        nElStates[4] = 5;                     // O
        /////
        
        for (iSpecies = 0; iSpecies < nSpecies; iSpecies++)
          maxEl = max(maxEl, nElStates[iSpecies]);
        
        /*--- Allocate electron data arrays ---*/
        CharElTemp = new su2double*[nSpecies];
        degen      = new su2double*[nSpecies];
        for (iSpecies = 0; iSpecies < nSpecies; iSpecies++) {
          CharElTemp[iSpecies] = new su2double[maxEl];
          degen[iSpecies]      = new su2double[maxEl];
        }
        
        /*--- Initialize the arrays ---*/
        for (iSpecies = 0; iSpecies < nSpecies; iSpecies++) {
          for (iEl = 0; iEl < maxEl; iEl++) {
            CharElTemp[iSpecies][iEl] = 0.0;
            degen[iSpecies][iEl] = 0.0;
          }
        }
        
        //N2: 15 states
        CharElTemp[0][0]  = 0.000000000000000E+00;
        CharElTemp[0][1]  = 7.223156514095200E+04;
        CharElTemp[0][2]  = 8.577862640384000E+04;
        CharElTemp[0][3]  = 8.605026716160000E+04;
        CharElTemp[0][4]  = 9.535118627874400E+04;
        CharElTemp[0][5]  = 9.805635702203200E+04;
        CharElTemp[0][6]  = 9.968267656935200E+04;
        CharElTemp[0][7]  = 1.048976467715200E+05;
        CharElTemp[0][8]  = 1.116489555200000E+05;
        CharElTemp[0][9]  = 1.225836470400000E+05;
        CharElTemp[0][10] = 1.248856873600000E+05;
        CharElTemp[0][11] = 1.282476158188320E+05;
        CharElTemp[0][12] = 1.338060936000000E+05;
        CharElTemp[0][13] = 1.404296391107200E+05;
        CharElTemp[0][14] = 1.504958859200000E+05;
        degen[0][0]  = 1;
        degen[0][1]  = 3;
        degen[0][2]  = 6;
        degen[0][3]  = 6;
        degen[0][4]  = 3;
        degen[0][5]  = 1;
        degen[0][6]  = 2;
        degen[0][7]  = 2;
        degen[0][8]  = 5;
        degen[0][9]  = 1;
        degen[0][10] = 6;
        degen[0][11] = 6;
        degen[0][12] = 10;
        degen[0][13] = 6;
        degen[0][14] = 6;
        
        // O2: 7 states
        CharElTemp[1][0] = 0.000000000000000E+00;
        CharElTemp[1][1] = 1.139156019700800E+04;
        CharElTemp[1][2] = 1.898473947826400E+04;
        CharElTemp[1][3] = 4.755973576639200E+04;
        CharElTemp[1][4] = 4.991242097343200E+04;
        CharElTemp[1][5] = 5.092268575561600E+04;
        CharElTemp[1][6] = 7.189863255967200E+04;
        degen[1][0] = 3;
        degen[1][1] = 2;
        degen[1][2] = 1;
        degen[1][3] = 1;
        degen[1][4] = 6;
        degen[1][5] = 3;
        degen[1][6] = 3;
        
        // NO: 16 states
        CharElTemp[2][0]  = 0.000000000000000E+00;
        CharElTemp[2][1]  = 5.467345760000000E+04;
        CharElTemp[2][2]  = 6.317139627802400E+04;
        CharElTemp[2][3]  = 6.599450342445600E+04;
        CharElTemp[2][4]  = 6.906120960000000E+04;
        CharElTemp[2][5]  = 7.049998480000000E+04;
        CharElTemp[2][6]  = 7.491055017560000E+04;
        CharElTemp[2][7]  = 7.628875293968000E+04;
        CharElTemp[2][8]  = 8.676188537552000E+04;
        CharElTemp[2][9]  = 8.714431182368000E+04;
        CharElTemp[2][10] = 8.886077063728000E+04;
        CharElTemp[2][11] = 8.981755614528000E+04;
        CharElTemp[2][12] = 8.988445919208000E+04;
        CharElTemp[2][13] = 9.042702132000000E+04;
        CharElTemp[2][14] = 9.064283760000000E+04;
        CharElTemp[2][15] = 9.111763341600000E+04;
        degen[2][0]  = 4;
        degen[2][1]  = 8;
        degen[2][2]  = 2;
        degen[2][3]  = 4;
        degen[2][4]  = 4;
        degen[2][5]  = 4;
        degen[2][6]  = 4;
        degen[2][7]  = 2;
        degen[2][8]  = 4;
        degen[2][9]  = 2;
        degen[2][10] = 4;
        degen[2][11] = 4;
        degen[2][12] = 2;
        degen[2][13] = 2;
        degen[2][14] = 2;
        degen[2][15] = 4;
        
        // N: 3 states
        CharElTemp[3][0] = 0.000000000000000E+00;
        CharElTemp[3][1] = 2.766469645581980E+04;
        CharElTemp[3][2] = 4.149309313560210E+04;
        degen[3][0] = 4;
        degen[3][1] = 10;
        degen[3][2] = 6;
        
        // O: 5 states
        CharElTemp[4][0] = 0.000000000000000E+00;
        CharElTemp[4][1] = 2.277077570280000E+02;
        CharElTemp[4][2] = 3.265688785704000E+02;
        CharElTemp[4][3] = 2.283028632262240E+04;
        CharElTemp[4][4] = 4.861993036434160E+04;
        degen[4][0] = 5;
        degen[4][1] = 3;
        degen[4][2] = 1;
        degen[4][3] = 5;
        degen[4][4] = 1;
        
        /*--- Set reaction maps ---*/
        // N2 dissociation
        Reactions[0][0][0]=0;		Reactions[0][0][1]=0;		Reactions[0][0][2]=nSpecies;		Reactions[0][1][0]=3;		Reactions[0][1][1]=3;		Reactions[0][1][2] =0;
        Reactions[1][0][0]=0;		Reactions[1][0][1]=1;		Reactions[1][0][2]=nSpecies;		Reactions[1][1][0]=3;		Reactions[1][1][1]=3;		Reactions[1][1][2] =1;
        Reactions[2][0][0]=0;		Reactions[2][0][1]=2;		Reactions[2][0][2]=nSpecies;		Reactions[2][1][0]=3;		Reactions[2][1][1]=3;		Reactions[2][1][2] =2;
        Reactions[3][0][0]=0;		Reactions[3][0][1]=3;		Reactions[3][0][2]=nSpecies;		Reactions[3][1][0]=3;		Reactions[3][1][1]=3;		Reactions[3][1][2] =3;
        Reactions[4][0][0]=0;		Reactions[4][0][1]=4;		Reactions[4][0][2]=nSpecies;		Reactions[4][1][0]=3;		Reactions[4][1][1]=3;		Reactions[4][1][2] =4;
        // O2 dissociation
        Reactions[5][0][0]=1;		Reactions[5][0][1]=0;		Reactions[5][0][2]=nSpecies;		Reactions[5][1][0]=4;		Reactions[5][1][1]=4;		Reactions[5][1][2] =0;
        Reactions[6][0][0]=1;		Reactions[6][0][1]=1;		Reactions[6][0][2]=nSpecies;		Reactions[6][1][0]=4;		Reactions[6][1][1]=4;		Reactions[6][1][2] =1;
        Reactions[7][0][0]=1;		Reactions[7][0][1]=2;		Reactions[7][0][2]=nSpecies;		Reactions[7][1][0]=4;		Reactions[7][1][1]=4;		Reactions[7][1][2] =2;
        Reactions[8][0][0]=1;		Reactions[8][0][1]=3;		Reactions[8][0][2]=nSpecies;		Reactions[8][1][0]=4;		Reactions[8][1][1]=4;		Reactions[8][1][2] =3;
        Reactions[9][0][0]=1;		Reactions[9][0][1]=4;		Reactions[9][0][2]=nSpecies;		Reactions[9][1][0]=4;		Reactions[9][1][1]=4;		Reactions[9][1][2] =4;
        // NO dissociation
        Reactions[10][0][0]=2;		Reactions[10][0][1]=0;		Reactions[10][0][2]=nSpecies;		Reactions[10][1][0]=3;		Reactions[10][1][1]=4;		Reactions[10][1][2] =0;
        Reactions[11][0][0]=2;		Reactions[11][0][1]=1;		Reactions[11][0][2]=nSpecies;		Reactions[11][1][0]=3;		Reactions[11][1][1]=4;		Reactions[11][1][2] =1;
        Reactions[12][0][0]=2;		Reactions[12][0][1]=2;		Reactions[12][0][2]=nSpecies;		Reactions[12][1][0]=3;		Reactions[12][1][1]=4;		Reactions[12][1][2] =2;
        Reactions[13][0][0]=2;		Reactions[13][0][1]=3;		Reactions[13][0][2]=nSpecies;		Reactions[13][1][0]=3;		Reactions[13][1][1]=4;		Reactions[13][1][2] =3;
        Reactions[14][0][0]=2;		Reactions[14][0][1]=4;		Reactions[14][0][2]=nSpecies;		Reactions[14][1][0]=3;		Reactions[14][1][1]=4;		Reactions[14][1][2] =4;
        // N2 + O -> NO + N
        Reactions[15][0][0]=0;		Reactions[15][0][1]=4;		Reactions[15][0][2]=nSpecies;		Reactions[15][1][0]=2;		Reactions[15][1][1]=3;		Reactions[15][1][2]= nSpecies;
        // NO + O -> O2 + N
        Reactions[16][0][0]=2;		Reactions[16][0][1]=4;		Reactions[16][0][2]=nSpecies;		Reactions[16][1][0]=1;		Reactions[16][1][1]=3;		Reactions[16][1][2]= nSpecies;
        
        /*--- Set Arrhenius coefficients for reactions ---*/
        // Pre-exponential factor
        ArrheniusCoefficient[0]  = 7.0E21;
        ArrheniusCoefficient[1]  = 7.0E21;
        ArrheniusCoefficient[2]  = 7.0E21;
        ArrheniusCoefficient[3]  = 3.0E22;
        ArrheniusCoefficient[4]  = 3.0E22;
        ArrheniusCoefficient[5]  = 2.0E21;
        ArrheniusCoefficient[6]  = 2.0E21;
        ArrheniusCoefficient[7]  = 2.0E21;
        ArrheniusCoefficient[8]  = 1.0E22;
        ArrheniusCoefficient[9]  = 1.0E22;
        ArrheniusCoefficient[10] = 5.0E15;
        ArrheniusCoefficient[11] = 5.0E15;
        ArrheniusCoefficient[12] = 5.0E15;
        ArrheniusCoefficient[13] = 1.1E17;
        ArrheniusCoefficient[14] = 1.1E17;
        ArrheniusCoefficient[15] = 6.4E17;
        ArrheniusCoefficient[16] = 8.4E12;
        
        // Rate-controlling temperature exponent
        ArrheniusEta[0]  = -1.60;
        ArrheniusEta[1]  = -1.60;
        ArrheniusEta[2]  = -1.60;
        ArrheniusEta[3]  = -1.60;
        ArrheniusEta[4]  = -1.60;
        ArrheniusEta[5]  = -1.50;
        ArrheniusEta[6]  = -1.50;
        ArrheniusEta[7]  = -1.50;
        ArrheniusEta[8]  = -1.50;
        ArrheniusEta[9]  = -1.50;
        ArrheniusEta[10] = 0.0;
        ArrheniusEta[11] = 0.0;
        ArrheniusEta[12] = 0.0;
        ArrheniusEta[13] = 0.0;
        ArrheniusEta[14] = 0.0;
        ArrheniusEta[15] = -1.0;
        ArrheniusEta[16] = 0.0;
        
        // Characteristic temperature
        ArrheniusTheta[0]  = 113200.0;
        ArrheniusTheta[1]  = 113200.0;
        ArrheniusTheta[2]  = 113200.0;
        ArrheniusTheta[3]  = 113200.0;
        ArrheniusTheta[4]  = 113200.0;
        ArrheniusTheta[5]  = 59500.0;
        ArrheniusTheta[6]  = 59500.0;
        ArrheniusTheta[7]  = 59500.0;
        ArrheniusTheta[8]  = 59500.0;
        ArrheniusTheta[9]  = 59500.0;
        ArrheniusTheta[10] = 75500.0;
        ArrheniusTheta[11] = 75500.0;
        ArrheniusTheta[12] = 75500.0;
        ArrheniusTheta[13] = 75500.0;
        ArrheniusTheta[14] = 75500.0;
        ArrheniusTheta[15] = 38400.0;
        ArrheniusTheta[16] = 19450.0;
        
        /*--- Set rate-controlling temperature exponents ---*/
        //  -----------  Tc = Ttr^a * Tve^b  -----------
        //
        // Forward Reactions
        //   Dissociation:      a = 0.5, b = 0.5  (OR a = 0.7, b =0.3)
        //   Exchange:          a = 1,   b = 0
        //   Impact ionization: a = 0,   b = 1
        //
        // Backward Reactions
        //   Recomb ionization:      a = 0, b = 1
        //   Impact ionization:      a = 0, b = 1
        //   N2 impact dissociation: a = 0, b = 1
        //   Others:                 a = 1, b = 0
        Tcf_a[0]  = 0.5; Tcf_b[0]  = 0.5; Tcb_a[0]  = 1;  Tcb_b[0] = 0;
        Tcf_a[1]  = 0.5; Tcf_b[1]  = 0.5; Tcb_a[1]  = 1;  Tcb_b[1] = 0;
        Tcf_a[2]  = 0.5; Tcf_b[2]  = 0.5; Tcb_a[2]  = 1;  Tcb_b[2] = 0;
        Tcf_a[3]  = 0.5; Tcf_b[3]  = 0.5; Tcb_a[3]  = 1;  Tcb_b[3] = 0;
        Tcf_a[4]  = 0.5; Tcf_b[4]  = 0.5; Tcb_a[4]  = 1;  Tcb_b[4] = 0;
        
        Tcf_a[5]  = 0.5; Tcf_b[5]  = 0.5; Tcb_a[5]  = 1;  Tcb_b[5] = 0;
        Tcf_a[6]  = 0.5; Tcf_b[6]  = 0.5; Tcb_a[6]  = 1;  Tcb_b[6] = 0;
        Tcf_a[7]  = 0.5; Tcf_b[7]  = 0.5; Tcb_a[7]  = 1;  Tcb_b[7] = 0;
        Tcf_a[8]  = 0.5; Tcf_b[8]  = 0.5; Tcb_a[8]  = 1;  Tcb_b[8] = 0;
        Tcf_a[9]  = 0.5; Tcf_b[9]  = 0.5; Tcb_a[9]  = 1;  Tcb_b[9] = 0;
        
        Tcf_a[10] = 0.5; Tcf_b[10] = 0.5; Tcb_a[10] = 1;  Tcb_b[10] = 0;
        Tcf_a[11] = 0.5; Tcf_b[11] = 0.5; Tcb_a[11] = 1;  Tcb_b[11] = 0;
        Tcf_a[12] = 0.5; Tcf_b[12] = 0.5; Tcb_a[12] = 1;  Tcb_b[12] = 0;
        Tcf_a[13] = 0.5; Tcf_b[13] = 0.5; Tcb_a[13] = 1;  Tcb_b[13] = 0;
        Tcf_a[14] = 0.5; Tcf_b[14] = 0.5; Tcb_a[14] = 1;  Tcb_b[14] = 0;
        
        Tcf_a[15] = 1.0; Tcf_b[15] = 0.0; Tcb_a[15] = 1;  Tcb_b[15] = 0;
        Tcf_a[16] = 1.0; Tcf_b[16] = 0.0; Tcb_a[16] = 1;  Tcb_b[16] = 0;
        
        /*--- Collision integral data ---*/
        // Omega(0,0) ----------------------
        //N2
        Omega00[0][0][0] = -6.0614558E-03;  Omega00[0][0][1] = 1.2689102E-01;   Omega00[0][0][2] = -1.0616948E+00;  Omega00[0][0][3] = 8.0955466E+02;
        Omega00[0][1][0] = -3.7959091E-03;  Omega00[0][1][1] = 9.5708295E-02;   Omega00[0][1][2] = -1.0070611E+00;  Omega00[0][1][3] = 8.9392313E+02;
        Omega00[0][2][0] = -1.9295666E-03;  Omega00[0][2][1] = 2.7995735E-02;   Omega00[0][2][2] = -3.1588514E-01;  Omega00[0][2][3] = 1.2880734E+02;
        Omega00[0][3][0] = -1.0796249E-02;  Omega00[0][3][1] = 2.2656509E-01;   Omega00[0][3][2] = -1.7910602E+00;  Omega00[0][3][3] = 4.0455218E+03;
        Omega00[0][4][0] = -2.7244269E-03;  Omega00[0][4][1] = 6.9587171E-02;   Omega00[0][4][2] = -7.9538667E-01;  Omega00[0][4][3] = 4.0673730E+02;
        //O2
        Omega00[1][0][0] = -3.7959091E-03;  Omega00[1][0][1] = 9.5708295E-02;   Omega00[1][0][2] = -1.0070611E+00;  Omega00[1][0][3] = 8.9392313E+02;
        Omega00[1][1][0] = -8.0682650E-04;  Omega00[1][1][1] = 1.6602480E-02;   Omega00[1][1][2] = -3.1472774E-01;  Omega00[1][1][3] = 1.4116458E+02;
        Omega00[1][2][0] = -6.4433840E-04;  Omega00[1][2][1] = 8.5378580E-03;   Omega00[1][2][2] = -2.3225102E-01;  Omega00[1][2][3] = 1.1371608E+02;
        Omega00[1][3][0] = -1.1453028E-03;  Omega00[1][3][1] = 1.2654140E-02;   Omega00[1][3][2] = -2.2435218E-01;  Omega00[1][3][3] = 7.7201588E+01;
        Omega00[1][4][0] = -4.8405803E-03;  Omega00[1][4][1] = 1.0297688E-01;   Omega00[1][4][2] = -9.6876576E-01;  Omega00[1][4][3] = 6.1629812E+02;
        //NO
        Omega00[2][0][0] = -1.9295666E-03;  Omega00[2][0][1] = 2.7995735E-02;   Omega00[2][0][2] = -3.1588514E-01;  Omega00[2][0][3] = 1.2880734E+02;
        Omega00[2][1][0] = -6.4433840E-04;  Omega00[2][1][1] = 8.5378580E-03;   Omega00[2][1][2] = -2.3225102E-01;  Omega00[2][1][3] = 1.1371608E+02;
        Omega00[2][2][0] = -0.0000000E+00;  Omega00[2][2][1] = -1.1056066E-02;  Omega00[2][2][2] = -5.9216250E-02;  Omega00[2][2][3] = 7.2542367E+01;
        Omega00[2][3][0] = -1.5770918E-03;  Omega00[2][3][1] = 1.9578381E-02;   Omega00[2][3][2] = -2.7873624E-01;  Omega00[2][3][3] = 9.9547944E+01;
        Omega00[2][4][0] = -1.0885815E-03;  Omega00[2][4][1] = 1.1883688E-02;   Omega00[2][4][2] = -2.1844909E-01;  Omega00[2][4][3] = 7.5512560E+01;
        //N
        Omega00[3][0][0] = -1.0796249E-02;  Omega00[3][0][1] = 2.2656509E-01;   Omega00[3][0][2] = -1.7910602E+00;  Omega00[3][0][3] = 4.0455218E+03;
        Omega00[3][1][0] = -1.1453028E-03;  Omega00[3][1][1] = 1.2654140E-02;   Omega00[3][1][2] = -2.2435218E-01;  Omega00[3][1][3] = 7.7201588E+01;
        Omega00[3][2][0] = -1.5770918E-03;  Omega00[3][2][1] = 1.9578381E-02;   Omega00[3][2][2] = -2.7873624E-01;  Omega00[3][2][3] = 9.9547944E+01;
        Omega00[3][3][0] = -9.6083779E-03;  Omega00[3][3][1] = 2.0938971E-01;   Omega00[3][3][2] = -1.7386904E+00;  Omega00[3][3][3] = 3.3587983E+03;
        Omega00[3][4][0] = -7.8147689E-03;  Omega00[3][4][1] = 1.6792705E-01;   Omega00[3][4][2] = -1.4308628E+00;  Omega00[3][4][3] = 1.6628859E+03;
        //O
        Omega00[4][0][0] = -2.7244269E-03;  Omega00[4][0][1] = 6.9587171E-02;   Omega00[4][0][2] = -7.9538667E-01;  Omega00[4][0][3] = 4.0673730E+02;
        Omega00[4][1][0] = -4.8405803E-03;  Omega00[4][1][1] = 1.0297688E-01;   Omega00[4][1][2] = -9.6876576E-01;  Omega00[4][1][3] = 6.1629812E+02;
        Omega00[4][2][0] = -1.0885815E-03;  Omega00[4][2][1] = 1.1883688E-02;   Omega00[4][2][2] = -2.1844909E-01;  Omega00[4][2][3] = 7.5512560E+01;
        Omega00[4][3][0] = -7.8147689E-03;  Omega00[4][3][1] = 1.6792705E-01;   Omega00[4][3][2] = -1.4308628E+00;  Omega00[4][3][3] = 1.6628859E+03;
        Omega00[4][4][0] = -6.4040535E-03;  Omega00[4][4][1] = 1.4629949E-01;   Omega00[4][4][2] = -1.3892121E+00;  Omega00[4][4][3] = 2.0903441E+03;
        
        // Omega(1,1) ----------------------
        //N2
        Omega11[0][0][0] = -7.6303990E-03;  Omega11[0][0][1] = 1.6878089E-01;   Omega11[0][0][2] = -1.4004234E+00;  Omega11[0][0][3] = 2.1427708E+03;
        Omega11[0][1][0] = -8.0457321E-03;  Omega11[0][1][1] = 1.9228905E-01;   Omega11[0][1][2] = -1.7102854E+00;  Omega11[0][1][3] = 5.2213857E+03;
        Omega11[0][2][0] = -6.8237776E-03;  Omega11[0][2][1] = 1.4360616E-01;   Omega11[0][2][2] = -1.1922240E+00;  Omega11[0][2][3] = 1.2433086E+03;
        Omega11[0][3][0] = -8.3493693E-03;  Omega11[0][3][1] = 1.7808911E-01;   Omega11[0][3][2] = -1.4466155E+00;  Omega11[0][3][3] = 1.9324210E+03;
        Omega11[0][4][0] = -8.3110691E-03;  Omega11[0][4][1] = 1.9617877E-01;   Omega11[0][4][2] = -1.7205427E+00;  Omega11[0][4][3] = 4.0812829E+03;
        //O2
        Omega11[1][0][0] = -8.0457321E-03;  Omega11[1][0][1] = 1.9228905E-01;   Omega11[1][0][2] = -1.7102854E+00;  Omega11[1][0][3] = 5.2213857E+03;
        Omega11[1][1][0] = -6.2931612E-03;  Omega11[1][1][1] = 1.4624645E-01;   Omega11[1][1][2] = -1.3006927E+00;  Omega11[1][1][3] = 1.8066892E+03;
        Omega11[1][2][0] = -6.8508672E-03;  Omega11[1][2][1] = 1.5524564E-01;   Omega11[1][2][2] = -1.3479583E+00;  Omega11[1][2][3] = 2.0037890E+03;
        Omega11[1][3][0] = -1.0608832E-03;  Omega11[1][3][1] = 1.1782595E-02;   Omega11[1][3][2] = -2.1246301E-01;  Omega11[1][3][3] = 8.4561598E+01;
        Omega11[1][4][0] = -3.7969686E-03;  Omega11[1][4][1] = 7.6789981E-02;   Omega11[1][4][2] = -7.3056809E-01;  Omega11[1][4][3] = 3.3958171E+02;
        //NO
        Omega11[2][0][0] = -6.8237776E-03;  Omega11[2][0][1] = 1.4360616E-01;   Omega11[2][0][2] = -1.1922240E+00;  Omega11[2][0][3] = 1.2433086E+03;
        Omega11[2][1][0] = -6.8508672E-03;  Omega11[2][1][1] = 1.5524564E-01;   Omega11[2][1][2] = -1.3479583E+00;  Omega11[2][1][3] = 2.0037890E+03;
        Omega11[2][2][0] = -7.4942466E-03;  Omega11[2][2][1] = 1.6626193E-01;   Omega11[2][2][2] = -1.4107027E+00;  Omega11[2][2][3] = 2.3097604E+03;
        Omega11[2][3][0] = -1.4719259E-03;  Omega11[2][3][1] = 1.8446968E-02;   Omega11[2][3][2] = -2.6460411E-01;  Omega11[2][3][3] = 1.0911124E+02;
        Omega11[2][4][0] = -1.0066279E-03;  Omega11[2][4][1] = 1.1029264E-02;   Omega11[2][4][2] = -2.0671266E-01;  Omega11[2][4][3] = 8.2644384E+01;
        //N
        Omega11[3][0][0] = -8.3493693E-03;  Omega11[3][0][1] = 1.7808911E-01;   Omega11[3][0][2] = -1.4466155E+00;  Omega11[3][0][3] = 1.9324210E+03;
        Omega11[3][1][0] = -1.0608832E-03;  Omega11[3][1][1] = 1.1782595E-02;   Omega11[3][1][2] = -2.1246301E-01;  Omega11[3][1][3] = 8.4561598E+01;
        Omega11[3][2][0] = -1.4719259E-03;  Omega11[3][2][1] = 1.8446968E-02;   Omega11[3][2][2] = -2.6460411E-01;  Omega11[3][2][3] = 1.0911124E+02;
        Omega11[3][3][0] = -7.7439615E-03;  Omega11[3][3][1] = 1.7129007E-01;   Omega11[3][3][2] = -1.4809088E+00;  Omega11[3][3][3] = 2.1284951E+03;
        Omega11[3][4][0] = -5.0478143E-03;  Omega11[3][4][1] = 1.0236186E-01;   Omega11[3][4][2] = -9.0058935E-01;  Omega11[3][4][3] = 4.4472565E+02;
        //O
        Omega11[4][0][0] = -8.3110691E-03;  Omega11[4][0][1] = 1.9617877E-01;   Omega11[4][0][2] = -1.7205427E+00;  Omega11[4][0][3] = 4.0812829E+03;
        Omega11[4][1][0] = -3.7969686E-03;  Omega11[4][1][1] = 7.6789981E-02;   Omega11[4][1][2] = -7.3056809E-01;  Omega11[4][1][3] = 3.3958171E+02;
        Omega11[4][2][0] = -1.0066279E-03;  Omega11[4][2][1] = 1.1029264E-02;   Omega11[4][2][2] = -2.0671266E-01;  Omega11[4][2][3] = 8.2644384E+01;
        Omega11[4][3][0] = -5.0478143E-03;  Omega11[4][3][1] = 1.0236186E-01;   Omega11[4][3][2] = -9.0058935E-01;  Omega11[4][3][3] = 4.4472565E+02;
        Omega11[4][4][0] = -4.2451096E-03;  Omega11[4][4][1] = 9.6820337E-02;   Omega11[4][4][2] = -9.9770795E-01;  Omega11[4][4][3] = 8.3320644E+02;
        
        break;
    }
  }
  
  /*--- Check for constant lift mode  ---*/
  if (Fixed_CL_Mode) {
    
    /*--- The initial AoA will be taken as the value input in the
     config file (the default is zero). ---*/
    
    /*--- We will force the use of the cauchy convergence criteria for
     constant lift mode. ---*/
    
    ConvCriteria = CAUCHY;
    Cauchy_Func_Flow = LIFT_COEFFICIENT;
    
    /*--- Initialize the update flag for the AoA with each iteration to false ---*/
    
    Update_AoA = false;
    
  }
  
  if (DirectDiff != NO_DERIVATIVE){
#if !defined COMPLEX_TYPE && !defined ADOLC_FORWARD_TYPE && !defined CODI_FORWARD_TYPE
      if (Kind_SU2 == SU2_CFD){
        cout << "SU2_CFD: Config option DIRECT_DIFF= YES requires AD or complex support!" << endl;
        cout << "Please use SU2_CFD_DIRECTDIFF (configuration/compilation is done using the preconfigure.py script)." << endl;
        exit(EXIT_FAILURE);
        exit(EXIT_FAILURE);
      }
#endif
    /*--- Initialize the derivative values --- */
    switch (DirectDiff) {
      case D_MACH:
        SU2_TYPE::SetDerivative(Mach, 1.0);
        break;
      case D_AOA:
        SU2_TYPE::SetDerivative(AoA, 1.0);
        break;
      case D_SIDESLIP:
        SU2_TYPE::SetDerivative(AoS, 1.0);
        break;
      case D_REYNOLDS:
        SU2_TYPE::SetDerivative(Reynolds, 1.0);
        break;
      case D_TURB2LAM:
       SU2_TYPE::SetDerivative(Turb2LamViscRatio_FreeStream, 1.0);
        break;
      default:
        /*--- All other cases are handled in the specific solver ---*/
        break;
      }
  }

  if (DiscreteAdjoint){
#if !defined ADOLC_REVERSE_TYPE && !defined CODI_REVERSE_TYPE
    if (Kind_SU2 == SU2_CFD){
      cout << "SU2_CFD: Config option MATH_PROBLEM= DISCRETE_ADJOINT requires AD support!" << endl;
      cout << "Please use SU2_CFD_REVERSE (configuration/compilation is done using the preconfigure.py script)." << endl;
      exit(EXIT_FAILURE);
    }
#endif
    switch(Kind_Solver){
      case EULER:
        Kind_Solver = DISC_ADJ_EULER;
        break;
      case RANS:
        Kind_Solver = DISC_ADJ_RANS;
        Frozen_Visc = false;
        break;
      case NAVIER_STOKES:
        Kind_Solver = DISC_ADJ_NAVIER_STOKES;
        break;
      default:
        break;
    }
  }

  /*--- Check for 2nd order w/ limiting for JST and correct ---*/
  
  if ((Kind_ConvNumScheme_Flow == SPACE_CENTERED) && (Kind_Centered_Flow == JST) && (SpatialOrder_Flow == SECOND_ORDER_LIMITER))
    SpatialOrder_Flow = SECOND_ORDER;
  
  if ((Kind_ConvNumScheme_AdjFlow == SPACE_CENTERED) && (Kind_Centered_AdjFlow == JST) && (SpatialOrder_AdjFlow == SECOND_ORDER_LIMITER))
    SpatialOrder_AdjFlow = SECOND_ORDER;
  
  delete [] tmp_smooth;
  
}

void CConfig::SetMarkers(unsigned short val_software) {

  unsigned short iMarker_All, iMarker_Config, iMarker_Euler, iMarker_Custom,
  iMarker_FarField, iMarker_SymWall, iMarker_Pressure, iMarker_PerBound,
  iMarker_NearFieldBound, iMarker_InterfaceBound, iMarker_Dirichlet,
  iMarker_Inlet, iMarker_Riemann, iMarker_NRBC, iMarker_Outlet, iMarker_Isothermal, iMarker_IsothermalCatalytic,
  iMarker_IsothermalNonCatalytic, iMarker_HeatFlux, iMarker_HeatFluxNoncatalytic,
  iMarker_HeatFluxCatalytic, iMarker_EngineInflow, iMarker_EngineBleed, iMarker_EngineExhaust,
  iMarker_Displacement, iMarker_Load, iMarker_FlowLoad, iMarker_Neumann,
  iMarker_Monitoring, iMarker_Designing, iMarker_GeoEval, iMarker_Plotting,
  iMarker_DV, iMarker_Moving, iMarker_Supersonic_Inlet, iMarker_Supersonic_Outlet,
  iMarker_Clamped, iMarker_FSIinterface, iMarker_Load_Dir, iMarker_Load_Sine,
  iMarker_ActDisk_Inlet, iMarker_ActDisk_Outlet, iMarker_Out_1D;

  int size = SINGLE_NODE;
  
#ifdef HAVE_MPI
  if (val_software != SU2_MSH)
    MPI_Comm_size(MPI_COMM_WORLD, &size);
#endif

  /*--- Compute the total number of markers in the config file ---*/
  
  nMarker_Config = nMarker_Euler + nMarker_FarField + nMarker_SymWall +
  nMarker_Pressure + nMarker_PerBound + nMarker_NearFieldBound +
  nMarker_InterfaceBound + nMarker_Dirichlet + nMarker_Neumann + nMarker_Inlet + nMarker_Riemann +
  nMarker_NRBC + nMarker_Outlet + nMarker_Isothermal + nMarker_IsothermalNonCatalytic +
  nMarker_IsothermalCatalytic + nMarker_HeatFlux + nMarker_HeatFluxNonCatalytic +
  nMarker_HeatFluxCatalytic + nMarker_EngineInflow + nMarker_EngineBleed + nMarker_EngineExhaust +
  nMarker_Supersonic_Inlet + nMarker_Supersonic_Outlet + nMarker_Displacement + nMarker_Load +
  nMarker_FlowLoad + nMarker_Custom +
  nMarker_Clamped + nMarker_Load_Sine + nMarker_Load_Dir +
  nMarker_ActDisk_Inlet + nMarker_ActDisk_Outlet + nMarker_Out_1D;
  
  /*--- Add the possible send/receive domains ---*/

  nMarker_Max = nMarker_Config + 2*size;
  
  /*--- Basic dimensionalization of the markers (worst scenario) ---*/

  nMarker_All = nMarker_Max;

  /*--- Allocate the memory (markers in each domain) ---*/
  
  Marker_All_TagBound   = new string[nMarker_All];			    // Store the tag that correspond with each marker.
  Marker_All_SendRecv   = new short[nMarker_All];						// +#domain (send), -#domain (receive).
  Marker_All_KindBC     = new unsigned short[nMarker_All];	// Store the kind of boundary condition.
  Marker_All_Monitoring = new unsigned short[nMarker_All];	// Store whether the boundary should be monitored.
  Marker_All_Designing  = new unsigned short[nMarker_All];  // Store whether the boundary should be designed.
  Marker_All_Plotting   = new unsigned short[nMarker_All];	// Store whether the boundary should be plotted.
  Marker_All_FSIinterface   = new unsigned short[nMarker_All];	// Store whether the boundary is in the FSI interface.
  Marker_All_GeoEval    = new unsigned short[nMarker_All];	// Store whether the boundary should be geometry evaluation.
  Marker_All_DV         = new unsigned short[nMarker_All];	// Store whether the boundary should be affected by design variables.
  Marker_All_Moving     = new unsigned short[nMarker_All];	// Store whether the boundary should be in motion.
  Marker_All_PerBound   = new short[nMarker_All];						// Store whether the boundary belongs to a periodic boundary.
  Marker_All_Out_1D     = new unsigned short[nMarker_All];  // Store whether the boundary belongs to a 1-d output boundary.

  for (iMarker_All = 0; iMarker_All < nMarker_All; iMarker_All++) {
    Marker_All_TagBound[iMarker_All]   = "SEND_RECEIVE";
    Marker_All_SendRecv[iMarker_All]   = 0;
    Marker_All_KindBC[iMarker_All]     = 0;
    Marker_All_Monitoring[iMarker_All] = 0;
    Marker_All_GeoEval[iMarker_All]    = 0;
    Marker_All_Designing[iMarker_All]  = 0;
    Marker_All_Plotting[iMarker_All]   = 0;
    Marker_All_FSIinterface[iMarker_All]   = 0;
    Marker_All_DV[iMarker_All]         = 0;
    Marker_All_Moving[iMarker_All]     = 0;
    Marker_All_PerBound[iMarker_All]   = 0;
    Marker_All_Out_1D[iMarker_All]     = 0;
  }

  /*--- Allocate the memory (markers in the config file) ---*/

  Marker_CfgFile_TagBound   = new string[nMarker_Config];
  Marker_CfgFile_KindBC     = new unsigned short[nMarker_Config];
  Marker_CfgFile_Monitoring = new unsigned short[nMarker_Config];
  Marker_CfgFile_Designing  = new unsigned short[nMarker_Config];
  Marker_CfgFile_Plotting   = new unsigned short[nMarker_Config];
  Marker_CfgFile_GeoEval    = new unsigned short[nMarker_Config];
  Marker_CfgFile_FSIinterface	= new unsigned short[nMarker_Config];
  Marker_CfgFile_DV         = new unsigned short[nMarker_Config];
  Marker_CfgFile_Moving     = new unsigned short[nMarker_Config];
  Marker_CfgFile_PerBound   = new unsigned short[nMarker_Config];
  Marker_CfgFile_Out_1D     = new unsigned short[nMarker_Config];

  for (iMarker_Config = 0; iMarker_Config < nMarker_Config; iMarker_Config++) {
    Marker_CfgFile_TagBound[iMarker_Config]   = "SEND_RECEIVE";
    Marker_CfgFile_KindBC[iMarker_Config]     = 0;
    Marker_CfgFile_Monitoring[iMarker_Config] = 0;
    Marker_CfgFile_GeoEval[iMarker_Config]    = 0;
    Marker_CfgFile_Designing[iMarker_Config]  = 0;
    Marker_CfgFile_Plotting[iMarker_Config]   = 0;
    Marker_CfgFile_FSIinterface[iMarker_Config]   = 0;
    Marker_CfgFile_DV[iMarker_Config]         = 0;
    Marker_CfgFile_Moving[iMarker_Config]     = 0;
    Marker_CfgFile_PerBound[iMarker_Config]   = 0;
    Marker_CfgFile_Out_1D[iMarker_Config]     = 0;
  }

  /*--- Populate the marker information in the config file (all domains) ---*/

  iMarker_Config = 0;
  for (iMarker_Euler = 0; iMarker_Euler < nMarker_Euler; iMarker_Euler++) {
    Marker_CfgFile_TagBound[iMarker_Config] = Marker_Euler[iMarker_Euler];
    Marker_CfgFile_KindBC[iMarker_Config] = EULER_WALL;
    iMarker_Config++;
  }

  for (iMarker_FarField = 0; iMarker_FarField < nMarker_FarField; iMarker_FarField++) {
    Marker_CfgFile_TagBound[iMarker_Config] = Marker_FarField[iMarker_FarField];
    Marker_CfgFile_KindBC[iMarker_Config] = FAR_FIELD;
    iMarker_Config++;
  }

  for (iMarker_SymWall = 0; iMarker_SymWall < nMarker_SymWall; iMarker_SymWall++) {
    Marker_CfgFile_TagBound[iMarker_Config] = Marker_SymWall[iMarker_SymWall];
    Marker_CfgFile_KindBC[iMarker_Config] = SYMMETRY_PLANE;
    iMarker_Config++;
  }

  for (iMarker_Pressure = 0; iMarker_Pressure < nMarker_Pressure; iMarker_Pressure++) {
    Marker_CfgFile_TagBound[iMarker_Config] = Marker_Pressure[iMarker_Pressure];
    Marker_CfgFile_KindBC[iMarker_Config] = PRESSURE_BOUNDARY;
    iMarker_Config++;
  }

  for (iMarker_PerBound = 0; iMarker_PerBound < nMarker_PerBound; iMarker_PerBound++) {
    Marker_CfgFile_TagBound[iMarker_Config] = Marker_PerBound[iMarker_PerBound];
    Marker_CfgFile_KindBC[iMarker_Config] = PERIODIC_BOUNDARY;
    Marker_CfgFile_PerBound[iMarker_Config] = iMarker_PerBound + 1;
    iMarker_Config++;
  }

  for (iMarker_ActDisk_Inlet = 0; iMarker_ActDisk_Inlet < nMarker_ActDisk_Inlet; iMarker_ActDisk_Inlet++) {
		Marker_CfgFile_TagBound[iMarker_Config] = Marker_ActDisk_Inlet[iMarker_ActDisk_Inlet];
		Marker_CfgFile_KindBC[iMarker_Config] = ACTDISK_INLET;
		iMarker_Config++;
	}

  for (iMarker_ActDisk_Outlet = 0; iMarker_ActDisk_Outlet < nMarker_ActDisk_Outlet; iMarker_ActDisk_Outlet++) {
		Marker_CfgFile_TagBound[iMarker_Config] = Marker_ActDisk_Outlet[iMarker_ActDisk_Outlet];
		Marker_CfgFile_KindBC[iMarker_Config] = ACTDISK_OUTLET;
		iMarker_Config++;
	}

  for (iMarker_NearFieldBound = 0; iMarker_NearFieldBound < nMarker_NearFieldBound; iMarker_NearFieldBound++) {
    Marker_CfgFile_TagBound[iMarker_Config] = Marker_NearFieldBound[iMarker_NearFieldBound];
    Marker_CfgFile_KindBC[iMarker_Config] = NEARFIELD_BOUNDARY;
    iMarker_Config++;
  }

  for (iMarker_InterfaceBound = 0; iMarker_InterfaceBound < nMarker_InterfaceBound; iMarker_InterfaceBound++) {
    Marker_CfgFile_TagBound[iMarker_Config] = Marker_InterfaceBound[iMarker_InterfaceBound];
    Marker_CfgFile_KindBC[iMarker_Config] = INTERFACE_BOUNDARY;
    iMarker_Config++;
  }

  for (iMarker_Dirichlet = 0; iMarker_Dirichlet < nMarker_Dirichlet; iMarker_Dirichlet++) {
    Marker_CfgFile_TagBound[iMarker_Config] = Marker_Dirichlet[iMarker_Dirichlet];
    Marker_CfgFile_KindBC[iMarker_Config] = DIRICHLET;
    iMarker_Config++;
  }

  for (iMarker_Inlet = 0; iMarker_Inlet < nMarker_Inlet; iMarker_Inlet++) {
    Marker_CfgFile_TagBound[iMarker_Config] = Marker_Inlet[iMarker_Inlet];
    Marker_CfgFile_KindBC[iMarker_Config] = INLET_FLOW;
    iMarker_Config++;
  }

  for (iMarker_Riemann = 0; iMarker_Riemann < nMarker_Riemann; iMarker_Riemann++) {
    Marker_CfgFile_TagBound[iMarker_Config] = Marker_Riemann[iMarker_Riemann];
    Marker_CfgFile_KindBC[iMarker_Config] = RIEMANN_BOUNDARY;
    iMarker_Config++;
  }

<<<<<<< HEAD
  for (iMarker_NRBC = 0; iMarker_NRBC < nMarker_NRBC; iMarker_NRBC++) {
    Marker_CfgFile_TagBound[iMarker_Config] = Marker_NRBC[iMarker_NRBC];
    Marker_CfgFile_KindBC[iMarker_Config] = NRBC_BOUNDARY;
    iMarker_Config++;
  }

  Inflow_Mach = new double[nMarker_EngineInflow];
  Inflow_Pressure = new double[nMarker_EngineInflow];
=======
  Inflow_Mach = new su2double[nMarker_EngineInflow];
  Inflow_Pressure = new su2double[nMarker_EngineInflow];
>>>>>>> 2cedd73e

  for (iMarker_EngineInflow = 0; iMarker_EngineInflow < nMarker_EngineInflow; iMarker_EngineInflow++) {
    Marker_CfgFile_TagBound[iMarker_Config] = Marker_EngineInflow[iMarker_EngineInflow];
    Marker_CfgFile_KindBC[iMarker_Config] = ENGINE_INFLOW;
    Inflow_Mach[iMarker_EngineInflow] = 0.0;
    Inflow_Pressure[iMarker_EngineInflow] = 0.0;
    iMarker_Config++;
  }
  
  Bleed_MassFlow = new su2double[nMarker_EngineBleed];
  Bleed_Temperature = new su2double[nMarker_EngineBleed];
  Bleed_Pressure = new su2double[nMarker_EngineBleed];

  for (iMarker_EngineBleed = 0; iMarker_EngineBleed < nMarker_EngineBleed; iMarker_EngineBleed++) {
    Marker_CfgFile_TagBound[iMarker_Config] = Marker_EngineBleed[iMarker_EngineBleed];
    Marker_CfgFile_KindBC[iMarker_Config] = ENGINE_BLEED;
    Bleed_MassFlow[iMarker_EngineBleed] = 0.0;
    Bleed_Temperature[iMarker_EngineBleed] = 0.0;
    Bleed_Pressure[iMarker_EngineBleed] = 0.0;
    iMarker_Config++;
  }

  Exhaust_Pressure = new su2double[nMarker_EngineExhaust];
  Exhaust_Temperature = new su2double[nMarker_EngineExhaust];

  for (iMarker_EngineExhaust = 0; iMarker_EngineExhaust < nMarker_EngineExhaust; iMarker_EngineExhaust++) {
    Marker_CfgFile_TagBound[iMarker_Config] = Marker_EngineExhaust[iMarker_EngineExhaust];
    Marker_CfgFile_KindBC[iMarker_Config] = ENGINE_EXHAUST;
    Exhaust_Pressure[iMarker_EngineExhaust] = 0.0;
    Exhaust_Temperature[iMarker_EngineExhaust] = 0.0;
    iMarker_Config++;
  }

  for (iMarker_Supersonic_Inlet = 0; iMarker_Supersonic_Inlet < nMarker_Supersonic_Inlet; iMarker_Supersonic_Inlet++) {
    Marker_CfgFile_TagBound[iMarker_Config] = Marker_Supersonic_Inlet[iMarker_Supersonic_Inlet];
    Marker_CfgFile_KindBC[iMarker_Config] = SUPERSONIC_INLET;
    iMarker_Config++;
  }
  
  for (iMarker_Supersonic_Outlet = 0; iMarker_Supersonic_Outlet < nMarker_Supersonic_Outlet; iMarker_Supersonic_Outlet++) {
    Marker_CfgFile_TagBound[iMarker_Config] = Marker_Supersonic_Outlet[iMarker_Supersonic_Outlet];
    Marker_CfgFile_KindBC[iMarker_Config] = SUPERSONIC_OUTLET;
    iMarker_Config++;
  }

  for (iMarker_Neumann = 0; iMarker_Neumann < nMarker_Neumann; iMarker_Neumann++) {
    Marker_CfgFile_TagBound[iMarker_Config] = Marker_Neumann[iMarker_Neumann];
    Marker_CfgFile_KindBC[iMarker_Config] = NEUMANN;
    iMarker_Config++;
  }

  for (iMarker_Custom = 0; iMarker_Custom < nMarker_Custom; iMarker_Custom++) {
    Marker_CfgFile_TagBound[iMarker_Config] = Marker_Custom[iMarker_Custom];
    Marker_CfgFile_KindBC[iMarker_Config] = CUSTOM_BOUNDARY;
    iMarker_Config++;
  }

  for (iMarker_Outlet = 0; iMarker_Outlet < nMarker_Outlet; iMarker_Outlet++) {
    Marker_CfgFile_TagBound[iMarker_Config] = Marker_Outlet[iMarker_Outlet];
    Marker_CfgFile_KindBC[iMarker_Config] = OUTLET_FLOW;
    iMarker_Config++;
  }

  for (iMarker_Isothermal = 0; iMarker_Isothermal < nMarker_Isothermal; iMarker_Isothermal++) {
    Marker_CfgFile_TagBound[iMarker_Config] = Marker_Isothermal[iMarker_Isothermal];
    Marker_CfgFile_KindBC[iMarker_Config] = ISOTHERMAL;
    iMarker_Config++;
  }

  for (iMarker_IsothermalCatalytic = 0; iMarker_IsothermalCatalytic < nMarker_IsothermalCatalytic; iMarker_IsothermalCatalytic++) {
    Marker_CfgFile_TagBound[iMarker_Config] = Marker_IsothermalCatalytic[iMarker_IsothermalCatalytic];
    Marker_CfgFile_KindBC[iMarker_Config] = ISOTHERMAL_CATALYTIC;
    iMarker_Config++;
  }

  for (iMarker_IsothermalNonCatalytic = 0; iMarker_IsothermalNonCatalytic < nMarker_IsothermalNonCatalytic; iMarker_IsothermalNonCatalytic++) {
    Marker_CfgFile_TagBound[iMarker_Config] = Marker_IsothermalNonCatalytic[iMarker_IsothermalNonCatalytic];
    Marker_CfgFile_KindBC[iMarker_Config] = ISOTHERMAL_NONCATALYTIC;
    iMarker_Config++;
  }

  for (iMarker_HeatFlux = 0; iMarker_HeatFlux < nMarker_HeatFlux; iMarker_HeatFlux++) {
    Marker_CfgFile_TagBound[iMarker_Config] = Marker_HeatFlux[iMarker_HeatFlux];
    Marker_CfgFile_KindBC[iMarker_Config] = HEAT_FLUX;
    iMarker_Config++;
  }

  for (iMarker_HeatFluxCatalytic = 0; iMarker_HeatFluxCatalytic < nMarker_HeatFluxCatalytic; iMarker_HeatFluxCatalytic++) {
    Marker_CfgFile_TagBound[iMarker_Config] = Marker_HeatFluxCatalytic[iMarker_HeatFluxCatalytic];
    Marker_CfgFile_KindBC[iMarker_Config] = HEAT_FLUX_CATALYTIC;
    iMarker_Config++;
  }

  for (iMarker_HeatFluxNoncatalytic = 0; iMarker_HeatFluxNoncatalytic < nMarker_HeatFluxNonCatalytic; iMarker_HeatFluxNoncatalytic++) {
    Marker_CfgFile_TagBound[iMarker_Config] = Marker_HeatFluxNonCatalytic[iMarker_HeatFluxNoncatalytic];
    Marker_CfgFile_KindBC[iMarker_Config] = HEAT_FLUX_NONCATALYTIC;
    iMarker_Config++;
  }

  for (iMarker_Clamped = 0; iMarker_Clamped < nMarker_Clamped; iMarker_Clamped++) {
    Marker_CfgFile_TagBound[iMarker_Config] = Marker_Clamped[iMarker_Clamped];
    Marker_CfgFile_KindBC[iMarker_Config] = CLAMPED_BOUNDARY;
    iMarker_Config++;
  }

  for (iMarker_Displacement = 0; iMarker_Displacement < nMarker_Displacement; iMarker_Displacement++) {
    Marker_CfgFile_TagBound[iMarker_Config] = Marker_Displacement[iMarker_Displacement];
    Marker_CfgFile_KindBC[iMarker_Config] = DISPLACEMENT_BOUNDARY;
    iMarker_Config++;
  }

  for (iMarker_Load = 0; iMarker_Load < nMarker_Load; iMarker_Load++) {
    Marker_CfgFile_TagBound[iMarker_Config] = Marker_Load[iMarker_Load];
    Marker_CfgFile_KindBC[iMarker_Config] = LOAD_BOUNDARY;
    iMarker_Config++;
  }

  for (iMarker_Load_Dir = 0; iMarker_Load_Dir < nMarker_Load_Dir; iMarker_Load_Dir++) {
    Marker_CfgFile_TagBound[iMarker_Config] = Marker_Load_Dir[iMarker_Load_Dir];
    Marker_CfgFile_KindBC[iMarker_Config] = LOAD_DIR_BOUNDARY;
    iMarker_Config++;
  }

  for (iMarker_Load_Sine = 0; iMarker_Load_Sine < nMarker_Load_Sine; iMarker_Load_Sine++) {
    Marker_CfgFile_TagBound[iMarker_Config] = Marker_Load_Sine[iMarker_Load_Sine];
    Marker_CfgFile_KindBC[iMarker_Config] = LOAD_SINE_BOUNDARY;
    iMarker_Config++;
  }


  for (iMarker_FlowLoad = 0; iMarker_FlowLoad < nMarker_FlowLoad; iMarker_FlowLoad++) {
    Marker_CfgFile_TagBound[iMarker_Config] = Marker_FlowLoad[iMarker_FlowLoad];
    Marker_CfgFile_KindBC[iMarker_Config] = FLOWLOAD_BOUNDARY;
    iMarker_Config++;
  }

  for (iMarker_Config = 0; iMarker_Config < nMarker_Config; iMarker_Config++) {
    Marker_CfgFile_Monitoring[iMarker_Config] = NO;
    for (iMarker_Monitoring = 0; iMarker_Monitoring < nMarker_Monitoring; iMarker_Monitoring++)
      if (Marker_CfgFile_TagBound[iMarker_Config] == Marker_Monitoring[iMarker_Monitoring])
        Marker_CfgFile_Monitoring[iMarker_Config] = YES;
  }

  for (iMarker_Config = 0; iMarker_Config < nMarker_Config; iMarker_Config++) {
    Marker_CfgFile_GeoEval[iMarker_Config] = NO;
    for (iMarker_GeoEval = 0; iMarker_GeoEval < nMarker_GeoEval; iMarker_GeoEval++)
      if (Marker_CfgFile_TagBound[iMarker_Config] == Marker_GeoEval[iMarker_GeoEval])
        Marker_CfgFile_GeoEval[iMarker_Config] = YES;
  }

  for (iMarker_Config = 0; iMarker_Config < nMarker_Config; iMarker_Config++) {
    Marker_CfgFile_Designing[iMarker_Config] = NO;
    for (iMarker_Designing = 0; iMarker_Designing < nMarker_Designing; iMarker_Designing++)
      if (Marker_CfgFile_TagBound[iMarker_Config] == Marker_Designing[iMarker_Designing])
        Marker_CfgFile_Designing[iMarker_Config] = YES;
  }

  for (iMarker_Config = 0; iMarker_Config < nMarker_Config; iMarker_Config++) {
    Marker_CfgFile_Plotting[iMarker_Config] = NO;
    for (iMarker_Plotting = 0; iMarker_Plotting < nMarker_Plotting; iMarker_Plotting++)
      if (Marker_CfgFile_TagBound[iMarker_Config] == Marker_Plotting[iMarker_Plotting])
        Marker_CfgFile_Plotting[iMarker_Config] = YES;
  }

  /*--- Identification of Fluid-Structure interface markers ---*/

  for (iMarker_Config = 0; iMarker_Config < nMarker_Config; iMarker_Config++) {
	unsigned short indexMarker=0;
    Marker_CfgFile_FSIinterface[iMarker_Config] = NO;
    for (iMarker_FSIinterface = 0; iMarker_FSIinterface < nMarker_FSIinterface; iMarker_FSIinterface++)
      if (Marker_CfgFile_TagBound[iMarker_Config] == Marker_FSIinterface[iMarker_FSIinterface])
      	indexMarker=(int)(iMarker_FSIinterface/2+1);
        Marker_CfgFile_FSIinterface[iMarker_Config] = indexMarker;
  }

  for (iMarker_Config = 0; iMarker_Config < nMarker_Config; iMarker_Config++) {
    Marker_CfgFile_DV[iMarker_Config] = NO;
    for (iMarker_DV = 0; iMarker_DV < nMarker_DV; iMarker_DV++)
      if (Marker_CfgFile_TagBound[iMarker_Config] == Marker_DV[iMarker_DV])
        Marker_CfgFile_DV[iMarker_Config] = YES;
  }

  for (iMarker_Config = 0; iMarker_Config < nMarker_Config; iMarker_Config++) {
    Marker_CfgFile_Moving[iMarker_Config] = NO;
    for (iMarker_Moving = 0; iMarker_Moving < nMarker_Moving; iMarker_Moving++)
      if (Marker_CfgFile_TagBound[iMarker_Config] == Marker_Moving[iMarker_Moving])
        Marker_CfgFile_Moving[iMarker_Config] = YES;
  }

  for (iMarker_Config = 0; iMarker_Config < nMarker_Config; iMarker_Config++) {
    Marker_CfgFile_Out_1D[iMarker_Config] = NO;
    for (iMarker_Out_1D = 0; iMarker_Out_1D < nMarker_Out_1D; iMarker_Out_1D++)
      if (Marker_CfgFile_TagBound[iMarker_Config] == Marker_Out_1D[iMarker_Out_1D])
        Marker_CfgFile_Out_1D[iMarker_Config] = YES;
  }

}

void CConfig::SetOutput(unsigned short val_software, unsigned short val_izone) {

  unsigned short iMarker_Euler, iMarker_Custom, iMarker_FarField,
  iMarker_SymWall, iMarker_PerBound, iMarker_Pressure, iMarker_NearFieldBound,
  iMarker_InterfaceBound, iMarker_Dirichlet, iMarker_Inlet, iMarker_Riemann, iMarker_NRBC, iMarker_Outlet,
  iMarker_Isothermal, iMarker_IsothermalNonCatalytic, iMarker_IsothermalCatalytic,
  iMarker_HeatFlux, iMarker_HeatFluxNonCatalytic, iMarker_HeatFluxCatalytic,
  iMarker_EngineInflow, iMarker_EngineBleed, iMarker_EngineExhaust, iMarker_Displacement,
  iMarker_Load, iMarker_FlowLoad,  iMarker_Neumann, iMarker_Monitoring,
  iMarker_Designing, iMarker_GeoEval, iMarker_Plotting, iMarker_DV,
  iMarker_FSIinterface, iMarker_Load_Dir, iMarker_Load_Sine, iMarker_Clamped,
  iMarker_Moving, iMarker_Supersonic_Inlet, iMarker_Supersonic_Outlet, iMarker_ActDisk_Inlet,
  iMarker_ActDisk_Outlet;
  
  time_t now = time(0);
  string dt = ctime(&now); dt[24] = '.';

  cout << endl << "-------------------------------------------------------------------------" << endl;
  cout << "|    ___ _   _ ___                                                      |" << endl;
  cout << "|   / __| | | |_  )   Release 4.0.0  \"Cardinal\"                         |" << endl;
  cout << "|   \\__ \\ |_| |/ /                                                      |" << endl;
  switch (val_software) {
    case SU2_CFD: cout << "|   |___/\\___//___|   Suite (Computational Fluid Dynamics Code)         |" << endl; break;
    case SU2_DEF: cout << "|   |___/\\___//___|   Suite (Mesh Deformation Code)                     |" << endl; break;
    case SU2_DOT: cout << "|   |___/\\___//___|   Suite (Gradient Projection Code)                  |" << endl; break;
    case SU2_MSH: cout << "|   |___/\\___//___|   Suite (Mesh Adaptation Code)                      |" << endl; break;
    case SU2_GEO: cout << "|   |___/\\___//___|   Suite (Geometry Definition Code)                  |" << endl; break;
    case SU2_SOL: cout << "|   |___/\\___//___|   Suite (Solution Exporting Code)                   |" << endl; break;
  }

  cout << "|                                                                       |" << endl;
  cout << "|   Local date and time: " << dt << "                      |" << endl;
  cout <<"-------------------------------------------------------------------------" << endl;
  cout << "| SU2 Lead Dev.: Dr. Francisco Palacios, Francisco.D.Palacios@boeing.com|" << endl;
  cout << "|                Dr. Thomas D. Economon, economon@stanford.edu          |" << endl;
  cout <<"-------------------------------------------------------------------------" << endl;
  cout << "| SU2 Developers:                                                       |" << endl;
  cout << "| - Prof. Juan J. Alonso's group at Stanford University.                |" << endl;
  cout << "| - Prof. Piero Colonna's group at Delft University of Technology.      |" << endl;
  cout << "| - Prof. Nicolas R. Gauger's group at Kaiserslautern U. of Technology. |" << endl;
  cout << "| - Prof. Alberto Guardone's group at Polytechnic University of Milan.  |" << endl;
  cout << "| - Prof. Rafael Palacios' group at Imperial College London.            |" << endl;
  cout <<"-------------------------------------------------------------------------" << endl;
  cout << "| Copyright (C) 2012-2015 SU2, the open-source CFD code.                |" << endl;
  cout << "|                                                                       |" << endl;
  cout << "| SU2 is free software; you can redistribute it and/or                  |" << endl;
  cout << "| modify it under the terms of the GNU Lesser General Public            |" << endl;
  cout << "| License as published by the Free Software Foundation; either          |" << endl;
  cout << "| version 2.1 of the License, or (at your option) any later version.    |" << endl;
  cout << "|                                                                       |" << endl;
  cout << "| SU2 is distributed in the hope that it will be useful,                |" << endl;
  cout << "| but WITHOUT ANY WARRANTY; without even the implied warranty of        |" << endl;
  cout << "| MERCHANTABILITY or FITNESS FOR A PARTICULAR PURPOSE. See the GNU      |" << endl;
  cout << "| Lesser General Public License for more details.                       |" << endl;
  cout << "|                                                                       |" << endl;
  cout << "| You should have received a copy of the GNU Lesser General Public      |" << endl;
  cout << "| License along with SU2. If not, see <http://www.gnu.org/licenses/>.   |" << endl;
  cout <<"-------------------------------------------------------------------------" << endl;

  cout << endl <<"------------------------ Physical Case Definition -----------------------" << endl;
  if (val_software == SU2_CFD) {
	if (FSI_Problem){
	   cout << "Fluid-Structure Interaction." << endl;
	}

  if (DiscreteAdjoint){
     cout <<"Discrete Adjoint equations using Algorithmic Differentiation " << endl;
     cout <<"based on the physical case: ";
  }
    switch (Kind_Solver) {
      case EULER: case DISC_ADJ_EULER:
        if (Kind_Regime == COMPRESSIBLE) cout << "Compressible Euler equations." << endl;
        if (Kind_Regime == INCOMPRESSIBLE) cout << "Incompressible Euler equations." << endl;
        if (Kind_Regime == FREESURFACE) {
          cout << "Incompressible Euler equations with FreeSurface." << endl;
          cout << "Free surface flow equation. Density ratio: " << RatioDensity << "." << endl;
          cout << "The free surface is located at: " << FreeSurface_Zero <<", and its thickness is: " << FreeSurface_Thickness << "." << endl;
        }
        break;
      case NAVIER_STOKES: case DISC_ADJ_NAVIER_STOKES:
        if (Kind_Regime == COMPRESSIBLE) cout << "Compressible Laminar Navier-Stokes' equations." << endl;
        if (Kind_Regime == INCOMPRESSIBLE) cout << "Incompressible Laminar Navier-Stokes' equations." << endl;
        if (Kind_Regime == FREESURFACE) {
          cout << "Incompressible Laminar Navier-Stokes' equations with FreeSurface." << endl;
          cout << "Free surface flow equation. Density ratio: " << RatioDensity <<". Viscosity ratio: "<< RatioViscosity << "." << endl;
          cout << "The free surface is located at: " << FreeSurface_Zero <<", and its thickness is: " << FreeSurface_Thickness << "." << endl;
        }
        break;
      case RANS: case DISC_ADJ_RANS:
        if (Kind_Regime == COMPRESSIBLE) cout << "Compressible RANS equations." << endl;
        if (Kind_Regime == INCOMPRESSIBLE) cout << "Incompressible RANS equations." << endl;
        if (Kind_Regime == FREESURFACE) {
          cout << "Incompressible RANS equations with FreeSurface." << endl;
          cout << "Free surface flow equation. Density ratio: " << RatioDensity <<". Viscosity ratio: "<< RatioViscosity << "." << endl;
          cout << "The free surface is located at: " << FreeSurface_Zero <<", and its thickness is: " << FreeSurface_Thickness << "." << endl;
        }
        cout << "Turbulence model: ";
        switch (Kind_Turb_Model) {
          case SA:     cout << "Spalart Allmaras" << endl; break;
          case SA_NEG: cout << "Negative Spalart Allmaras" << endl; break;
          case SST:    cout << "Menter's SST"     << endl; break;
          case ML:     cout << "Machine Learning" << endl;break;
        }
        break;
      case TNE2_EULER:
        cout << "Compressible TNE2 Euler equations." << endl;
        break;
      case TNE2_NAVIER_STOKES:
        cout << "Compressible TNE2 Laminar Navier-Stokes' equations." << endl;
        break;
      case POISSON_EQUATION: cout << "Poisson equation." << endl; break;
      case WAVE_EQUATION: cout << "Wave equation." << endl; break;
      case HEAT_EQUATION: cout << "Heat equation." << endl; break;
      case LINEAR_ELASTICITY: cout << "Linear elasticity solver." << endl; break;
      case ADJ_EULER: cout << "Continuous Euler adjoint equations." << endl; break;
      case ADJ_NAVIER_STOKES:
        if (Frozen_Visc)
          cout << "Continuous Navier-Stokes adjoint equations with frozen (laminar) viscosity." << endl;
        else
          cout << "Continuous Navier-Stokes adjoint equations." << endl;
        break;
      case ADJ_TNE2_EULER: cout << "Continuous TNE2 Euler adjoint equations." << endl; break;
      case ADJ_TNE2_NAVIER_STOKES:
        cout << "Continuous TNE2 Navier-Stokes adjoint equations with frozen (laminar) viscosity." << endl;
        break;
      case ADJ_RANS:
        if (Frozen_Visc)
          cout << "Continuous RANS adjoint equations with frozen (laminar and eddy) viscosity." << endl;
        else
          cout << "Continuous RANS adjoint equations." << endl;

        break;
      case LIN_EULER: cout << "Linearized Euler equations." << endl; break;

    }

    if ((Kind_Regime == COMPRESSIBLE) && (Kind_Solver != LINEAR_ELASTICITY) &&
        (Kind_Solver != HEAT_EQUATION) && (Kind_Solver != WAVE_EQUATION)) {
      cout << "Mach number: " << Mach <<"."<< endl;
      cout << "Angle of attack (AoA): " << AoA <<" deg, and angle of sideslip (AoS): " << AoS <<" deg."<< endl;
      if ((Kind_Solver == NAVIER_STOKES) || (Kind_Solver == ADJ_NAVIER_STOKES) ||
          (Kind_Solver == RANS) || (Kind_Solver == ADJ_RANS))
        cout << "Reynolds number: " << Reynolds <<"."<< endl;
    }

    if (EquivArea) {
      cout <<"The equivalent area is going to be evaluated on the near-field."<< endl;
      cout <<"The lower integration limit is "<<EA_IntLimit[0]<<", and the upper is "<<EA_IntLimit[1]<<"."<< endl;
      cout <<"The near-field is situated at "<<EA_IntLimit[2]<<"."<< endl;
    }

    if (Grid_Movement) {
      cout << "Performing a dynamic mesh simulation: ";
      switch (Kind_GridMovement[ZONE_0]) {
        case NO_MOVEMENT:     cout << "no movement." << endl; break;
        case DEFORMING:       cout << "deforming mesh motion." << endl; break;
        case RIGID_MOTION:    cout << "rigid mesh motion." << endl; break;
        case MOVING_WALL:     cout << "moving walls." << endl; break;
        case ROTATING_FRAME:  cout << "rotating reference frame." << endl; break;
        case AEROELASTIC:     cout << "aeroelastic motion." << endl; break;
        case FLUID_STRUCTURE: cout << "fluid-structure motion." << endl; break;
        case EXTERNAL:        cout << "externally prescribed motion." << endl; break;
        case AEROELASTIC_RIGID_MOTION:  cout << "rigid mesh motion plus aeroelastic motion." << endl; break;
      }
    }

    if (Restart) {
      if (!Adjoint && !Linearized) cout << "Read flow solution from: " << Solution_FlowFileName << "." << endl;
      if (Adjoint) cout << "Read adjoint solution from: " << Solution_AdjFileName << "." << endl;
      if (Linearized) cout << "Read linearized solution from: " << Solution_LinFileName << "." << endl;
    }
    else {
      cout << "No restart solution, use the values at infinity (freestream)." << endl;
    }

    if (Adjoint || Linearized)
      cout << "Read flow solution from: " << Solution_FlowFileName << "." << endl;

    
    if (Ref_NonDim == DIMENSIONAL) { cout << "Dimensional simulation." << endl; }
    else if (Ref_NonDim == FREESTREAM_PRESS_EQ_ONE) { cout << "Non-Dimensional simulation (P=1.0, Rho=1.0, T=1.0 at the farfield)." << endl; }
    else if (Ref_NonDim == FREESTREAM_VEL_EQ_MACH) { cout << "Non-Dimensional simulation (V=Mach, Rho=1.0, T=1.0 at the farfield)." << endl; }
    else if (Ref_NonDim == FREESTREAM_VEL_EQ_ONE) { cout << "Non-Dimensional simulation (V=1.0, Rho=1.0, T=1.0 at the farfield)." << endl; }
    
    if (RefAreaCoeff == 0) cout << "The reference length/area will be computed using y(2D) or z(3D) projection." << endl;
    else cout << "The reference length/area (force coefficient) is " << RefAreaCoeff << "." << endl;
    cout << "The reference length (moment computation) is " << RefLengthMoment << "." << endl;

    if ((nRefOriginMoment_X > 1) || (nRefOriginMoment_Y > 1) || (nRefOriginMoment_Z > 1)) {
      cout << "Surface(s) where the force coefficients are evaluated and \n";
      cout << "their reference origin for moment computation: \n";

      for (iMarker_Monitoring = 0; iMarker_Monitoring < nMarker_Monitoring; iMarker_Monitoring++) {
        cout << "   - " << Marker_Monitoring[iMarker_Monitoring] << " (" << RefOriginMoment_X[iMarker_Monitoring] <<", "<<RefOriginMoment_Y[iMarker_Monitoring] <<", "<< RefOriginMoment_Z[iMarker_Monitoring] << ")";
        if (iMarker_Monitoring < nMarker_Monitoring-1) cout << ".\n";
        else cout <<"."<< endl;
      }
    }
    else {
      cout << "Reference origin (moment computation) is (" << RefOriginMoment_X[0] << ", " << RefOriginMoment_Y[0] << ", " << RefOriginMoment_Z[0] << ")." << endl;
      cout << "Surface(s) where the force coefficients are evaluated: ";
      for (iMarker_Monitoring = 0; iMarker_Monitoring < nMarker_Monitoring; iMarker_Monitoring++) {
        cout << Marker_Monitoring[iMarker_Monitoring];
        if (iMarker_Monitoring < nMarker_Monitoring-1) cout << ", ";
        else cout <<"."<< endl;
      }
    }

    if (nMarker_Designing != 0) {
      cout << "Surface(s) where the objective function is evaluated: ";
      for (iMarker_Designing = 0; iMarker_Designing < nMarker_Designing; iMarker_Designing++) {
        cout << Marker_Designing[iMarker_Designing];
        if (iMarker_Designing < nMarker_Designing-1) cout << ", ";
        else cout <<".";
      }
      cout<< endl;
    }

    cout << "Surface(s) plotted in the output file: ";
    for (iMarker_Plotting = 0; iMarker_Plotting < nMarker_Plotting; iMarker_Plotting++) {
      cout << Marker_Plotting[iMarker_Plotting];
      if (iMarker_Plotting < nMarker_Plotting-1) cout << ", ";
      else cout <<".";
    }
    cout<< endl;

    cout << "Surface(s) belonging to the Fluid-Structure Interaction problem: ";
    for (iMarker_FSIinterface = 0; iMarker_FSIinterface < nMarker_FSIinterface; iMarker_FSIinterface++) {
      cout << Marker_FSIinterface[iMarker_FSIinterface];
      if (iMarker_FSIinterface < nMarker_FSIinterface-1) cout << ", ";
      else cout <<".";
    }
    cout<<endl;

    if (nMarker_DV != 0) {
      cout << "Surface(s) affected by the design variables: ";
      for (iMarker_DV = 0; iMarker_DV < nMarker_DV; iMarker_DV++) {
        cout << Marker_DV[iMarker_DV];
        if (iMarker_DV < nMarker_DV-1) cout << ", ";
        else cout <<".";
      }
      cout<< endl;
    }

    if ((Kind_GridMovement[ZONE_0] == DEFORMING) || (Kind_GridMovement[ZONE_0] == MOVING_WALL)) {
      cout << "Surface(s) in motion: ";
      for (iMarker_Moving = 0; iMarker_Moving < nMarker_Moving; iMarker_Moving++) {
        cout << Marker_Moving[iMarker_Moving];
        if (iMarker_Moving < nMarker_Moving-1) cout << ", ";
        else cout <<".";
      }
      cout<< endl;
    }

  }

  if (val_software == SU2_GEO) {
    if (nMarker_GeoEval != 0) {
      cout << "Surface(s) where the geometrical based functions is evaluated: ";
      for (iMarker_GeoEval = 0; iMarker_GeoEval < nMarker_GeoEval; iMarker_GeoEval++) {
        cout << Marker_GeoEval[iMarker_GeoEval];
        if (iMarker_GeoEval < nMarker_GeoEval-1) cout << ", ";
        else cout <<".";
      }
      cout<< endl;
    }
  }

  cout << "Input mesh file name: " << Mesh_FileName << endl;

	if (val_software == SU2_DOT) {
		cout << "Input sensitivity file name: " << SurfAdjCoeff_FileName << "." << endl;
	}

	if (val_software == SU2_MSH) {
		switch (Kind_Adaptation) {
		case FULL: case WAKE: case FULL_FLOW: case FULL_ADJOINT: case FULL_LINEAR: case SMOOTHING: case SUPERSONIC_SHOCK:
			break;
		case GRAD_FLOW:
			cout << "Read flow solution from: " << Solution_FlowFileName << "." << endl;
			break;
		case GRAD_ADJOINT:
			cout << "Read adjoint flow solution from: " << Solution_AdjFileName << "." << endl;
			break;
		case GRAD_FLOW_ADJ: case ROBUST: case COMPUTABLE_ROBUST: case COMPUTABLE: case REMAINING:
			cout << "Read flow solution from: " << Solution_FlowFileName << "." << endl;
			cout << "Read adjoint flow solution from: " << Solution_AdjFileName << "." << endl;
			break;
		}
	}

	if (val_software == SU2_DEF) {
		cout << endl <<"---------------------- Grid deformation parameters ----------------------" << endl;
		cout << "Grid deformation using a linear elasticity method." << endl;

    if (Hold_GridFixed == YES) cout << "Hold some regions of the mesh fixed (hardcode implementation)." << endl;
  }

  if (val_software == SU2_DOT) {
  cout << endl <<"-------------------- Surface deformation parameters ---------------------" << endl;
  }

  if ((val_software == SU2_DEF) || (val_software == SU2_DOT)) {


    for (unsigned short iDV = 0; iDV < nDV; iDV++) {

      
      if ((Design_Variable[iDV] != FFD_SETTING) &&
          (Design_Variable[iDV] != SURFACE_FILE)) {
        
        if (iDV == 0)
          cout << "Design variables definition (markers <-> value <-> param):" << endl;
        
        switch (Design_Variable[iDV]) {
          case FFD_CONTROL_POINT_2D:  cout << "FFD 2D (control point) <-> "; break;
          case FFD_CAMBER_2D:         cout << "FFD 2D (camber) <-> "; break;
          case FFD_THICKNESS_2D:      cout << "FFD 2D (thickness) <-> "; break;
          case HICKS_HENNE:           cout << "Hicks Henne <-> " ; break;
          case TRANSLATION:           cout << "Translation design variable."; break;
          case SCALE:                 cout << "Scale design variable."; break;
          case NACA_4DIGITS:          cout << "NACA four digits <-> "; break;
          case PARABOLIC:             cout << "Parabolic <-> "; break;
          case AIRFOIL:               cout << "Airfoil <-> "; break;
          case ROTATION:              cout << "Rotation <-> "; break;
          case FFD_CONTROL_POINT:     cout << "FFD (control point) <-> "; break;
          case FFD_DIHEDRAL_ANGLE:    cout << "FFD (dihedral angle) <-> "; break;
          case FFD_TWIST_ANGLE:       cout << "FFD (twist angle) <-> "; break;
          case FFD_ROTATION:          cout << "FFD (rotation) <-> "; break;
          case FFD_CONTROL_SURFACE:   cout << "FFD (control surface) <-> "; break;
          case FFD_CAMBER:            cout << "FFD (camber) <-> "; break;
          case FFD_THICKNESS:         cout << "FFD (thickness) <-> "; break;
        }
        
        for (iMarker_DV = 0; iMarker_DV < nMarker_DV; iMarker_DV++) {
          cout << Marker_DV[iMarker_DV];
          if (iMarker_DV < nMarker_DV-1) cout << ", ";
          else cout << " <-> ";
        }
        cout << DV_Value[iDV] << " <-> ";

        if (Design_Variable[iDV] == FFD_SETTING) nParamDV = 0;
        if (Design_Variable[iDV] == SCALE) nParamDV = 0;
        if ((Design_Variable[iDV] == FFD_CAMBER_2D) ||
            (Design_Variable[iDV] == FFD_THICKNESS_2D) ||
            (Design_Variable[iDV] == HICKS_HENNE) ||
            (Design_Variable[iDV] == PARABOLIC) ||
            (Design_Variable[iDV] == AIRFOIL) ) nParamDV = 2;
        if ((Design_Variable[iDV] ==  TRANSLATION) ||
            (Design_Variable[iDV] ==  NACA_4DIGITS) ||
            (Design_Variable[iDV] ==  FFD_CAMBER) ||
            (Design_Variable[iDV] ==  FFD_THICKNESS) ) nParamDV = 3;
        if (Design_Variable[iDV] == FFD_CONTROL_POINT_2D) nParamDV = 5;
        if (Design_Variable[iDV] == ROTATION) nParamDV = 6;
        if ((Design_Variable[iDV] ==  FFD_CONTROL_POINT) ||
            (Design_Variable[iDV] ==  FFD_DIHEDRAL_ANGLE) ||
            (Design_Variable[iDV] ==  FFD_TWIST_ANGLE) ||
            (Design_Variable[iDV] ==  FFD_ROTATION) ||
            (Design_Variable[iDV] ==  FFD_CONTROL_SURFACE) ) nParamDV = 7;

        for (unsigned short iParamDV = 0; iParamDV < nParamDV; iParamDV++) {

          if (iParamDV == 0) cout << "( ";

          if ((iParamDV == 0) &&
              ((Design_Variable[iDV] == FFD_SETTING) ||
               (Design_Variable[iDV] == FFD_CONTROL_POINT_2D) ||
               (Design_Variable[iDV] == FFD_CAMBER_2D) ||
               (Design_Variable[iDV] == FFD_THICKNESS_2D) ||
               (Design_Variable[iDV] == FFD_CONTROL_POINT) ||
               (Design_Variable[iDV] == FFD_DIHEDRAL_ANGLE) ||
               (Design_Variable[iDV] == FFD_TWIST_ANGLE) ||
               (Design_Variable[iDV] == FFD_ROTATION) ||
               (Design_Variable[iDV] == FFD_CONTROL_SURFACE) ||
               (Design_Variable[iDV] == FFD_CAMBER) ||
               (Design_Variable[iDV] == FFD_THICKNESS))) cout << FFDTag[iDV];
          else cout << ParamDV[iDV][iParamDV];

          if (iParamDV < nParamDV-1) cout << ", ";
          else cout <<" )"<< endl;
          
        }

      }
      
      else if (Design_Variable[iDV] == FFD_SETTING) {
        
        cout << "Setting the FFD box structure." << endl;
        cout << "FFD boxes definition (FFD tag <-> degree <-> coord):" << endl;
        
        for (unsigned short iFFDBox = 0; iFFDBox < nFFDBox; iFFDBox++) {
          
          cout << TagFFDBox[iFFDBox] << " <-> ";
          
          for (unsigned short iDegreeFFD = 0; iDegreeFFD < 3; iDegreeFFD++) {
            if (iDegreeFFD == 0) cout << "( ";
            cout << DegreeFFDBox[iFFDBox][iDegreeFFD];
            if (iDegreeFFD < 2) cout << ", ";
            else cout <<" )";
          }
          
          cout << " <-> ";

          for (unsigned short iCoordFFD = 0; iCoordFFD < 24; iCoordFFD++) {
            if (iCoordFFD == 0) cout << "( ";
            cout << CoordFFDBox[iFFDBox][iCoordFFD];
            if (iCoordFFD < 23) cout << ", ";
            else cout <<" )"<< endl;
          }
          
        }
        
      }
      
      else cout << endl;

		}
	}

	if (((val_software == SU2_CFD) && ( Adjoint )) || (val_software == SU2_DOT)) {

		cout << endl <<"----------------------- Design problem definition -----------------------" << endl;
		switch (Kind_ObjFunc) {
      case DRAG_COEFFICIENT:        cout << "CD objective function." << endl; break;
      case LIFT_COEFFICIENT:        cout << "CL objective function." << endl; break;
      case MOMENT_X_COEFFICIENT:    cout << "CMx objective function." << endl; break;
      case MOMENT_Y_COEFFICIENT:    cout << "CMy objective function." << endl; break;
      case MOMENT_Z_COEFFICIENT:    cout << "CMz objective function." << endl; break;
      case INVERSE_DESIGN_PRESSURE: cout << "Inverse design (Cp) objective function." << endl; break;
      case INVERSE_DESIGN_HEATFLUX: cout << "Inverse design (Heat Flux) objective function." << endl; break;
      case SIDEFORCE_COEFFICIENT:   cout << "Side force objective function." << endl; break;
      case EFFICIENCY:              cout << "CL/CD objective function." << endl; break;
      case EQUIVALENT_AREA:         cout << "Equivalent area objective function. CD weight: " << WeightCd <<"."<< endl;  break;
      case NEARFIELD_PRESSURE:      cout << "Nearfield pressure objective function. CD weight: " << WeightCd <<"."<< endl;  break;
      case FORCE_X_COEFFICIENT:     cout << "X-force objective function." << endl; break;
      case FORCE_Y_COEFFICIENT:     cout << "Y-force objective function." << endl; break;
      case FORCE_Z_COEFFICIENT:     cout << "Z-force objective function." << endl; break;
      case THRUST_COEFFICIENT:      cout << "Thrust objective function." << endl; break;
      case TORQUE_COEFFICIENT:      cout << "Torque efficiency objective function." << endl; break;
      case TOTAL_HEATFLUX:          cout << "Total heat flux objective function." << endl; break;
      case MAXIMUM_HEATFLUX:        cout << "Maximum heat flux objective function." << endl; break;
      case FIGURE_OF_MERIT:         cout << "Rotor Figure of Merit objective function." << endl; break;
      case FREE_SURFACE:            cout << "Free-Surface objective function." << endl; break;
      case AVG_TOTAL_PRESSURE:      cout << "Average total objective pressure." << endl; break;
      case AVG_OUTLET_PRESSURE:     cout << "Average static objective pressure." << endl; break;
      case MASS_FLOW_RATE:          cout << "Mass flow rate objective function." << endl; break;
		}

	}

	if (val_software == SU2_CFD) {
		cout << endl <<"---------------------- Space Numerical Integration ----------------------" << endl;

		if (SmoothNumGrid) cout << "There are some smoothing iterations on the grid coordinates." << endl;

    if ((Kind_Solver == EULER) || (Kind_Solver == NAVIER_STOKES) || (Kind_Solver == RANS) ||
         (Kind_Solver == DISC_ADJ_EULER) || (Kind_Solver == DISC_ADJ_NAVIER_STOKES) || (Kind_Solver == DISC_ADJ_RANS) ) {

      if (Kind_ConvNumScheme_Flow == SPACE_CENTERED) {
        if (Kind_Centered_Flow == JST) {
          cout << "Jameson-Schmidt-Turkel scheme for the flow inviscid terms."<< endl;
          cout << "JST viscous coefficients (1st, 2nd & 4th): " << Kappa_1st_Flow
          << ", " << Kappa_2nd_Flow << ", " << Kappa_4th_Flow <<"."<< endl;
          cout << "The method includes a grid stretching correction (p = 0.3)."<< endl;
          cout << "Second order integration." << endl;
        }
        if (Kind_Centered_Flow == JST_KE) {
          cout << "Jameson-Schmidt-Turkel scheme for the flow inviscid terms."<< endl;
          cout << "JST viscous coefficients (1st, 2nd): " << Kappa_1st_Flow
          << ", " << Kappa_2nd_Flow << "."<< endl;
          cout << "The method includes a grid stretching correction (p = 0.3)."<< endl;
          cout << "Second order integration." << endl;
        }
        if (Kind_Centered_Flow == LAX) {
          cout << "Lax-Friedrich scheme for the flow inviscid terms."<< endl;
          cout << "First order integration." << endl;
        }
      }

			if (Kind_ConvNumScheme_Flow == SPACE_UPWIND) {
				if (Kind_Upwind_Flow == ROE) cout << "Roe (with entropy fix) solver for the flow inviscid terms."<< endl;
				if (Kind_Upwind_Flow == TURKEL) cout << "Roe-Turkel solver for the flow inviscid terms."<< endl;
				if (Kind_Upwind_Flow == AUSM)	cout << "AUSM solver for the flow inviscid terms."<< endl;
				if (Kind_Upwind_Flow == HLLC)	cout << "HLLC solver for the flow inviscid terms."<< endl;
				if (Kind_Upwind_Flow == SW)	cout << "Steger-Warming solver for the flow inviscid terms."<< endl;
				if (Kind_Upwind_Flow == MSW)	cout << "Modified Steger-Warming solver for the flow inviscid terms."<< endl;
        if (Kind_Upwind_Flow == CUSP)	cout << "CUSP solver for the flow inviscid terms."<< endl;
        switch (SpatialOrder_Flow) {
          case FIRST_ORDER: cout << "First order integration." << endl; break;
          case SECOND_ORDER: cout << "Second order integration." << endl; break;
          case SECOND_ORDER_LIMITER: cout << "Second order integration with slope limiter." << endl;
            switch (Kind_SlopeLimit_Flow) {
              case VENKATAKRISHNAN:
                cout << "Venkatakrishnan slope-limiting method, with constant: " << LimiterCoeff <<". "<< endl;
                cout << "The reference element size is: " << RefElemLength <<". "<< endl;
                break;
              case BARTH_JESPERSEN:
                cout << "Barth-Jespersen slope-limiting method." << endl;
                break;
            }
            break;
        }
			}

		}

    if ((Kind_Solver == RANS) || (Kind_Solver == DISC_ADJ_RANS)) {
      if (Kind_ConvNumScheme_Turb == SPACE_UPWIND) {
        if (Kind_Upwind_Turb == SCALAR_UPWIND) cout << "Scalar upwind solver (first order) for the turbulence model."<< endl;
        switch (SpatialOrder_Turb) {
          case FIRST_ORDER: cout << "First order integration." << endl; break;
          case SECOND_ORDER: cout << "Second order integration." << endl; break;
          case SECOND_ORDER_LIMITER: cout << "Second order integration with slope limiter." << endl;
            switch (Kind_SlopeLimit_Turb) {
              case VENKATAKRISHNAN:
                cout << "Venkatakrishnan slope-limiting method, with constant: " << LimiterCoeff <<". "<< endl;
                cout << "The reference element size is: " << RefElemLength <<". "<< endl;
                break;
              case BARTH_JESPERSEN:
                cout << "Barth-Jespersen slope-limiting method." << endl;
                break;
            }
            break;
        }
      }
    }

    if ((Kind_Solver == TNE2_EULER) || (Kind_Solver == TNE2_NAVIER_STOKES)) {

      if (Kind_ConvNumScheme_TNE2 == SPACE_CENTERED) {
        if (Kind_ConvNumScheme_TNE2 == LAX) {
          cout << "Lax-Friedrich convective scheme for the inviscid terms of the two-temperature model." << endl;
          cout << "First order integration." << endl;
        }
      }
      if (Kind_ConvNumScheme_TNE2 == SPACE_UPWIND) {
        if (Kind_Upwind_TNE2 == ROE) cout << "Roe (with entropy fix) solver for the inviscid terms of the two-temperature model."<< endl;
        if (Kind_Upwind_TNE2 == TURKEL) cout << "Roe-Turkel solver for the inviscid terms of the two-temperature model."<< endl;
        if (Kind_Upwind_TNE2 == AUSM)	cout << "AUSM solver for the inviscid terms of the two-temperature model."<< endl;
        if (Kind_Upwind_TNE2 == HLLC)	cout << "HLLC solver for the inviscid terms of the two-temperature model."<< endl;
        if (Kind_Upwind_TNE2 == SW)	cout << "Steger-Warming solver for the inviscid terms of the two-temperature model."<< endl;
        if (Kind_Upwind_TNE2 == MSW)	cout << "Modified Steger-Warming solver for the inviscid terms of the two-temperature model."<< endl;
        switch (SpatialOrder_TNE2) {
          case FIRST_ORDER: cout << "First order integration." << endl; break;
          case SECOND_ORDER: cout << "Second order integration." << endl; break;
          case SECOND_ORDER_LIMITER: cout << "Second order integration with slope limiter." << endl;
            switch (Kind_SlopeLimit_TNE2) {
              case VENKATAKRISHNAN:
                cout << "Venkatakrishnan slope-limiting method, with constant: " << LimiterCoeff <<". "<< endl;
                cout << "The reference element size is: " << RefElemLength <<". "<< endl;
                break;
              case BARTH_JESPERSEN:
                cout << "Barth-Jespersen slope-limiting method." << endl;
                break;
            }
            break;
        }
      }

    }

    if ((Kind_Solver == ADJ_EULER) || (Kind_Solver == ADJ_NAVIER_STOKES) || (Kind_Solver == ADJ_RANS)) {

      if (Kind_ConvNumScheme_AdjFlow == SPACE_CENTERED) {
        if (Kind_Centered_AdjFlow == JST) {
          cout << "Jameson-Schmidt-Turkel scheme for the adjoint inviscid terms."<< endl;
          cout << "JST viscous coefficients (1st, 2nd, & 4th): " << Kappa_1st_AdjFlow
          << ", " << Kappa_2nd_AdjFlow << ", " << Kappa_4th_AdjFlow <<"."<< endl;
          cout << "The method includes a grid stretching correction (p = 0.3)."<< endl;
          cout << "Second order integration." << endl;
        }
        if (Kind_Centered_AdjFlow == LAX) {
          cout << "Lax-Friedrich scheme for the adjoint inviscid terms."<< endl;
          cout << "First order integration." << endl;
        }
      }

      if (Kind_ConvNumScheme_AdjFlow == SPACE_UPWIND) {
        if (Kind_Upwind_AdjFlow == ROE) cout << "Roe (with entropy fix) solver for the adjoint inviscid terms."<< endl;
        switch (SpatialOrder_AdjFlow) {
          case FIRST_ORDER: cout << "First order integration." << endl; break;
          case SECOND_ORDER: cout << "Second order integration." << endl; break;
          case SECOND_ORDER_LIMITER: cout << "Second order integration with slope limiter." << endl;
            switch (Kind_SlopeLimit_AdjFlow) {
              case VENKATAKRISHNAN:
                cout << "Venkatakrishnan slope-limiting method, with constant: " << LimiterCoeff <<". "<< endl;
                cout << "The reference element size is: " << RefElemLength <<". "<< endl;
                break;
              case SHARP_EDGES:
                cout << "Sharp edges slope-limiting method, with constant: " << LimiterCoeff <<". "<< endl;
                cout << "The reference element size is: " << RefElemLength <<". "<< endl;
                cout << "The reference sharp edge distance is: " << SharpEdgesCoeff*RefElemLength*LimiterCoeff <<". "<< endl;
                break;
              case SOLID_WALL_DISTANCE:
                cout << "Wall distance slope-limiting method, with constant: " << LimiterCoeff <<". "<< endl;
                cout << "The reference element size is: " << RefElemLength <<". "<< endl;
                cout << "The reference wall distance is: " << SharpEdgesCoeff*RefElemLength*LimiterCoeff <<". "<< endl;
                break;
              case BARTH_JESPERSEN:
                cout << "Barth-Jespersen slope-limiting method." << endl;
                break;
            }
            break;
        }
      }
      
      cout << "The reference sharp edge distance is: " << SharpEdgesCoeff*RefElemLength*LimiterCoeff <<". "<< endl;

    }

    if ((Kind_Solver == ADJ_RANS) && (!Frozen_Visc)) {
      if (Kind_ConvNumScheme_AdjTurb == SPACE_UPWIND) {
        if (Kind_Upwind_Turb == SCALAR_UPWIND) cout << "Scalar upwind solver (first order) for the adjoint turbulence model."<< endl;
        switch (SpatialOrder_AdjTurb) {
          case FIRST_ORDER: cout << "First order integration." << endl; break;
          case SECOND_ORDER: cout << "Second order integration." << endl; break;
          case SECOND_ORDER_LIMITER: cout << "Second order integration with slope limiter." << endl;
            switch (Kind_SlopeLimit_AdjTurb) {
              case VENKATAKRISHNAN:
                cout << "Venkatakrishnan slope-limiting method, with constant: " << LimiterCoeff <<". "<< endl;
                cout << "The reference element size is: " << RefElemLength <<". "<< endl;
                break;
              case SHARP_EDGES:
                cout << "Sharp edges slope-limiting method, with constant: " << LimiterCoeff <<". "<< endl;
                cout << "The reference element size is: " << RefElemLength <<". "<< endl;
                cout << "The reference sharp edge distance is: " << SharpEdgesCoeff*RefElemLength*LimiterCoeff <<". "<< endl;
                break;
              case SOLID_WALL_DISTANCE:
                cout << "Wall distance slope-limiting method, with constant: " << LimiterCoeff <<". "<< endl;
                cout << "The reference element size is: " << RefElemLength <<". "<< endl;
                cout << "The reference wall distance is: " << SharpEdgesCoeff*RefElemLength*LimiterCoeff <<". "<< endl;
                break;
              case BARTH_JESPERSEN:
                cout << "Barth-Jespersen slope-limiting method." << endl;
                break;
            }
            break;
        }
      }
    }

    if (Kind_Solver == ADJ_TNE2_EULER || Kind_Solver == ADJ_TNE2_NAVIER_STOKES) {

      if (Kind_ConvNumScheme_AdjTNE2 == SPACE_CENTERED) {
        if (Kind_Centered_AdjTNE2 == JST) {
          cout << "Jameson-Schmidt-Turkel scheme for the adjoint inviscid terms."<< endl;
          cout << "JST viscous coefficients (1st, 2nd, & 4th): " << Kappa_1st_AdjTNE2
          << ", " << Kappa_2nd_AdjTNE2 << ", " << Kappa_4th_AdjTNE2 <<"."<< endl;
          cout << "The method includes a grid stretching correction (p = 0.3)."<< endl;
          cout << "The reference sharp edge distance is: " << SharpEdgesCoeff*RefElemLength*LimiterCoeff <<". "<< endl;
          cout << "Second order integration." << endl;
        }
        if (Kind_Centered_AdjTNE2 == LAX) {
          cout << "Lax-Friedrich scheme for the adjoint inviscid terms."<< endl;
          cout << "First order integration." << endl;
        }
      }

      if (Kind_ConvNumScheme_AdjTNE2 == SPACE_UPWIND) {
        if (Kind_Upwind_AdjTNE2 == ROE) cout << "Roe (with entropy fix) solver for the adjoint inviscid terms."<< endl;

        switch (SpatialOrder_AdjTNE2) {
          case FIRST_ORDER: cout << "First order integration." << endl; break;
          case SECOND_ORDER: cout << "Second order integration." << endl; break;
          case SECOND_ORDER_LIMITER: cout << "Second order integration with slope limiter." << endl;
            switch (SpatialOrder_AdjTNE2) {
              case VENKATAKRISHNAN:
                cout << "Venkatakrishnan slope-limiting method, with constant: " << LimiterCoeff <<". "<< endl;
                cout << "The reference element size is: " << RefElemLength <<". "<< endl;
                break;
              case SHARP_EDGES:
                cout << "Sharp edges slope-limiting method, with constant: " << LimiterCoeff <<". "<< endl;
                cout << "The reference element size is: " << RefElemLength <<". "<< endl;
                cout << "The reference sharp edge distance is: " << SharpEdgesCoeff*RefElemLength*LimiterCoeff <<". "<< endl;
                break;
              case SOLID_WALL_DISTANCE:
                cout << "Wall distance slope-limiting method, with constant: " << LimiterCoeff <<". "<< endl;
                cout << "The reference element size is: " << RefElemLength <<". "<< endl;
                cout << "The reference wall distance is: " << SharpEdgesCoeff*RefElemLength*LimiterCoeff <<". "<< endl;
                break;
              case BARTH_JESPERSEN:
                cout << "Barth-Jespersen slope-limiting method." << endl;
                break;
            }
            break;
        }
      }

    }

    if (Kind_Solver == LIN_EULER) {

      if (Kind_ConvNumScheme_LinFlow == SPACE_CENTERED) {
        if (Kind_Centered_LinFlow == JST) {
          cout << "Jameson-Schmidt-Turkel scheme for the linearized inviscid terms."<< endl;
          cout << "JST viscous coefficients (1st, & 4th): " << Kappa_1st_LinFlow
          << ", " << Kappa_4th_LinFlow <<"."<< endl;
          cout << "The method includes a grid stretching correction (p = 0.3)."<< endl;
          cout << "Second order integration." << endl;
        }
        if (Kind_Centered_LinFlow == LAX) {
          cout << "Lax-Friedrich scheme for the linearized inviscid terms."<< endl;
          cout << "First order integration." << endl;
        }
      }

    }

    if ((Kind_Solver == NAVIER_STOKES) || (Kind_Solver == RANS) ||
        (Kind_Solver == DISC_ADJ_NAVIER_STOKES) || (Kind_Solver == DISC_ADJ_RANS)) {
        cout << "Average of gradients with correction (viscous flow terms)." << endl;
    }

    if (Kind_Solver == TNE2_NAVIER_STOKES) {
        cout << "Average of gradients with correction (viscous flow terms)." << endl;
    }

    if ((Kind_Solver == ADJ_NAVIER_STOKES) || (Kind_Solver == ADJ_RANS)) {
      cout << "Average of gradients with correction (viscous adjoint terms)." << endl;
    }

    if ((Kind_Solver == RANS) || (Kind_Solver == DISC_ADJ_RANS)) {
      cout << "Average of gradients with correction (viscous turbulence terms)." << endl;
    }

    if (Kind_Solver == POISSON_EQUATION) {
      cout << "Galerkin method for viscous terms computation of the poisson potential equation." << endl;
    }

    if ((Kind_Solver == ADJ_RANS) && (!Frozen_Visc)) {
      cout << "Average of gradients with correction (2nd order) for computation of adjoint viscous turbulence terms." << endl;
      if (Kind_TimeIntScheme_AdjTurb == EULER_IMPLICIT) cout << "Euler implicit method for the turbulent adjoint equation." << endl;
    }

    switch (Kind_Gradient_Method) {
      case GREEN_GAUSS: cout << "Gradient computation using Green-Gauss theorem." << endl; break;
      case WEIGHTED_LEAST_SQUARES: cout << "Gradient Computation using weighted Least-Squares method." << endl; break;
    }

    if ((Kind_Regime == INCOMPRESSIBLE) || (Kind_Regime == FREESURFACE)) {
      cout << "Artificial compressibility factor: " << ArtComp_Factor << "." << endl;
    }

    cout << endl <<"---------------------- Time Numerical Integration -----------------------" << endl;

    if ((Kind_Solver != LINEAR_ELASTICITY)) {
		switch (Unsteady_Simulation) {
		  case NO:
			cout << "Local time stepping (steady state simulation)." << endl; break;
		  case TIME_STEPPING:
			cout << "Unsteady simulation using a time stepping strategy."<< endl;
			if (Unst_CFL != 0.0) cout << "Time step computed by the code. Unsteady CFL number: " << Unst_CFL <<"."<< endl;
			else cout << "Unsteady time step provided by the user (s): "<< Delta_UnstTime << "." << endl;
			break;
		  case DT_STEPPING_1ST: case DT_STEPPING_2ND:
			if (Unsteady_Simulation == DT_STEPPING_1ST) cout << "Unsteady simulation, dual time stepping strategy (first order in time)."<< endl;
			if (Unsteady_Simulation == DT_STEPPING_2ND) cout << "Unsteady simulation, dual time stepping strategy (second order in time)."<< endl;
			if (Unst_CFL != 0.0) cout << "Time step computed by the code. Unsteady CFL number: " << Unst_CFL <<"."<< endl;
			else cout << "Unsteady time step provided by the user (s): "<< Delta_UnstTime << "." << endl;
			cout << "Total number of internal Dual Time iterations: "<< Unst_nIntIter <<"." << endl;
			break;
		}
    }
	else {
		switch (Dynamic_Analysis) {
		  case NO:
			cout << "Static structural analysis." << endl; break;
		  case YES:
			cout << "Dynamic structural analysis."<< endl;
			cout << "Time step provided by the user for the dynamic analysis(s): "<< Delta_DynTime << "." << endl;
			break;
		}
	}

    if ((Kind_Solver == EULER) || (Kind_Solver == NAVIER_STOKES) || (Kind_Solver == RANS) ||
        (Kind_Solver == DISC_ADJ_EULER) || (Kind_Solver == DISC_ADJ_NAVIER_STOKES) || (Kind_Solver == DISC_ADJ_RANS)) {
      switch (Kind_TimeIntScheme_Flow) {
        case RUNGE_KUTTA_EXPLICIT:
          cout << "Runge-Kutta explicit method for the flow equations." << endl;
          cout << "Number of steps: " << nRKStep << endl;
          cout << "Alpha coefficients: ";
          for (unsigned short iRKStep = 0; iRKStep < nRKStep; iRKStep++) {
            cout << "\t" << RK_Alpha_Step[iRKStep];
          }
          cout << endl;
          break;
        case EULER_EXPLICIT: cout << "Euler explicit method for the flow equations." << endl; break;
        case EULER_IMPLICIT:
          cout << "Euler implicit method for the flow equations." << endl;
          switch (Kind_Linear_Solver) {
            case BCGSTAB:
              cout << "BCGSTAB is used for solving the linear system." << endl;
              cout << "Convergence criteria of the linear solver: "<< Linear_Solver_Error <<"."<< endl;
              cout << "Max number of iterations: "<< Linear_Solver_Iter <<"."<< endl;
              break;
            case FGMRES || RESTARTED_FGMRES:
              cout << "FGMRES is used for solving the linear system." << endl;
              cout << "Convergence criteria of the linear solver: "<< Linear_Solver_Error <<"."<< endl;
              cout << "Max number of iterations: "<< Linear_Solver_Iter <<"."<< endl;
              break;
            case SMOOTHER_JACOBI:
              cout << "A Jacobi method is used for smoothing the linear system." << endl;
              break;
            case SMOOTHER_ILU:
              cout << "A ILU0 method is used for smoothing the linear system." << endl;
              break;
            case SMOOTHER_LUSGS:
              cout << "A LU-SGS method is used for smoothing the linear system." << endl;
              break;
            case SMOOTHER_LINELET:
              cout << "A Linelet method is used for smoothing the linear system." << endl;
              break;
          }
          break;
      }
    }

    if ((Kind_Solver == TNE2_EULER) || (Kind_Solver == TNE2_NAVIER_STOKES)) {
      switch (Kind_TimeIntScheme_TNE2) {
        case EULER_IMPLICIT:
          cout << "Euler implicit method for the flow equations." << endl;
          switch (Kind_Linear_Solver) {
            case BCGSTAB:
              cout << "BCGSTAB is used for solving the linear system." << endl;
              cout << "Convergence criteria of the linear solver: "<< Linear_Solver_Error <<"."<< endl;
              cout << "Max number of iterations: "<< Linear_Solver_Iter <<"."<< endl;
              break;
            case FGMRES || RESTARTED_FGMRES:
              cout << "FGMRES is used for solving the linear system." << endl;
              cout << "Convergence criteria of the linear solver: "<< Linear_Solver_Error <<"."<< endl;
              cout << "Max number of iterations: "<< Linear_Solver_Iter <<"."<< endl;
              break;
          }
          break;
      }
    }

    if ((Kind_Solver == ADJ_EULER) || (Kind_Solver == ADJ_NAVIER_STOKES) || (Kind_Solver == ADJ_RANS)) {
      switch (Kind_TimeIntScheme_AdjFlow) {
        case RUNGE_KUTTA_EXPLICIT:
          cout << "Runge-Kutta explicit method for the adjoint equations." << endl;
          cout << "Number of steps: " << nRKStep << endl;
          cout << "Alpha coefficients: ";
          for (unsigned short iRKStep = 0; iRKStep < nRKStep; iRKStep++) {
            cout << "\t" << RK_Alpha_Step[iRKStep];
          }
          cout << endl;
          break;
        case EULER_EXPLICIT: cout << "Euler explicit method for the adjoint equations." << endl; break;
        case EULER_IMPLICIT: cout << "Euler implicit method for the adjoint equations." << endl; break;
      }
    }

    if (Kind_Solver == LIN_EULER) {
      switch (Kind_TimeIntScheme_LinFlow) {
        case RUNGE_KUTTA_EXPLICIT:
          cout << "Runge-Kutta explicit explicit method for the linearized equations." << endl;
          cout << "Number of steps: " << nRKStep << endl;
          cout << "Alpha coefficients: ";
          for (unsigned short iRKStep = 0; iRKStep < nRKStep; iRKStep++) {
            cout << "\t" << RK_Alpha_Step[iRKStep];
          }
          cout << endl;
          break;
        case EULER_EXPLICIT: cout << "Euler explicit method for the linearized equations." << endl; break;
      }
    }

    if ((Kind_Solver == ADJ_TNE2_EULER) || (Kind_Solver == ADJ_TNE2_NAVIER_STOKES)) {
      switch (Kind_TimeIntScheme_AdjTNE2) {
        case RUNGE_KUTTA_EXPLICIT:
          cout << "Runge-Kutta explicit method for the adjoint equations." << endl;
          cout << "Number of steps: " << nRKStep << endl;
          cout << "Alpha coefficients: ";
          for (unsigned short iRKStep = 0; iRKStep < nRKStep; iRKStep++) {
            cout << "\t" << RK_Alpha_Step[iRKStep];
          }
          cout << endl;
          break;
        case EULER_EXPLICIT: cout << "Euler explicit method for the adjoint equations." << endl; break;
        case EULER_IMPLICIT: cout << "Euler implicit method for the adjoint equations." << endl; break;
      }
    }

    if (nMGLevels !=0) {
      
      if (nStartUpIter != 0) cout << "A total of " << nStartUpIter << " start up iterations on the fine grid."<< endl;
      if (MGCycle == V_CYCLE) cout << "V Multigrid Cycle, with " << nMGLevels << " multigrid levels."<< endl;
      if (MGCycle == W_CYCLE) cout << "W Multigrid Cycle, with " << nMGLevels << " multigrid levels."<< endl;
      if (MGCycle == FULLMG_CYCLE) cout << "Full Multigrid Cycle, with " << nMGLevels << " multigrid levels."<< endl;

      cout << "Damping factor for the residual restriction: " << Damp_Res_Restric <<"."<< endl;
      cout << "Damping factor for the correction prolongation: " << Damp_Correc_Prolong <<"."<< endl;
    }

    if ((Kind_Solver != LINEAR_ELASTICITY) && (Kind_Solver != HEAT_EQUATION) && (Kind_Solver != WAVE_EQUATION)) {

      if (CFL_AdaptParam[0] == 1.0) cout << "No CFL adaptation." << endl;
      else cout << "CFL adaptation. Factor down: "<< CFL_AdaptParam[0] <<", factor up: "<< CFL_AdaptParam[1]
        <<", lower limit: "<< CFL_AdaptParam[2] <<", upper limit: " << CFL_AdaptParam[3] <<"."<< endl;

      if (nMGLevels !=0) {
        cout << "Multigrid Level:                  ";
        for (unsigned short iLevel = 0; iLevel < nMGLevels+1; iLevel++) {
          cout.width(6); cout << iLevel;
        }
        cout << endl;
      }

      cout << "Courant-Friedrichs-Lewy number:   ";
      cout.precision(3);
      cout.width(6); cout << CFL[0];
      cout << endl;

      if (nMGLevels !=0) {
        cout.precision(3);
        cout << "MG PreSmooth coefficients:        ";
        for (unsigned short iMG_PreSmooth = 0; iMG_PreSmooth < nMGLevels+1; iMG_PreSmooth++) {
          cout.width(6); cout << MG_PreSmooth[iMG_PreSmooth];
        }
        cout << endl;
      }

      if (nMGLevels !=0) {
        cout.precision(3);
        cout << "MG PostSmooth coefficients:       ";
        for (unsigned short iMG_PostSmooth = 0; iMG_PostSmooth < nMGLevels+1; iMG_PostSmooth++) {
          cout.width(6); cout << MG_PostSmooth[iMG_PostSmooth];
        }
        cout << endl;
      }

      if (nMGLevels !=0) {
        cout.precision(3);
        cout << "MG CorrecSmooth coefficients:     ";
        for (unsigned short iMG_CorrecSmooth = 0; iMG_CorrecSmooth < nMGLevels+1; iMG_CorrecSmooth++) {
          cout.width(6); cout << MG_CorrecSmooth[iMG_CorrecSmooth];
        }
        cout << endl;
      }

    }

    if ((Kind_Solver == RANS) || (Kind_Solver == DISC_ADJ_RANS))
      if (Kind_TimeIntScheme_Turb == EULER_IMPLICIT)
        cout << "Euler implicit time integration for the turbulence model." << endl;
  }

  if (val_software == SU2_CFD) {

    cout << endl <<"------------------------- Convergence Criteria --------------------------" << endl;

    cout << "Maximum number of iterations: " << nExtIter <<"."<< endl;

    if (ConvCriteria == CAUCHY) {
      if (!Adjoint && !Linearized && !DiscreteAdjoint)
        switch (Cauchy_Func_Flow) {
          case LIFT_COEFFICIENT: cout << "Cauchy criteria for Lift using "
            << Cauchy_Elems << " elements and epsilon " <<Cauchy_Eps<< "."<< endl; break;
          case DRAG_COEFFICIENT: cout << "Cauchy criteria for Drag using "
            << Cauchy_Elems << " elements and epsilon " <<Cauchy_Eps<< "."<< endl; break;
        }

      if (Adjoint || DiscreteAdjoint)
        switch (Cauchy_Func_AdjFlow) {
          case SENS_GEOMETRY: cout << "Cauchy criteria for geo. sensitivity using "
            << Cauchy_Elems << " elements and epsilon " <<Cauchy_Eps<< "."<< endl; break;
          case SENS_MACH: cout << "Cauchy criteria for Mach number sensitivity using "
            << Cauchy_Elems << " elements and epsilon " <<Cauchy_Eps<< "."<< endl; break;
        }

      if (Linearized)
        switch (Cauchy_Func_LinFlow) {
          case DELTA_LIFT_COEFFICIENT: cout << "Cauchy criteria for linearized Lift using "
            << Cauchy_Elems << " elements and epsilon " <<Cauchy_Eps<< "."<< endl; break;
          case DELTA_DRAG_COEFFICIENT: cout << "Cauchy criteria for linearized Drag using "
            << Cauchy_Elems << " elements and epsilon " <<Cauchy_Eps<< "."<< endl; break;
        }

      cout << "Start convergence criteria at iteration " << StartConv_Iter<< "."<< endl;
      
    }


    if (ConvCriteria == RESIDUAL) {
      if (!Adjoint && !Linearized && !DiscreteAdjoint) {
        cout << "Reduce the density residual " << OrderMagResidual << " orders of magnitude."<< endl;
        cout << "The minimum bound for the density residual is 10^(" << MinLogResidual<< ")."<< endl;
        cout << "Start convergence criteria at iteration " << StartConv_Iter<< "."<< endl;
      }

      if (Adjoint || DiscreteAdjoint) {
        cout << "Reduce the adjoint density residual " << OrderMagResidual << " orders of magnitude."<< endl;
        cout << "The minimum value for the adjoint density residual is 10^(" << MinLogResidual<< ")."<< endl;
      }

      if (Linearized) {
        cout << "Reduce the linearized density residual " << OrderMagResidual << " orders of magnitude."<< endl;
        cout << "The minimum value for the linearized density residual is 10^(" << MinLogResidual<< ")."<< endl;
      }

    }

  }

  if (val_software == SU2_MSH) {
    cout << endl <<"----------------------- Grid adaptation strategy ------------------------" << endl;

    switch (Kind_Adaptation) {
      case NONE: break;
      case PERIODIC: cout << "Grid modification to run periodic bc problems." << endl; break;
      case FULL: cout << "Grid adaptation using a complete refinement." << endl; break;
      case WAKE: cout << "Grid adaptation of the wake." << endl; break;
      case FULL_FLOW: cout << "Flow grid adaptation using a complete refinement." << endl; break;
      case FULL_ADJOINT: cout << "Adjoint grid adaptation using a complete refinement." << endl; break;
      case FULL_LINEAR: cout << "Linear grid adaptation using a complete refinement." << endl; break;
      case GRAD_FLOW: cout << "Grid adaptation using gradient based strategy (density)." << endl; break;
      case GRAD_ADJOINT: cout << "Grid adaptation using gradient based strategy (adjoint density)." << endl; break;
      case GRAD_FLOW_ADJ: cout << "Grid adaptation using gradient based strategy (density and adjoint density)." << endl; break;
      case ROBUST: cout << "Grid adaptation using robust adaptation."<< endl; break;
      case COMPUTABLE: cout << "Grid adaptation using computable correction."<< endl; break;
      case COMPUTABLE_ROBUST: cout << "Grid adaptation using computable correction."<< endl; break;
      case REMAINING: cout << "Grid adaptation using remaining error."<< endl; break;
      case SMOOTHING: cout << "Grid smoothing using an implicit method."<< endl; break;
      case SUPERSONIC_SHOCK: cout << "Grid adaptation for a supersonic shock at Mach: " << Mach <<"."<< endl; break;
    }

    switch (Kind_Adaptation) {
      case GRAD_FLOW: case GRAD_ADJOINT: case GRAD_FLOW_ADJ: case ROBUST: case COMPUTABLE: case COMPUTABLE_ROBUST: case REMAINING:
        cout << "Power of the dual volume in the adaptation sensor: " << DualVol_Power << endl;
        cout << "Percentage of new elements in the adaptation process: " << New_Elem_Adapt << "."<< endl;
        break;
    }

    if (Analytical_Surface != NONE)
      cout << "Use analytical definition for including points in the surfaces." << endl;

  }

  cout << endl <<"-------------------------- Output Information ---------------------------" << endl;

  if (val_software == SU2_CFD) {

    if (Low_MemoryOutput) cout << "Writing output files with low memory RAM requirements."<< endl;
    cout << "Writing a flow solution every " << Wrt_Sol_Freq <<" iterations."<< endl;
    cout << "Writing the convergence history every " << Wrt_Con_Freq <<" iterations."<< endl;
    if ((Unsteady_Simulation == DT_STEPPING_1ST) || (Unsteady_Simulation == DT_STEPPING_2ND)) {
      cout << "Writing the dual time flow solution every " << Wrt_Sol_Freq_DualTime <<" iterations."<< endl;
      cout << "Writing the dual time convergence history every " << Wrt_Con_Freq_DualTime <<" iterations."<< endl;
    }

    switch (Output_FileFormat) {
      case PARAVIEW: cout << "The output file format is Paraview ASCII (.vtk)." << endl; break;
      case TECPLOT: cout << "The output file format is Tecplot ASCII (.dat)." << endl; break;
      case TECPLOT_BINARY: cout << "The output file format is Tecplot binary (.plt)." << endl; break;
      case FIELDVIEW: cout << "The output file format is FieldView ASCII (.uns)." << endl; break;
      case FIELDVIEW_BINARY: cout << "The output file format is FieldView binary (.uns)." << endl; break;
      case CGNS_SOL: cout << "The output file format is CGNS (.cgns)." << endl; break;
    }

    cout << "Convergence history file name: " << Conv_FileName << "." << endl;

    cout << "Forces breakdown file name: " << Breakdown_FileName << "." << endl;

    if ((Kind_Solver != LINEAR_ELASTICITY) && (Kind_Solver != HEAT_EQUATION) && (Kind_Solver != WAVE_EQUATION)) {
      if (!Linearized && !Adjoint && !DiscreteAdjoint) {
        cout << "Surface flow coefficients file name: " << SurfFlowCoeff_FileName << "." << endl;
        cout << "Flow variables file name: " << Flow_FileName << "." << endl;
        cout << "Restart flow file name: " << Restart_FlowFileName << "." << endl;
      }

      if (Linearized) {
        cout << "Linearized flow solution file name: " << Solution_LinFileName << "." << endl;
        cout << "Restart linearized flow file name: " << Restart_LinFileName << "." << endl;
        cout << "Linearized variables file name: " << Lin_FileName << "." << endl;
        cout << "Surface linearized coefficients file name: " << SurfLinCoeff_FileName << "." << endl;
      }

      if (Adjoint || DiscreteAdjoint) {
        cout << "Adjoint solution file name: " << Solution_AdjFileName << "." << endl;
        cout << "Restart adjoint file name: " << Restart_AdjFileName << "." << endl;
        cout << "Adjoint variables file name: " << Adj_FileName << "." << endl;
        cout << "Surface adjoint coefficients file name: " << SurfAdjCoeff_FileName << "." << endl;
      }
    }
    else {
      cout << "Surface structure coefficients file name: " << SurfStructure_FileName << "." << endl;
      cout << "Structure variables file name: " << Structure_FileName << "." << endl;
      cout << "Restart structure file name: " << Restart_FlowFileName << "." << endl;
    }

  }

  if (val_software == SU2_SOL) {
    if (Low_MemoryOutput) cout << "Writing output files with low memory RAM requirements."<< endl;
    switch (Output_FileFormat) {
      case PARAVIEW: cout << "The output file format is Paraview ASCII (.dat)." << endl; break;
      case TECPLOT: cout << "The output file format is Tecplot ASCII (.dat)." << endl; break;
      case TECPLOT_BINARY: cout << "The output file format is Tecplot binary (.plt)." << endl; break;
      case FIELDVIEW: cout << "The output file format is FieldView ASCII (.dat)." << endl; break;
      case FIELDVIEW_BINARY: cout << "The output file format is FieldView ASCII (.dat)." << endl; break;
      case CGNS_SOL: cout << "The output file format is CGNS (.cgns)." << endl; break;
    }
    cout << "Flow variables file name: " << Flow_FileName << "." << endl;
  }

  if (val_software == SU2_DEF) {
    cout << "Output mesh file name: " << Mesh_Out_FileName << ". " << endl;
    if (Visualize_Deformation) cout << "A file will be created to visualize the deformation." << endl;
    else cout << "No file for visualizing the deformation." << endl;
    switch (GetDeform_Stiffness_Type()) {
      case INVERSE_VOLUME:
        cout << "Cell stiffness scaled by inverse of the cell volume." << endl;
        break;
      case WALL_DISTANCE:
        cout << "Cell stiffness scaled by distance from the deforming surface." << endl;
        break;
      case CONSTANT_STIFFNESS:
        cout << "Imposing constant cell stiffness (steel)." << endl;
        break;
    }
  }

  if (val_software == SU2_MSH) {
    cout << "Output mesh file name: " << Mesh_Out_FileName << ". " << endl;
  }

  if (val_software == SU2_DOT) {
    cout << "Output gradient file name: " << ObjFunc_Grad_FileName << ". " << endl;
  }

  if (val_software == SU2_MSH) {
    cout << "Output mesh file name: " << Mesh_Out_FileName << ". " << endl;
    cout << "Restart flow file name: " << Restart_FlowFileName << "." << endl;
    if ((Kind_Adaptation == FULL_ADJOINT) || (Kind_Adaptation == GRAD_ADJOINT) || (Kind_Adaptation == GRAD_FLOW_ADJ) ||
        (Kind_Adaptation == ROBUST) || (Kind_Adaptation == COMPUTABLE_ROBUST) || (Kind_Adaptation == COMPUTABLE) ||
        (Kind_Adaptation == REMAINING)) {
      if (Kind_ObjFunc == DRAG_COEFFICIENT) cout << "Restart adjoint file name: " << Restart_AdjFileName << "." << endl;
      if (Kind_ObjFunc == EQUIVALENT_AREA) cout << "Restart adjoint file name: " << Restart_AdjFileName << "." << endl;
      if (Kind_ObjFunc == NEARFIELD_PRESSURE) cout << "Restart adjoint file name: " << Restart_AdjFileName << "." << endl;
      if (Kind_ObjFunc == LIFT_COEFFICIENT) cout << "Restart adjoint file name: " << Restart_AdjFileName << "." << endl;
    }
  }

  cout << endl <<"------------------- Config File Boundary Information --------------------" << endl;

  if (nMarker_Euler != 0) {
    cout << "Euler wall boundary marker(s): ";
    for (iMarker_Euler = 0; iMarker_Euler < nMarker_Euler; iMarker_Euler++) {
      cout << Marker_Euler[iMarker_Euler];
      if (iMarker_Euler < nMarker_Euler-1) cout << ", ";
      else cout <<"."<< endl;
    }
  }

  if (nMarker_FarField != 0) {
    cout << "Far-field boundary marker(s): ";
    for (iMarker_FarField = 0; iMarker_FarField < nMarker_FarField; iMarker_FarField++) {
      cout << Marker_FarField[iMarker_FarField];
      if (iMarker_FarField < nMarker_FarField-1) cout << ", ";
      else cout <<"."<< endl;
    }
  }

  if (nMarker_SymWall != 0) {
    cout << "Symmetry plane boundary marker(s): ";
    for (iMarker_SymWall = 0; iMarker_SymWall < nMarker_SymWall; iMarker_SymWall++) {
      cout << Marker_SymWall[iMarker_SymWall];
      if (iMarker_SymWall < nMarker_SymWall-1) cout << ", ";
      else cout <<"."<< endl;
    }
  }

  if (nMarker_Pressure != 0) {
    cout << "Pressure boundary marker(s): ";
    for (iMarker_Pressure = 0; iMarker_Pressure < nMarker_Pressure; iMarker_Pressure++) {
      cout << Marker_Pressure[iMarker_Pressure];
      if (iMarker_Pressure < nMarker_Pressure-1) cout << ", ";
      else cout <<"."<< endl;
    }
  }

  if (nMarker_PerBound != 0) {
    cout << "Periodic boundary marker(s): ";
    for (iMarker_PerBound = 0; iMarker_PerBound < nMarker_PerBound; iMarker_PerBound++) {
      cout << Marker_PerBound[iMarker_PerBound];
      if (iMarker_PerBound < nMarker_PerBound-1) cout << ", ";
      else cout <<"."<< endl;
    }
  }

  if (nMarker_NearFieldBound != 0) {
    cout << "Near-field boundary marker(s): ";
    for (iMarker_NearFieldBound = 0; iMarker_NearFieldBound < nMarker_NearFieldBound; iMarker_NearFieldBound++) {
      cout << Marker_NearFieldBound[iMarker_NearFieldBound];
      if (iMarker_NearFieldBound < nMarker_NearFieldBound-1) cout << ", ";
      else cout <<"."<< endl;
    }
  }

  if (nMarker_InterfaceBound != 0) {
    cout << "Interface boundary marker(s): ";
    for (iMarker_InterfaceBound = 0; iMarker_InterfaceBound < nMarker_InterfaceBound; iMarker_InterfaceBound++) {
      cout << Marker_InterfaceBound[iMarker_InterfaceBound];
      if (iMarker_InterfaceBound < nMarker_InterfaceBound-1) cout << ", ";
      else cout <<"."<< endl;
    }
  }

  if (nMarker_Dirichlet != 0) {
    cout << "Dirichlet boundary marker(s): ";
    for (iMarker_Dirichlet = 0; iMarker_Dirichlet < nMarker_Dirichlet; iMarker_Dirichlet++) {
      cout << Marker_Dirichlet[iMarker_Dirichlet];
      if (iMarker_Dirichlet < nMarker_Dirichlet-1) cout << ", ";
      else cout <<"."<< endl;
    }
  }

  if (nMarker_FlowLoad != 0) {
    cout << "Flow Load boundary marker(s): ";
    for (iMarker_FlowLoad = 0; iMarker_FlowLoad < nMarker_FlowLoad; iMarker_FlowLoad++) {
      cout << Marker_FlowLoad[iMarker_FlowLoad];
      if (iMarker_FlowLoad < nMarker_FlowLoad-1) cout << ", ";
      else cout <<"."<< endl;
    }
  }

  if (nMarker_Neumann != 0) {
    cout << "Neumann boundary marker(s): ";
    for (iMarker_Neumann = 0; iMarker_Neumann < nMarker_Neumann; iMarker_Neumann++) {
      cout << Marker_Neumann[iMarker_Neumann];
      if (iMarker_Neumann < nMarker_Neumann-1) cout << ", ";
      else cout <<"."<< endl;
    }
  }

  if (nMarker_Inlet != 0) {
    cout << "Inlet boundary marker(s): ";
    for (iMarker_Inlet = 0; iMarker_Inlet < nMarker_Inlet; iMarker_Inlet++) {
      cout << Marker_Inlet[iMarker_Inlet];
      if (iMarker_Inlet < nMarker_Inlet-1) cout << ", ";
      else cout <<"."<< endl;
    }
  }

  if (nMarker_Riemann != 0) {
      cout << "Riemann boundary marker(s): ";
      for (iMarker_Riemann = 0; iMarker_Riemann < nMarker_Riemann; iMarker_Riemann++) {
        cout << Marker_Riemann[iMarker_Riemann];
        if (iMarker_Riemann < nMarker_Riemann-1) cout << ", ";
        else cout <<"."<< endl;
    }
  }
  
  if (nMarker_NRBC != 0) {
      cout << "NRBC boundary marker(s): ";
      for (iMarker_NRBC = 0; iMarker_NRBC < nMarker_NRBC; iMarker_NRBC++) {
        cout << Marker_NRBC[iMarker_NRBC];
        if (iMarker_NRBC < nMarker_NRBC-1) cout << ", ";
        else cout <<"."<< endl;
    }
  }

  if (nMarker_EngineInflow != 0) {
    cout << "Engine inflow boundary marker(s): ";
    for (iMarker_EngineInflow = 0; iMarker_EngineInflow < nMarker_EngineInflow; iMarker_EngineInflow++) {
      cout << Marker_EngineInflow[iMarker_EngineInflow];
      if (iMarker_EngineInflow < nMarker_EngineInflow-1) cout << ", ";
      else cout <<"."<< endl;
    }
  }
  
  if (nMarker_EngineBleed != 0) {
    cout << "Engine bleed boundary marker(s): ";
    for (iMarker_EngineBleed = 0; iMarker_EngineBleed < nMarker_EngineBleed; iMarker_EngineBleed++) {
      cout << Marker_EngineBleed[iMarker_EngineBleed];
      if (iMarker_EngineBleed < nMarker_EngineBleed-1) cout << ", ";
      else cout <<"."<< endl;
    }
  }

  if (nMarker_EngineExhaust != 0) {
    cout << "Engine exhaust boundary marker(s): ";
    for (iMarker_EngineExhaust = 0; iMarker_EngineExhaust < nMarker_EngineExhaust; iMarker_EngineExhaust++) {
      cout << Marker_EngineExhaust[iMarker_EngineExhaust];
      if (iMarker_EngineExhaust < nMarker_EngineExhaust-1) cout << ", ";
      else cout <<"."<< endl;
    }
  }

  if (nMarker_Supersonic_Inlet != 0) {
    cout << "Supersonic inlet boundary marker(s): ";
    for (iMarker_Supersonic_Inlet = 0; iMarker_Supersonic_Inlet < nMarker_Supersonic_Inlet; iMarker_Supersonic_Inlet++) {
      cout << Marker_Supersonic_Inlet[iMarker_Supersonic_Inlet];
      if (iMarker_Supersonic_Inlet < nMarker_Supersonic_Inlet-1) cout << ", ";
      else cout <<"."<< endl;
    }
  }
  
  if (nMarker_Supersonic_Outlet != 0) {
    cout << "Supersonic outlet boundary marker(s): ";
    for (iMarker_Supersonic_Outlet = 0; iMarker_Supersonic_Outlet < nMarker_Supersonic_Outlet; iMarker_Supersonic_Outlet++) {
      cout << Marker_Supersonic_Outlet[iMarker_Supersonic_Outlet];
      if (iMarker_Supersonic_Outlet < nMarker_Supersonic_Outlet-1) cout << ", ";
      else cout <<"."<< endl;
    }
  }

  if (nMarker_Outlet != 0) {
    cout << "Outlet boundary marker(s): ";
    for (iMarker_Outlet = 0; iMarker_Outlet < nMarker_Outlet; iMarker_Outlet++) {
      cout << Marker_Outlet[iMarker_Outlet];
      if (iMarker_Outlet < nMarker_Outlet-1) cout << ", ";
      else cout <<"."<< endl;
    }
  }

  if (nMarker_Isothermal != 0) {
    cout << "Isothermal wall boundary marker(s): ";
    for (iMarker_Isothermal = 0; iMarker_Isothermal < nMarker_Isothermal; iMarker_Isothermal++) {
      cout << Marker_Isothermal[iMarker_Isothermal];
      if (iMarker_Isothermal < nMarker_Isothermal-1) cout << ", ";
      else cout <<"."<< endl;
    }
  }

  if (nMarker_IsothermalNonCatalytic != 0) {
    cout << "Non-catalytic isothermal wall boundary marker(s): ";
    for (iMarker_IsothermalNonCatalytic = 0; iMarker_IsothermalNonCatalytic < nMarker_IsothermalNonCatalytic; iMarker_IsothermalNonCatalytic++) {
      cout << Marker_IsothermalNonCatalytic[iMarker_IsothermalNonCatalytic];
      if (iMarker_IsothermalNonCatalytic < nMarker_IsothermalNonCatalytic-1) cout << ", ";
      else cout <<"."<< endl;
    }
  }

  if (nMarker_IsothermalCatalytic != 0) {
    cout << "Catalytic isothermal wall boundary marker(s): ";
    for (iMarker_IsothermalCatalytic = 0; iMarker_IsothermalCatalytic < nMarker_IsothermalCatalytic; iMarker_IsothermalCatalytic++) {
      cout << Marker_IsothermalCatalytic[iMarker_IsothermalCatalytic];
      if (iMarker_IsothermalCatalytic < nMarker_IsothermalCatalytic-1) cout << ", ";
      else cout <<"."<< endl;
    }
  }

  if (nMarker_HeatFlux != 0) {
    cout << "Constant heat flux wall boundary marker(s): ";
    for (iMarker_HeatFlux = 0; iMarker_HeatFlux < nMarker_HeatFlux; iMarker_HeatFlux++) {
      cout << Marker_HeatFlux[iMarker_HeatFlux];
      if (iMarker_HeatFlux < nMarker_HeatFlux-1) cout << ", ";
      else cout <<"."<< endl;
    }
  }

  if (nMarker_HeatFluxNonCatalytic != 0) {
    cout << "Non-catalytic constant heat flux wall boundary marker(s): ";
    for (iMarker_HeatFluxNonCatalytic = 0; iMarker_HeatFluxNonCatalytic < nMarker_HeatFluxNonCatalytic; iMarker_HeatFluxNonCatalytic++) {
      cout << Marker_HeatFluxNonCatalytic[iMarker_HeatFluxNonCatalytic];
      if (iMarker_HeatFluxNonCatalytic < nMarker_HeatFluxNonCatalytic-1) cout << ", ";
      else cout <<"."<< endl;
    }
  }

  if (nMarker_HeatFluxCatalytic != 0) {
    cout << "Catalytic constant heat flux wall boundary marker(s): ";
    for (iMarker_HeatFluxCatalytic = 0; iMarker_HeatFluxCatalytic < nMarker_HeatFluxCatalytic; iMarker_HeatFluxCatalytic++) {
      cout << Marker_HeatFluxCatalytic[iMarker_HeatFluxCatalytic];
      if (iMarker_HeatFluxCatalytic < nMarker_HeatFluxCatalytic-1) cout << ", ";
      else cout <<"."<< endl;
    }
  }

  if (nMarker_Clamped != 0) {
    cout << "Clamped boundary marker(s): ";
    for (iMarker_Clamped = 0; iMarker_Clamped < nMarker_Clamped; iMarker_Clamped++) {
      cout << Marker_Clamped[iMarker_Clamped];
      if (iMarker_Clamped < nMarker_Clamped-1) cout << ", ";
      else cout <<"."<<endl;
    }
  }

  if (nMarker_Displacement != 0) {
    cout << "Displacement boundary marker(s): ";
    for (iMarker_Displacement = 0; iMarker_Displacement < nMarker_Displacement; iMarker_Displacement++) {
      cout << Marker_Displacement[iMarker_Displacement];
      if (iMarker_Displacement < nMarker_Displacement-1) cout << ", ";
      else cout <<"."<< endl;
    }
  }

  if (nMarker_Load != 0) {
    cout << "Normal load boundary marker(s): ";
    for (iMarker_Load = 0; iMarker_Load < nMarker_Load; iMarker_Load++) {
      cout << Marker_Load[iMarker_Load];
      if (iMarker_Load < nMarker_Load-1) cout << ", ";
      else cout <<"."<< endl;
    }
  }

  if (nMarker_Load_Dir != 0) {
    cout << "Load boundary marker(s) in cartesian coordinates: ";
    for (iMarker_Load_Dir = 0; iMarker_Load_Dir < nMarker_Load_Dir; iMarker_Load_Dir++) {
      cout << Marker_Load_Dir[iMarker_Load_Dir];
      if (iMarker_Load_Dir < nMarker_Load_Dir-1) cout << ", ";
      else cout <<"."<<endl;
    }
  }

  if (nMarker_Load_Sine != 0) {
    cout << "Sine-Wave Load boundary marker(s): ";
    for (iMarker_Load_Sine = 0; iMarker_Load_Sine < nMarker_Load_Sine; iMarker_Load_Sine++) {
      cout << Marker_Load_Sine[iMarker_Load_Sine];
      if (iMarker_Load_Sine < nMarker_Load_Sine-1) cout << ", ";
      else cout <<"."<<endl;
    }
  }

  if (nMarker_Neumann != 0) {
    cout << "Neumann boundary marker(s): ";
    for (iMarker_Neumann = 0; iMarker_Neumann < nMarker_Neumann; iMarker_Neumann++) {
      cout << Marker_Neumann[iMarker_Neumann];
      if (iMarker_Neumann < nMarker_Neumann-1) cout << ", ";
      else cout <<"."<< endl;
    }
  }

  if (nMarker_Custom != 0) {
    cout << "Custom boundary marker(s): ";
    for (iMarker_Custom = 0; iMarker_Custom < nMarker_Custom; iMarker_Custom++) {
      cout << Marker_Custom[iMarker_Custom];
      if (iMarker_Custom < nMarker_Custom-1) cout << ", ";
      else cout <<"."<< endl;
    }
  }

  if (nMarker_ActDisk_Inlet != 0) {
		cout << "Actuator disk (inlet) boundary marker(s): ";
		for (iMarker_ActDisk_Inlet = 0; iMarker_ActDisk_Inlet < nMarker_ActDisk_Inlet; iMarker_ActDisk_Inlet++) {
			cout << Marker_ActDisk_Inlet[iMarker_ActDisk_Inlet];
			if (iMarker_ActDisk_Inlet < nMarker_ActDisk_Inlet-1) cout << ", ";
			else cout <<"."<< endl;
		}
	}

  if (nMarker_ActDisk_Outlet != 0) {
		cout << "Actuator disk (outlet) boundary marker(s): ";
		for (iMarker_ActDisk_Outlet = 0; iMarker_ActDisk_Outlet < nMarker_ActDisk_Outlet; iMarker_ActDisk_Outlet++) {
			cout << Marker_ActDisk_Outlet[iMarker_ActDisk_Outlet];
			if (iMarker_ActDisk_Outlet < nMarker_ActDisk_Outlet-1) cout << ", ";
			else cout <<"."<< endl;
		}
	}

}


void CConfig::GetChemistryEquilConstants(su2double **RxnConstantTable, unsigned short iReaction) {
  switch (Kind_GasModel) {
    case O2:
      //O2 + M -> 2O + M
      RxnConstantTable[0][0] = 1.8103;	RxnConstantTable[0][1] = 1.9607;	RxnConstantTable[0][2] = 3.5716;	RxnConstantTable[0][3] = -7.3623;		RxnConstantTable[0][4] = 0.083861;
      RxnConstantTable[1][0] = 0.91354;	RxnConstantTable[1][1] = 2.3160;	RxnConstantTable[1][2] = 2.2885;	RxnConstantTable[1][3] = -6.7969;		RxnConstantTable[1][4] = 0.046338;
      RxnConstantTable[2][0] = 0.64183;	RxnConstantTable[2][1] = 2.4253;	RxnConstantTable[2][2] = 1.9026;	RxnConstantTable[2][3] = -6.6277;		RxnConstantTable[2][4] = 0.035151;
      RxnConstantTable[3][0] = 0.55388;	RxnConstantTable[3][1] = 2.4600;	RxnConstantTable[3][2] = 1.7763;	RxnConstantTable[3][3] = -6.5720;		RxnConstantTable[3][4] = 0.031445;
      RxnConstantTable[4][0] = 0.52455;	RxnConstantTable[4][1] = 2.4715;	RxnConstantTable[4][2] = 1.7342;	RxnConstantTable[4][3] = -6.55534;	RxnConstantTable[4][4] = 0.030209;
      RxnConstantTable[5][0] = 0.50989;	RxnConstantTable[5][1] = 2.4773;	RxnConstantTable[5][2] = 1.7132;	RxnConstantTable[5][3] = -6.5441;		RxnConstantTable[5][4] = 0.029591;
      break;
    case N2:
      //N2 + M -> 2N + M
      RxnConstantTable[0][0] = 3.4907;	RxnConstantTable[0][1] = 0.83133;	RxnConstantTable[0][2] = 4.0978;	RxnConstantTable[0][3] = -12.728;	RxnConstantTable[0][4] = 0.07487;		//n = 1E14
      RxnConstantTable[1][0] = 2.0723;	RxnConstantTable[1][1] = 1.38970;	RxnConstantTable[1][2] = 2.0617;	RxnConstantTable[1][3] = -11.828;	RxnConstantTable[1][4] = 0.015105;	//n = 1E15
      RxnConstantTable[2][0] = 1.6060;	RxnConstantTable[2][1] = 1.57320;	RxnConstantTable[2][2] = 1.3923;	RxnConstantTable[2][3] = -11.533;	RxnConstantTable[2][4] = -0.004543;	//n = 1E16
      RxnConstantTable[3][0] = 1.5351;	RxnConstantTable[3][1] = 1.60610;	RxnConstantTable[3][2] = 1.2993;	RxnConstantTable[3][3] = -11.494;	RxnConstantTable[3][4] = -0.00698;	//n = 1E17
      RxnConstantTable[4][0] = 1.4766;	RxnConstantTable[4][1] = 1.62910;	RxnConstantTable[4][2] = 1.2153;	RxnConstantTable[4][3] = -11.457;	RxnConstantTable[4][4] = -0.00944;	//n = 1E18
      RxnConstantTable[5][0] = 1.4766;	RxnConstantTable[5][1] = 1.62910;	RxnConstantTable[5][2] = 1.2153;	RxnConstantTable[5][3] = -11.457;	RxnConstantTable[5][4] = -0.00944;	//n = 1E19
      break;

    case ARGON_SID:
      //N2 + M -> 2N + M
      RxnConstantTable[0][0] = 3.4907;	RxnConstantTable[0][1] = 0.83133;	RxnConstantTable[0][2] = 4.0978;	RxnConstantTable[0][3] = -12.728;	RxnConstantTable[0][4] = 0.07487;		//n = 1E14
      RxnConstantTable[1][0] = 2.0723;	RxnConstantTable[1][1] = 1.38970;	RxnConstantTable[1][2] = 2.0617;	RxnConstantTable[1][3] = -11.828;	RxnConstantTable[1][4] = 0.015105;	//n = 1E15
      RxnConstantTable[2][0] = 1.6060;	RxnConstantTable[2][1] = 1.57320;	RxnConstantTable[2][2] = 1.3923;	RxnConstantTable[2][3] = -11.533;	RxnConstantTable[2][4] = -0.004543;	//n = 1E16
      RxnConstantTable[3][0] = 1.5351;	RxnConstantTable[3][1] = 1.60610;	RxnConstantTable[3][2] = 1.2993;	RxnConstantTable[3][3] = -11.494;	RxnConstantTable[3][4] = -0.00698;	//n = 1E17
      RxnConstantTable[4][0] = 1.4766;	RxnConstantTable[4][1] = 1.62910;	RxnConstantTable[4][2] = 1.2153;	RxnConstantTable[4][3] = -11.457;	RxnConstantTable[4][4] = -0.00944;	//n = 1E18
      RxnConstantTable[5][0] = 1.4766;	RxnConstantTable[5][1] = 1.62910;	RxnConstantTable[5][2] = 1.2153;	RxnConstantTable[5][3] = -11.457;	RxnConstantTable[5][4] = -0.00944;	//n = 1E19
      break;

    case AIR5:
      if (iReaction <= 4) {
        //N2 + M -> 2N + M
        RxnConstantTable[0][0] = 3.4907;	RxnConstantTable[0][1] = 0.83133;	RxnConstantTable[0][2] = 4.0978;	RxnConstantTable[0][3] = -12.728;	RxnConstantTable[0][4] = 0.07487;		//n = 1E14
        RxnConstantTable[1][0] = 2.0723;	RxnConstantTable[1][1] = 1.38970;	RxnConstantTable[1][2] = 2.0617;	RxnConstantTable[1][3] = -11.828;	RxnConstantTable[1][4] = 0.015105;	//n = 1E15
        RxnConstantTable[2][0] = 1.6060;	RxnConstantTable[2][1] = 1.57320;	RxnConstantTable[2][2] = 1.3923;	RxnConstantTable[2][3] = -11.533;	RxnConstantTable[2][4] = -0.004543;	//n = 1E16
        RxnConstantTable[3][0] = 1.5351;	RxnConstantTable[3][1] = 1.60610;	RxnConstantTable[3][2] = 1.2993;	RxnConstantTable[3][3] = -11.494;	RxnConstantTable[3][4] = -0.00698;	//n = 1E17
        RxnConstantTable[4][0] = 1.4766;	RxnConstantTable[4][1] = 1.62910;	RxnConstantTable[4][2] = 1.2153;	RxnConstantTable[4][3] = -11.457;	RxnConstantTable[4][4] = -0.00944;	//n = 1E18
        RxnConstantTable[5][0] = 1.4766;	RxnConstantTable[5][1] = 1.62910;	RxnConstantTable[5][2] = 1.2153;	RxnConstantTable[5][3] = -11.457;	RxnConstantTable[5][4] = -0.00944;	//n = 1E19
      } else if (iReaction > 4 && iReaction <= 9) {
        //O2 + M -> 2O + M
        RxnConstantTable[0][0] = 1.8103;	RxnConstantTable[0][1] = 1.9607;	RxnConstantTable[0][2] = 3.5716;	RxnConstantTable[0][3] = -7.3623;		RxnConstantTable[0][4] = 0.083861;
        RxnConstantTable[1][0] = 0.91354;	RxnConstantTable[1][1] = 2.3160;	RxnConstantTable[1][2] = 2.2885;	RxnConstantTable[1][3] = -6.7969;		RxnConstantTable[1][4] = 0.046338;
        RxnConstantTable[2][0] = 0.64183;	RxnConstantTable[2][1] = 2.4253;	RxnConstantTable[2][2] = 1.9026;	RxnConstantTable[2][3] = -6.6277;		RxnConstantTable[2][4] = 0.035151;
        RxnConstantTable[3][0] = 0.55388;	RxnConstantTable[3][1] = 2.4600;	RxnConstantTable[3][2] = 1.7763;	RxnConstantTable[3][3] = -6.5720;		RxnConstantTable[3][4] = 0.031445;
        RxnConstantTable[4][0] = 0.52455;	RxnConstantTable[4][1] = 2.4715;	RxnConstantTable[4][2] = 1.7342;	RxnConstantTable[4][3] = -6.55534;	RxnConstantTable[4][4] = 0.030209;
        RxnConstantTable[5][0] = 0.50989;	RxnConstantTable[5][1] = 2.4773;	RxnConstantTable[5][2] = 1.7132;	RxnConstantTable[5][3] = -6.5441;		RxnConstantTable[5][4] = 0.029591;
      } else if (iReaction > 9 && iReaction <= 14) {
        //NO + M -> N + O + M
        RxnConstantTable[0][0] = 2.1649;	RxnConstantTable[0][1] = 0.078577;	RxnConstantTable[0][2] = 2.8508;	RxnConstantTable[0][3] = -8.5422;	RxnConstantTable[0][4] = 0.053043;
        RxnConstantTable[1][0] = 1.0072;	RxnConstantTable[1][1] = 0.53545;		RxnConstantTable[1][2] = 1.1911;	RxnConstantTable[1][3] = -7.8098;	RxnConstantTable[1][4] = 0.004394;
        RxnConstantTable[2][0] = 0.63817;	RxnConstantTable[2][1] = 0.68189;		RxnConstantTable[2][2] = 0.66336;	RxnConstantTable[2][3] = -7.5773;	RxnConstantTable[2][4] = -0.011025;
        RxnConstantTable[3][0] = 0.55889;	RxnConstantTable[3][1] = 0.71558;		RxnConstantTable[3][2] = 0.55396;	RxnConstantTable[3][3] = -7.5304;	RxnConstantTable[3][4] = -0.014089;
        RxnConstantTable[4][0] = 0.5150;	RxnConstantTable[4][1] = 0.73286;		RxnConstantTable[4][2] = 0.49096;	RxnConstantTable[4][3] = -7.5025;	RxnConstantTable[4][4] = -0.015938;
        RxnConstantTable[5][0] = 0.50765;	RxnConstantTable[5][1] = 0.73575;		RxnConstantTable[5][2] = 0.48042;	RxnConstantTable[5][3] = -7.4979;	RxnConstantTable[5][4] = -0.016247;
      } else if (iReaction == 15) {
        //N2 + O -> NO + N
        RxnConstantTable[0][0] = 1.3261;	RxnConstantTable[0][1] = 0.75268;	RxnConstantTable[0][2] = 1.2474;	RxnConstantTable[0][3] = -4.1857;	RxnConstantTable[0][4] = 0.02184;
        RxnConstantTable[1][0] = 1.0653;	RxnConstantTable[1][1] = 0.85417;	RxnConstantTable[1][2] = 0.87093;	RxnConstantTable[1][3] = -4.0188;	RxnConstantTable[1][4] = 0.010721;
        RxnConstantTable[2][0] = 0.96794;	RxnConstantTable[2][1] = 0.89131;	RxnConstantTable[2][2] = 0.7291;	RxnConstantTable[2][3] = -3.9555;	RxnConstantTable[2][4] = 0.006488;
        RxnConstantTable[3][0] = 0.97646;	RxnConstantTable[3][1] = 0.89043;	RxnConstantTable[3][2] = 0.74572;	RxnConstantTable[3][3] = -3.9642;	RxnConstantTable[3][4] = 0.007123;
        RxnConstantTable[4][0] = 0.96188;	RxnConstantTable[4][1] = 0.89617;	RxnConstantTable[4][2] = 0.72479;	RxnConstantTable[4][3] = -3.955;	RxnConstantTable[4][4] = 0.006509;
        RxnConstantTable[5][0] = 0.96921;	RxnConstantTable[5][1] = 0.89329;	RxnConstantTable[5][2] = 0.73531;	RxnConstantTable[5][3] = -3.9596;	RxnConstantTable[5][4] = 0.006818;
      } else if (iReaction == 16) {
        //NO + O -> O2 + N
        RxnConstantTable[0][0] = 0.35438;		RxnConstantTable[0][1] = -1.8821;	RxnConstantTable[0][2] = -0.72111;	RxnConstantTable[0][3] = -1.1797;		RxnConstantTable[0][4] = -0.030831;
        RxnConstantTable[1][0] = 0.093613;	RxnConstantTable[1][1] = -1.7806;	RxnConstantTable[1][2] = -1.0975;		RxnConstantTable[1][3] = -1.0128;		RxnConstantTable[1][4] = -0.041949;
        RxnConstantTable[2][0] = -0.003732;	RxnConstantTable[2][1] = -1.7434;	RxnConstantTable[2][2] = -1.2394;		RxnConstantTable[2][3] = -0.94952;	RxnConstantTable[2][4] = -0.046182;
        RxnConstantTable[3][0] = 0.004815;	RxnConstantTable[3][1] = -1.7443;	RxnConstantTable[3][2] = -1.2227;		RxnConstantTable[3][3] = -0.95824;	RxnConstantTable[3][4] = -0.045545;
        RxnConstantTable[4][0] = -0.009758;	RxnConstantTable[4][1] = -1.7386;	RxnConstantTable[4][2] = -1.2436;		RxnConstantTable[4][3] = -0.949;		RxnConstantTable[4][4] = -0.046159;
        RxnConstantTable[5][0] = -0.002428;	RxnConstantTable[5][1] = -1.7415;	RxnConstantTable[5][2] = -1.2331;		RxnConstantTable[5][3] = -0.95365;	RxnConstantTable[5][4] = -0.04585;
      }
      break;
    case AIR7:
      if (iReaction <= 6) {
        //N2 + M -> 2N + M
        RxnConstantTable[0][0] = 3.4907;	RxnConstantTable[0][1] = 0.83133;	RxnConstantTable[0][2] = 4.0978;	RxnConstantTable[0][3] = -12.728;	RxnConstantTable[0][4] = 0.07487;		//n = 1E14
        RxnConstantTable[1][0] = 2.0723;	RxnConstantTable[1][1] = 1.38970;	RxnConstantTable[1][2] = 2.0617;	RxnConstantTable[1][3] = -11.828;	RxnConstantTable[1][4] = 0.015105;	//n = 1E15
        RxnConstantTable[2][0] = 1.6060;	RxnConstantTable[2][1] = 1.57320;	RxnConstantTable[2][2] = 1.3923;	RxnConstantTable[2][3] = -11.533;	RxnConstantTable[2][4] = -0.004543;	//n = 1E16
        RxnConstantTable[3][0] = 1.5351;	RxnConstantTable[3][1] = 1.60610;	RxnConstantTable[3][2] = 1.2993;	RxnConstantTable[3][3] = -11.494;	RxnConstantTable[3][4] = -0.00698;	//n = 1E17
        RxnConstantTable[4][0] = 1.4766;	RxnConstantTable[4][1] = 1.62910;	RxnConstantTable[4][2] = 1.2153;	RxnConstantTable[4][3] = -11.457;	RxnConstantTable[4][4] = -0.00944;	//n = 1E18
        RxnConstantTable[5][0] = 1.4766;	RxnConstantTable[5][1] = 1.62910;	RxnConstantTable[5][2] = 1.2153;	RxnConstantTable[5][3] = -11.457;	RxnConstantTable[5][4] = -0.00944;	//n = 1E19
      } else if (iReaction > 6 && iReaction <= 13) {
        //O2 + M -> 2O + M
        RxnConstantTable[0][0] = 1.8103;	RxnConstantTable[0][1] = 1.9607;	RxnConstantTable[0][2] = 3.5716;	RxnConstantTable[0][3] = -7.3623;		RxnConstantTable[0][4] = 0.083861;
        RxnConstantTable[1][0] = 0.91354;	RxnConstantTable[1][1] = 2.3160;	RxnConstantTable[1][2] = 2.2885;	RxnConstantTable[1][3] = -6.7969;		RxnConstantTable[1][4] = 0.046338;
        RxnConstantTable[2][0] = 0.64183;	RxnConstantTable[2][1] = 2.4253;	RxnConstantTable[2][2] = 1.9026;	RxnConstantTable[2][3] = -6.6277;		RxnConstantTable[2][4] = 0.035151;
        RxnConstantTable[3][0] = 0.55388;	RxnConstantTable[3][1] = 2.4600;	RxnConstantTable[3][2] = 1.7763;	RxnConstantTable[3][3] = -6.5720;		RxnConstantTable[3][4] = 0.031445;
        RxnConstantTable[4][0] = 0.52455;	RxnConstantTable[4][1] = 2.4715;	RxnConstantTable[4][2] = 1.7342;	RxnConstantTable[4][3] = -6.55534;	RxnConstantTable[4][4] = 0.030209;
        RxnConstantTable[5][0] = 0.50989;	RxnConstantTable[5][1] = 2.4773;	RxnConstantTable[5][2] = 1.7132;	RxnConstantTable[5][3] = -6.5441;		RxnConstantTable[5][4] = 0.029591;
      } else if (iReaction > 13 && iReaction <= 20) {
        //NO + M -> N + O + M
        RxnConstantTable[0][0] = 2.1649;	RxnConstantTable[0][1] = 0.078577;	RxnConstantTable[0][2] = 2.8508;	RxnConstantTable[0][3] = -8.5422;	RxnConstantTable[0][4] = 0.053043;
        RxnConstantTable[1][0] = 1.0072;	RxnConstantTable[1][1] = 0.53545;		RxnConstantTable[1][2] = 1.1911;	RxnConstantTable[1][3] = -7.8098;	RxnConstantTable[1][4] = 0.004394;
        RxnConstantTable[2][0] = 0.63817;	RxnConstantTable[2][1] = 0.68189;		RxnConstantTable[2][2] = 0.66336;	RxnConstantTable[2][3] = -7.5773;	RxnConstantTable[2][4] = -0.011025;
        RxnConstantTable[3][0] = 0.55889;	RxnConstantTable[3][1] = 0.71558;		RxnConstantTable[3][2] = 0.55396;	RxnConstantTable[3][3] = -7.5304;	RxnConstantTable[3][4] = -0.014089;
        RxnConstantTable[4][0] = 0.5150;	RxnConstantTable[4][1] = 0.73286;		RxnConstantTable[4][2] = 0.49096;	RxnConstantTable[4][3] = -7.5025;	RxnConstantTable[4][4] = -0.015938;
        RxnConstantTable[5][0] = 0.50765;	RxnConstantTable[5][1] = 0.73575;		RxnConstantTable[5][2] = 0.48042;	RxnConstantTable[5][3] = -7.4979;	RxnConstantTable[5][4] = -0.016247;
      } else if (iReaction == 21) {
        //N2 + O -> NO + N
        RxnConstantTable[0][0] = 1.3261;	RxnConstantTable[0][1] = 0.75268;	RxnConstantTable[0][2] = 1.2474;	RxnConstantTable[0][3] = -4.1857;	RxnConstantTable[0][4] = 0.02184;
        RxnConstantTable[1][0] = 1.0653;	RxnConstantTable[1][1] = 0.85417;	RxnConstantTable[1][2] = 0.87093;	RxnConstantTable[1][3] = -4.0188;	RxnConstantTable[1][4] = 0.010721;
        RxnConstantTable[2][0] = 0.96794;	RxnConstantTable[2][1] = 0.89131;	RxnConstantTable[2][2] = 0.7291;	RxnConstantTable[2][3] = -3.9555;	RxnConstantTable[2][4] = 0.006488;
        RxnConstantTable[3][0] = 0.97646;	RxnConstantTable[3][1] = 0.89043;	RxnConstantTable[3][2] = 0.74572;	RxnConstantTable[3][3] = -3.9642;	RxnConstantTable[3][4] = 0.007123;
        RxnConstantTable[4][0] = 0.96188;	RxnConstantTable[4][1] = 0.89617;	RxnConstantTable[4][2] = 0.72479;	RxnConstantTable[4][3] = -3.955;	RxnConstantTable[4][4] = 0.006509;
        RxnConstantTable[5][0] = 0.96921;	RxnConstantTable[5][1] = 0.89329;	RxnConstantTable[5][2] = 0.73531;	RxnConstantTable[5][3] = -3.9596;	RxnConstantTable[5][4] = 0.006818;
      } else if (iReaction == 22) {
        //NO + O -> O2 + N
        RxnConstantTable[0][0] = 0.35438;		RxnConstantTable[0][1] = -1.8821;	RxnConstantTable[0][2] = -0.72111;	RxnConstantTable[0][3] = -1.1797;		RxnConstantTable[0][4] = -0.030831;
        RxnConstantTable[1][0] = 0.093613;	RxnConstantTable[1][1] = -1.7806;	RxnConstantTable[1][2] = -1.0975;		RxnConstantTable[1][3] = -1.0128;		RxnConstantTable[1][4] = -0.041949;
        RxnConstantTable[2][0] = -0.003732;	RxnConstantTable[2][1] = -1.7434;	RxnConstantTable[2][2] = -1.2394;		RxnConstantTable[2][3] = -0.94952;	RxnConstantTable[2][4] = -0.046182;
        RxnConstantTable[3][0] = 0.004815;	RxnConstantTable[3][1] = -1.7443;	RxnConstantTable[3][2] = -1.2227;		RxnConstantTable[3][3] = -0.95824;	RxnConstantTable[3][4] = -0.045545;
        RxnConstantTable[4][0] = -0.009758;	RxnConstantTable[4][1] = -1.7386;	RxnConstantTable[4][2] = -1.2436;		RxnConstantTable[4][3] = -0.949;		RxnConstantTable[4][4] = -0.046159;
        RxnConstantTable[5][0] = -0.002428;	RxnConstantTable[5][1] = -1.7415;	RxnConstantTable[5][2] = -1.2331;		RxnConstantTable[5][3] = -0.95365;	RxnConstantTable[5][4] = -0.04585;
      } else if (iReaction == 23) {
        //N + O -> NO+ + e-
        RxnConstantTable[0][0] = -2.1852;		RxnConstantTable[0][1] = -6.6709;	RxnConstantTable[0][2] = -4.2968;	RxnConstantTable[0][3] = -2.2175;	RxnConstantTable[0][4] = -0.050748;
        RxnConstantTable[1][0] = -1.0276;		RxnConstantTable[1][1] = -7.1278;	RxnConstantTable[1][2] = -2.637;	RxnConstantTable[1][3] = -2.95;		RxnConstantTable[1][4] = -0.0021;
        RxnConstantTable[2][0] = -0.65871;	RxnConstantTable[2][1] = -7.2742;	RxnConstantTable[2][2] = -2.1096;	RxnConstantTable[2][3] = -3.1823;	RxnConstantTable[2][4] = 0.01331;
        RxnConstantTable[3][0] = -0.57924;	RxnConstantTable[3][1] = -7.3079;	RxnConstantTable[3][2] = -1.9999;	RxnConstantTable[3][3] = -3.2294;	RxnConstantTable[3][4] = 0.016382;
        RxnConstantTable[4][0] = -0.53538;	RxnConstantTable[4][1] = -7.3252;	RxnConstantTable[4][2] = -1.937;	RxnConstantTable[4][3] = -3.2572;	RxnConstantTable[4][4] = 0.01823;
        RxnConstantTable[5][0] = -0.52801;	RxnConstantTable[5][1] = -7.3281;	RxnConstantTable[5][2] = -1.9264;	RxnConstantTable[5][3] = -3.2618;	RxnConstantTable[5][4] = 0.01854;
      }
      break;
  }
}

bool CConfig::TokenizeString(string & str, string & option_name,
                             vector<string> & option_value) {
  const string delimiters(" ()[]{}:,\t\n\v\f\r");
  // check for comments or empty string
  string::size_type pos, last_pos;
  pos = str.find_first_of("%");
  if ( (str.length() == 0) || (pos == 0) ) {
    // str is empty or a comment line, so no option here
    return false;
  }
  if (pos != string::npos) {
    // remove comment at end if necessary
    str.erase(pos);
  }

  // look for line composed on only delimiters (usually whitespace)
  pos = str.find_first_not_of(delimiters);
  if (pos == string::npos) {
    return false;
  }

  // find the equals sign and split string
  string name_part, value_part;
  pos = str.find("=");
  if (pos == string::npos) {
    cerr << "Error in TokenizeString(): "
    << "line in the configuration file with no \"=\" sign."
    << endl;
    cout << "Look for: " << str << endl;
    cout << "str.length() = " << str.length() << endl;
    throw(-1);
  }
  name_part = str.substr(0, pos);
  value_part = str.substr(pos+1, string::npos);
  //cout << "name_part  = |" << name_part  << "|" << endl;
  //cout << "value_part = |" << value_part << "|" << endl;

  // the first_part should consist of one string with no interior delimiters
  last_pos = name_part.find_first_not_of(delimiters, 0);
  pos = name_part.find_first_of(delimiters, last_pos);
  if ( (name_part.length() == 0) || (last_pos == string::npos) ) {
    cerr << "Error in CConfig::TokenizeString(): "
    << "line in the configuration file with no name before the \"=\" sign."
    << endl;
    throw(-1);
  }
  if (pos == string::npos) pos = name_part.length();
  option_name = name_part.substr(last_pos, pos - last_pos);
  last_pos = name_part.find_first_not_of(delimiters, pos);
  if (last_pos != string::npos) {
    cerr << "Error in TokenizeString(): "
    << "two or more options before an \"=\" sign in the configuration file."
    << endl;
    throw(-1);
  }
  StringToUpperCase(option_name);

  //cout << "option_name = |" << option_name << "|" << endl;
  //cout << "pos = " << pos << ": last_pos = " << last_pos << endl;

  // now fill the option value vector
  option_value.clear();
  last_pos = value_part.find_first_not_of(delimiters, 0);
  pos = value_part.find_first_of(delimiters, last_pos);
  while (string::npos != pos || string::npos != last_pos) {
    // add token to the vector<string>
    option_value.push_back(value_part.substr(last_pos, pos - last_pos));
    // skip delimiters
    last_pos = value_part.find_first_not_of(delimiters, pos);
    // find next "non-delimiter"
    pos = value_part.find_first_of(delimiters, last_pos);
  }
  if (option_value.size() == 0) {
    cerr << "Error inT okenizeString(): "
    << "option " << option_name << " in configuration file with no value assigned."
    << endl;
    throw(-1);
  }

#if 0
  cout << "option value(s) = ";
  for (unsigned int i = 0; i < option_value.size(); i++)
    cout << option_value[i] << " ";
  cout << endl;
#endif

  // look for ';' DV delimiters attached to values
  vector<string>::iterator it;
  it = option_value.begin();
  while (it != option_value.end()) {
    if (it->compare(";") == 0) {
      it++;
      continue;
    }

    pos = it->find(';');
    if (pos != string::npos) {
      string before_semi = it->substr(0, pos);
      string after_semi= it->substr(pos+1, string::npos);
      if (before_semi.empty()) {
        *it = ";";
        it++;
        option_value.insert(it, after_semi);
      } else {
        *it = before_semi;
        it++;
        vector<string> to_insert;
        to_insert.push_back(";");
        if (!after_semi.empty())
          to_insert.push_back(after_semi);
        option_value.insert(it, to_insert.begin(), to_insert.end());
      }
      it = option_value.begin(); // go back to beginning; not efficient
      continue;
    } else {
      it++;
    }
  }
#if 0
  cout << "option value(s) = ";
  for (unsigned int i = 0; i < option_value.size(); i++)
    cout << option_value[i] << " ";
  cout << endl;
#endif
  // remove any consecutive ";"
  it = option_value.begin();
  bool semi_at_prev = false;
  while (it != option_value.end()) {
    if (semi_at_prev) {
      if (it->compare(";") == 0) {
        option_value.erase(it);
        it = option_value.begin();
        semi_at_prev = false;
        continue;
      }
    }
    if (it->compare(";") == 0) {
      semi_at_prev = true;
    } else {
      semi_at_prev = false;
    }
    it++;
  }

#if 0
  cout << "option value(s) = ";
  for (unsigned int i = 0; i < option_value.size(); i++)
    cout << option_value[i] << " ";
  cout << endl;
#endif
  return true;
}

unsigned short CConfig::GetMarker_CfgFile_TagBound(string val_marker) {

  unsigned short iMarker_Config;

  for (iMarker_Config = 0; iMarker_Config < nMarker_Config; iMarker_Config++)
    if (Marker_CfgFile_TagBound[iMarker_Config] == val_marker)
      return iMarker_Config;

  cout <<"The configuration file doesn't have any definition for marker "<< val_marker <<"!!" << endl;
  exit(EXIT_FAILURE);
  
}

string CConfig::GetMarker_CfgFile_TagBound(unsigned short val_marker) {
  return Marker_CfgFile_TagBound[val_marker];
}

unsigned short CConfig::GetMarker_CfgFile_KindBC(string val_marker) {
  unsigned short iMarker_Config;
  for (iMarker_Config = 0; iMarker_Config < nMarker_Config; iMarker_Config++)
    if (Marker_CfgFile_TagBound[iMarker_Config] == val_marker) break;
  return Marker_CfgFile_KindBC[iMarker_Config];
}

unsigned short CConfig::GetMarker_CfgFile_Monitoring(string val_marker) {
  unsigned short iMarker_Config;
  for (iMarker_Config = 0; iMarker_Config < nMarker_Config; iMarker_Config++)
    if (Marker_CfgFile_TagBound[iMarker_Config] == val_marker) break;
  return Marker_CfgFile_Monitoring[iMarker_Config];
}

unsigned short CConfig::GetMarker_CfgFile_GeoEval(string val_marker) {
  unsigned short iMarker_Config;
  for (iMarker_Config = 0; iMarker_Config < nMarker_Config; iMarker_Config++)
    if (Marker_CfgFile_TagBound[iMarker_Config] == val_marker) break;
  return Marker_CfgFile_GeoEval[iMarker_Config];
}

unsigned short CConfig::GetMarker_CfgFile_Designing(string val_marker) {
  unsigned short iMarker_Config;
  for (iMarker_Config = 0; iMarker_Config < nMarker_Config; iMarker_Config++)
    if (Marker_CfgFile_TagBound[iMarker_Config] == val_marker) break;
  return Marker_CfgFile_Designing[iMarker_Config];
}

unsigned short CConfig::GetMarker_CfgFile_Plotting(string val_marker) {
  unsigned short iMarker_Config;
  for (iMarker_Config = 0; iMarker_Config < nMarker_Config; iMarker_Config++)
    if (Marker_CfgFile_TagBound[iMarker_Config] == val_marker) break;
  return Marker_CfgFile_Plotting[iMarker_Config];
}


unsigned short CConfig::GetMarker_CfgFile_FSIinterface(string val_marker) {
  unsigned short iMarker_Config;
  for (iMarker_Config = 0; iMarker_Config < nMarker_Config; iMarker_Config++)
    if (Marker_CfgFile_TagBound[iMarker_Config] == val_marker) break;
  return Marker_CfgFile_FSIinterface[iMarker_Config];
}

unsigned short CConfig::GetMarker_CfgFile_Out_1D(string val_marker) {
  unsigned short iMarker_Config;
  for (iMarker_Config = 0; iMarker_Config < nMarker_Config; iMarker_Config++)
    if (Marker_CfgFile_TagBound[iMarker_Config] == val_marker) break;
  return Marker_CfgFile_Out_1D[iMarker_Config];
}

unsigned short CConfig::GetMarker_CfgFile_DV(string val_marker) {
  unsigned short iMarker_Config;
  for (iMarker_Config = 0; iMarker_Config < nMarker_Config; iMarker_Config++)
    if (Marker_CfgFile_TagBound[iMarker_Config] == val_marker) break;
  return Marker_CfgFile_DV[iMarker_Config];
}

unsigned short CConfig::GetMarker_CfgFile_Moving(string val_marker) {
  unsigned short iMarker_Config;
  for (iMarker_Config = 0; iMarker_Config < nMarker_Config; iMarker_Config++)
    if (Marker_CfgFile_TagBound[iMarker_Config] == val_marker) break;
  return Marker_CfgFile_Moving[iMarker_Config];
}

unsigned short CConfig::GetMarker_CfgFile_PerBound(string val_marker) {
  unsigned short iMarker_Config;
  for (iMarker_Config = 0; iMarker_Config < nMarker_Config; iMarker_Config++)
    if (Marker_CfgFile_TagBound[iMarker_Config] == val_marker) break;
  return Marker_CfgFile_PerBound[iMarker_Config];
}

CConfig::~CConfig(void) {
  
  if (RK_Alpha_Step!=NULL) delete [] RK_Alpha_Step;
  if (MG_PreSmooth!=NULL) delete [] MG_PreSmooth;
  if (MG_PostSmooth!=NULL) delete [] MG_PostSmooth;
  if (U_FreeStreamND!=NULL) delete [] U_FreeStreamND;

  /*--- If allocated, delete arrays for Plasma solver ---*/
  
  if (Molar_Mass           != NULL) delete [] Molar_Mass;
  if (Gas_Composition      != NULL) delete [] Gas_Composition;
  if (Enthalpy_Formation   != NULL) delete [] Enthalpy_Formation;
  if (ArrheniusCoefficient != NULL) delete [] ArrheniusCoefficient;
  if (ArrheniusEta         != NULL) delete [] ArrheniusEta;
  if (ArrheniusTheta       != NULL) delete [] ArrheniusTheta;
  if (CharVibTemp          != NULL) delete [] CharVibTemp;
  if (CharElTemp           != NULL) {
    for (unsigned short iSpecies = 0; iSpecies < nSpecies; iSpecies++)
      delete[] CharElTemp[iSpecies];
    delete [] CharElTemp;
  }
  if (degen != NULL) {
    for (unsigned short iSpecies = 0; iSpecies < nSpecies; iSpecies++)
      delete[] degen[iSpecies];
    delete [] degen;
  }
  unsigned short ii, iReaction;
  if (Reactions != NULL) {
    for (iReaction = 0; iReaction < nReactions; iReaction++) {
      for (ii = 0; ii < 2; ii++) {
        delete [] Reactions[iReaction][ii];
      }
      delete[] Reactions[iReaction];
    }
    delete [] Reactions;
  }

  /*--- Free memory for Aeroelastic problems. ---*/
  
  if (Grid_Movement && Aeroelastic_Simulation) {

    delete[] Aeroelastic_pitch;
    delete[] Aeroelastic_plunge;
  }

  /*--- Free memory for unspecified grid motion parameters ---*/

  if (Kind_GridMovement != NULL)
    delete [] Kind_GridMovement;

  /*--- motion origin: ---*/
  
  if (Motion_Origin_X != NULL)
    delete [] Motion_Origin_X;
  if (Motion_Origin_Y != NULL)
    delete [] Motion_Origin_Y;
  if (Motion_Origin_Z != NULL)
    delete [] Motion_Origin_Z;
  if (MoveMotion_Origin != NULL)
    delete [] MoveMotion_Origin;

  /*--- rotation: ---*/
  
  if (Rotation_Rate_X != NULL)
    delete [] Rotation_Rate_X;
  if (Rotation_Rate_Y != NULL)
    delete [] Rotation_Rate_Y;
  if (Rotation_Rate_Z != NULL)
    delete [] Rotation_Rate_Z;

  /*--- pitching: ---*/
  
  if (Pitching_Omega_X != NULL)
    delete [] Pitching_Omega_X;
  if (Pitching_Omega_Y != NULL)
    delete [] Pitching_Omega_Y;
  if (Pitching_Omega_Z != NULL)
    delete [] Pitching_Omega_Z;

  /*--- pitching amplitude: ---*/
  
  if (Pitching_Ampl_X != NULL)
    delete [] Pitching_Ampl_X;
  if (Pitching_Ampl_Y != NULL)
    delete [] Pitching_Ampl_Y;
  if (Pitching_Ampl_Z != NULL)
    delete [] Pitching_Ampl_Z;

  /*--- pitching phase: ---*/
  
  if (Pitching_Phase_X != NULL)
    delete [] Pitching_Phase_X;
  if (Pitching_Phase_Y != NULL)
    delete [] Pitching_Phase_Y;
  if (Pitching_Phase_Z != NULL)
    delete [] Pitching_Phase_Z;

  /*--- plunging: ---*/
  
  if (Plunging_Omega_X != NULL)
    delete [] Plunging_Omega_X;
  if (Plunging_Omega_Y != NULL)
    delete [] Plunging_Omega_Y;
  if (Plunging_Omega_Z != NULL)
    delete [] Plunging_Omega_Z;

  /*--- plunging amplitude: ---*/
  
  if (Plunging_Ampl_X != NULL)
    delete [] Plunging_Ampl_X;
  if (Plunging_Ampl_Y != NULL)
    delete [] Plunging_Ampl_Y;
  if (Plunging_Ampl_Z != NULL)
    delete [] Plunging_Ampl_Z;

  if (RefOriginMoment != NULL)
    delete [] RefOriginMoment;
  if (RefOriginMoment_X != NULL)
    delete [] RefOriginMoment_X;
  if (RefOriginMoment_Y != NULL)
    delete [] RefOriginMoment_Y;
  if (RefOriginMoment_Z != NULL)
    delete [] RefOriginMoment_Z;

  /*--- Marker pointers ---*/
  
  if (Marker_CfgFile_Out_1D!=NULL)   delete[] Marker_CfgFile_Out_1D;
  if (Marker_All_Out_1D!=NULL)      delete[] Marker_All_Out_1D;
  if (Marker_CfgFile_GeoEval!=NULL)  delete[] Marker_CfgFile_GeoEval;
  if (Marker_All_GeoEval!=NULL)     delete[] Marker_All_GeoEval;
  if (Marker_CfgFile_TagBound!=NULL)      delete[] Marker_CfgFile_TagBound;
  if (Marker_All_TagBound!=NULL)         delete[] Marker_All_TagBound;
  if (Marker_CfgFile_KindBC!=NULL) delete[] Marker_CfgFile_KindBC;
  if (Marker_All_KindBC!=NULL)    delete[] Marker_All_KindBC;
  if (Marker_CfgFile_Monitoring!=NULL)    delete[] Marker_CfgFile_Monitoring;
  if (Marker_All_Monitoring!=NULL)   delete[] Marker_All_Monitoring;
  if (Marker_CfgFile_Designing!=NULL) delete[] Marker_CfgFile_Designing;
  if (Marker_All_Designing!=NULL)    delete[] Marker_All_Designing;
  if (Marker_CfgFile_Plotting!=NULL)  delete[] Marker_CfgFile_Plotting;
  if (Marker_CfgFile_FSIinterface!=NULL)  delete[] Marker_CfgFile_FSIinterface;
  if (Marker_All_Plotting!=NULL)     delete[] Marker_All_Plotting;
  if (Marker_All_FSIinterface!=NULL)     delete[] Marker_All_FSIinterface;
  if (Marker_CfgFile_DV!=NULL)        delete[] Marker_CfgFile_DV;
  if (Marker_All_DV!=NULL)           delete[] Marker_All_DV;
  if (Marker_CfgFile_Moving!=NULL)   delete[] Marker_CfgFile_Moving;
  if (Marker_All_Moving!=NULL)      delete[] Marker_All_Moving;
  if (Marker_CfgFile_PerBound!=NULL) delete[] Marker_CfgFile_PerBound;
  if (Marker_All_PerBound!=NULL)    delete[] Marker_All_PerBound;

  if (Marker_DV!=NULL)               delete[] Marker_DV;
  if (Marker_Moving!=NULL)           delete[] Marker_Moving;
  if (Marker_Monitoring!=NULL)      delete[] Marker_Monitoring;
  if (Marker_Designing!=NULL)       delete[] Marker_Designing;
  if (Marker_GeoEval!=NULL)         delete[] Marker_GeoEval;
  if (Marker_Plotting!=NULL)        delete[] Marker_Plotting;
  if (Marker_FSIinterface!=NULL)        delete[] Marker_FSIinterface;
  if (Marker_All_SendRecv!=NULL)    delete[] Marker_All_SendRecv;

  if (EA_IntLimit!=NULL)    delete[] EA_IntLimit;
  if (Hold_GridFixed_Coord!=NULL)    delete[] Hold_GridFixed_Coord ;
  if (Subsonic_Engine_Box!=NULL)    delete[] Subsonic_Engine_Box ;
  if (DV_Value!=NULL)    delete[] DV_Value;
  if (Design_Variable!=NULL)    delete[] Design_Variable;
  if (Dirichlet_Value!=NULL)    delete[] Dirichlet_Value;
  if (Exhaust_Temperature_Target!=NULL)    delete[]  Exhaust_Temperature_Target;
  if (Exhaust_Pressure_Target!=NULL)    delete[]  Exhaust_Pressure_Target;
  if (Inlet_Ttotal!=NULL)    delete[]  Inlet_Ttotal;
  if (Inlet_Ptotal!=NULL)    delete[]  Inlet_Ptotal;
  if (Inlet_FlowDir!=NULL)    delete[] Inlet_FlowDir;
  if (Inlet_Temperature!=NULL)    delete[] Inlet_Temperature;
  if (Inlet_Pressure!=NULL)    delete[] Inlet_Pressure;
  if (Inlet_Velocity!=NULL)    delete[] Inlet_Velocity ;
  if (Inflow_Mach_Target!=NULL)    delete[] Inflow_Mach_Target;
  if (Inflow_Mach!=NULL)    delete[]  Inflow_Mach;
  if (Inflow_Pressure!=NULL)    delete[] Inflow_Pressure;
  if (Bleed_MassFlow_Target!=NULL)    delete[] Bleed_MassFlow_Target;
  if (Bleed_MassFlow!=NULL)    delete[]  Bleed_MassFlow;
  if (Bleed_Temperature_Target!=NULL)    delete[] Bleed_Temperature_Target;
  if (Bleed_Temperature!=NULL)    delete[]  Bleed_Temperature;
  if (Bleed_Pressure!=NULL)    delete[] Bleed_Pressure;
  if (Exhaust_Pressure!=NULL)    delete[] Exhaust_Pressure;
  if (Exhaust_Temperature!=NULL)    delete[] Exhaust_Temperature;
  if (Outlet_Pressure!=NULL)    delete[] Outlet_Pressure;
  if (Isothermal_Temperature!=NULL)    delete[] Isothermal_Temperature;
  if (Heat_Flux!=NULL)    delete[] Heat_Flux;
  if (Heat_FluxNonCatalytic!=NULL)    delete[] Heat_FluxNonCatalytic;
  if (Heat_FluxCatalytic!=NULL)    delete[] Heat_FluxCatalytic;
  if (Displ_Value!=NULL)    delete[] Displ_Value;
  if (Load_Value!=NULL)    delete[] Load_Value;
  if (Load_Dir!=NULL)    delete[] Load_Dir;
  if (Load_Dir_Multiplier!=NULL)    delete[] Load_Dir_Multiplier;
  if (Load_Dir_Value!=NULL)    delete[] Load_Dir_Value;
  if (Load_Sine_Amplitude!=NULL)    delete[] Load_Sine_Amplitude;
  if (Load_Sine_Frequency!=NULL)    delete[] Load_Sine_Frequency;
  if (FlowLoad_Value!=NULL)    delete[] FlowLoad_Value;
  if (Periodic_RotCenter!=NULL)    delete[] Periodic_RotCenter;
  if (Periodic_RotAngles!=NULL)    delete[] Periodic_RotAngles;
  if (Periodic_Translation!=NULL)    delete[] Periodic_Translation;
  if (Periodic_Center!=NULL)    delete[] Periodic_Center;
  if (Periodic_Rotation!=NULL)    delete[] Periodic_Rotation;
  if (Periodic_Translate!=NULL)    delete[] Periodic_Translate;

  if (ParamDV!=NULL  )    delete[] ParamDV;
  if (MG_CorrecSmooth!=NULL    )    delete[] MG_CorrecSmooth;
  if (Section_Location!=NULL)    delete[] Section_Location;
  if (Kappa_Flow!=NULL      )    delete[] Kappa_Flow;
  if (Kappa_AdjFlow!=NULL             )    delete[] Kappa_AdjFlow;
  if (Kappa_TNE2!=NULL   )    delete[] Kappa_TNE2;
  if (Kappa_AdjTNE2!=NULL        )    delete[] Kappa_AdjTNE2;
  if (Kappa_LinFlow!=NULL  )    delete[] Kappa_LinFlow;
  if (PlaneTag!=NULL)    delete[] PlaneTag;
  if (CFL_AdaptParam!=NULL)    delete[] CFL_AdaptParam;
  if (CFL!=NULL)    delete[] CFL;
  
  /*--- String markers ---*/
  if (Marker_Euler!=NULL )              delete[] Marker_Euler;
  if (Marker_FarField!=NULL )           delete[] Marker_FarField;
  if (Marker_Custom!=NULL )             delete[] Marker_Custom;
  if (Marker_SymWall!=NULL )            delete[] Marker_SymWall;
  if (Marker_Pressure!=NULL )           delete[] Marker_Pressure;
  if (Marker_PerBound!=NULL )           delete[] Marker_PerBound;
  if (Marker_PerDonor!=NULL )           delete[] Marker_PerDonor;
  if (Marker_NearFieldBound!=NULL )     delete[] Marker_NearFieldBound;
  if (Marker_InterfaceBound!=NULL )     delete[] Marker_InterfaceBound;
  if (Marker_Dirichlet!=NULL )          delete[] Marker_Dirichlet;
  if (Marker_Dirichlet_Elec!=NULL )     delete[] Marker_Dirichlet_Elec;
  if (Marker_Inlet!=NULL )              delete[] Marker_Inlet;
  if (Marker_Supersonic_Inlet!=NULL )   delete[] Marker_Supersonic_Inlet;
  if (Marker_Supersonic_Outlet!=NULL )   delete[] Marker_Supersonic_Outlet;
  if (Marker_Outlet!=NULL )             delete[] Marker_Outlet;
  if (Marker_Out_1D!=NULL )             delete[] Marker_Out_1D;
  if (Marker_Isothermal!=NULL )         delete[] Marker_Isothermal;
  if (Marker_EngineInflow!=NULL )      delete[] Marker_EngineInflow;
  if (Marker_EngineBleed!=NULL )      delete[] Marker_EngineBleed;
  if (Marker_EngineExhaust!=NULL )     delete[] Marker_EngineExhaust;
  if (Marker_Displacement!=NULL )       delete[] Marker_Displacement;
  if (Marker_Load!=NULL )               delete[] Marker_Load;
  if (Marker_Load_Dir!=NULL )               delete[] Marker_Load_Dir;
  if (Marker_Load_Sine!=NULL )               delete[] Marker_Load_Sine;
  if (Marker_FlowLoad!=NULL )           delete[] Marker_FlowLoad;
  if (Marker_Neumann!=NULL )            delete[] Marker_Neumann;
  if (Marker_Neumann_Elec!=NULL )       delete[] Marker_Neumann_Elec;
  if (Marker_IsothermalNonCatalytic!=NULL ) delete[] Marker_IsothermalNonCatalytic;
  if (Marker_IsothermalCatalytic!=NULL )    delete[] Marker_IsothermalCatalytic;
  if (Marker_HeatFlux!=NULL )               delete[] Marker_HeatFlux;
  if (Marker_HeatFluxNonCatalytic!=NULL )   delete[] Marker_HeatFluxNonCatalytic;
  if (Marker_HeatFluxCatalytic!=NULL )      delete[] Marker_HeatFluxCatalytic;

}

string CConfig::GetUnsteady_FileName(string val_filename, int val_iter) {

  string UnstExt, UnstFilename = val_filename;
  char buffer[50];

  /*--- Check that a positive value iteration is requested (for now). ---*/
  if (val_iter < 0) {
    cout << "Requesting a negative iteration number for the restart file!!" << endl;
    exit(EXIT_FAILURE);
  }

  /*--- Append iteration number for unsteady cases ---*/
  if ((Wrt_Unsteady) || (Unsteady_Simulation == TIME_SPECTRAL)) {
    unsigned short lastindex = UnstFilename.find_last_of(".");
    UnstFilename = UnstFilename.substr(0, lastindex);
    if ((val_iter >= 0)    && (val_iter < 10))    SPRINTF (buffer, "_0000%d.dat", val_iter);
    if ((val_iter >= 10)   && (val_iter < 100))   SPRINTF (buffer, "_000%d.dat",  val_iter);
    if ((val_iter >= 100)  && (val_iter < 1000))  SPRINTF (buffer, "_00%d.dat",   val_iter);
    if ((val_iter >= 1000) && (val_iter < 10000)) SPRINTF (buffer, "_0%d.dat",    val_iter);
    if (val_iter >= 10000) SPRINTF (buffer, "_%d.dat", val_iter);
    string UnstExt = string(buffer);
    UnstFilename.append(UnstExt);
  }

  return UnstFilename;
}

string CConfig::GetObjFunc_Extension(string val_filename) {

  string AdjExt, Filename = val_filename;

  if (Adjoint || DiscreteAdjoint) {

    /*--- Remove filename extension (.dat) ---*/
    unsigned short lastindex = Filename.find_last_of(".");
    Filename = Filename.substr(0, lastindex);

    switch (Kind_ObjFunc) {
      case DRAG_COEFFICIENT:        AdjExt = "_cd";       break;
      case LIFT_COEFFICIENT:        AdjExt = "_cl";       break;
      case SIDEFORCE_COEFFICIENT:   AdjExt = "_csf";      break;
      case INVERSE_DESIGN_PRESSURE: AdjExt = "_invpress"; break;
      case INVERSE_DESIGN_HEATFLUX: AdjExt = "_invheat";  break;
      case MOMENT_X_COEFFICIENT:    AdjExt = "_cmx";      break;
      case MOMENT_Y_COEFFICIENT:    AdjExt = "_cmy";      break;
      case MOMENT_Z_COEFFICIENT:    AdjExt = "_cmz";      break;
      case EFFICIENCY:              AdjExt = "_eff";      break;
      case EQUIVALENT_AREA:         AdjExt = "_ea";       break;
      case NEARFIELD_PRESSURE:      AdjExt = "_nfp";      break;
      case FORCE_X_COEFFICIENT:     AdjExt = "_cfx";      break;
      case FORCE_Y_COEFFICIENT:     AdjExt = "_cfy";      break;
      case FORCE_Z_COEFFICIENT:     AdjExt = "_cfz";      break;
      case THRUST_COEFFICIENT:      AdjExt = "_ct";       break;
      case TORQUE_COEFFICIENT:      AdjExt = "_cq";       break;
      case TOTAL_HEATFLUX:          AdjExt = "_totheat";  break;
      case MAXIMUM_HEATFLUX:        AdjExt = "_maxheat";  break;
      case FIGURE_OF_MERIT:         AdjExt = "_merit";    break;
      case FREE_SURFACE:            AdjExt = "_fs";       break;
      case AVG_TOTAL_PRESSURE:      AdjExt = "_pt";       break;
      case AVG_OUTLET_PRESSURE:      AdjExt = "_pe";       break;
      case MASS_FLOW_RATE:          AdjExt = "_mfr";       break;
    }
    Filename.append(AdjExt);

    /*--- Lastly, add the .dat extension ---*/
    Filename.append(".dat");

  }

  return Filename;
}

unsigned short CConfig::GetContainerPosition(unsigned short val_eqsystem) {

  switch (val_eqsystem) {
    case RUNTIME_FLOW_SYS:      return FLOW_SOL;
    case RUNTIME_TURB_SYS:      return TURB_SOL;
    case RUNTIME_TNE2_SYS:      return TNE2_SOL;
    case RUNTIME_TRANS_SYS:     return TRANS_SOL;
    case RUNTIME_POISSON_SYS:   return POISSON_SOL;
    case RUNTIME_WAVE_SYS:      return WAVE_SOL;
    case RUNTIME_HEAT_SYS:      return HEAT_SOL;
    case RUNTIME_FEA_SYS:       return FEA_SOL;
    case RUNTIME_ADJPOT_SYS:    return ADJFLOW_SOL;
    case RUNTIME_ADJFLOW_SYS:   return ADJFLOW_SOL;
    case RUNTIME_ADJTURB_SYS:   return ADJTURB_SOL;
    case RUNTIME_ADJTNE2_SYS:   return ADJTNE2_SOL;
    case RUNTIME_LINPOT_SYS:    return LINFLOW_SOL;
    case RUNTIME_LINFLOW_SYS:   return LINFLOW_SOL;
    case RUNTIME_MULTIGRID_SYS: return 0;
  }
  return 0;
}

void CConfig::SetKind_ConvNumScheme(unsigned short val_kind_convnumscheme,
                                    unsigned short val_kind_centered, unsigned short val_kind_upwind,
                                    unsigned short val_kind_slopelimit, unsigned short val_order_spatial_int) {

  Kind_ConvNumScheme = val_kind_convnumscheme;
  Kind_Centered = val_kind_centered;
  Kind_Upwind = val_kind_upwind;
  Kind_SlopeLimit = val_kind_slopelimit;
  SpatialOrder = val_order_spatial_int;

}

void CConfig::SetGlobalParam(unsigned short val_solver,
                             unsigned short val_system,
                             unsigned long val_extiter) {

  /*--- Set the simulation global time ---*/
  Current_UnstTime = static_cast<su2double>(val_extiter)*Delta_UnstTime;
  Current_UnstTimeND = static_cast<su2double>(val_extiter)*Delta_UnstTimeND;

  /*--- Set the solver methods ---*/
  switch (val_solver) {
    case EULER:
      if (val_system == RUNTIME_FLOW_SYS) {
        SetKind_ConvNumScheme(Kind_ConvNumScheme_Flow, Kind_Centered_Flow,
                              Kind_Upwind_Flow, Kind_SlopeLimit_Flow,
                              SpatialOrder_Flow);
        SetKind_TimeIntScheme(Kind_TimeIntScheme_Flow);
      }
      break;
    case NAVIER_STOKES:
      if (val_system == RUNTIME_FLOW_SYS) {
        SetKind_ConvNumScheme(Kind_ConvNumScheme_Flow, Kind_Centered_Flow,
                              Kind_Upwind_Flow, Kind_SlopeLimit_Flow,
                              SpatialOrder_Flow);
        SetKind_TimeIntScheme(Kind_TimeIntScheme_Flow);
      }
      break;
    case RANS:
      if (val_system == RUNTIME_FLOW_SYS) {
        SetKind_ConvNumScheme(Kind_ConvNumScheme_Flow, Kind_Centered_Flow,
                              Kind_Upwind_Flow, Kind_SlopeLimit_Flow,
                              SpatialOrder_Flow);
        SetKind_TimeIntScheme(Kind_TimeIntScheme_Flow);
      }
      if (val_system == RUNTIME_TURB_SYS) {
        SetKind_ConvNumScheme(Kind_ConvNumScheme_Turb, Kind_Centered_Turb,
                              Kind_Upwind_Turb, Kind_SlopeLimit_Turb,
                              SpatialOrder_Turb);
        SetKind_TimeIntScheme(Kind_TimeIntScheme_Turb);
      }
      if (val_system == RUNTIME_TRANS_SYS) {
        SetKind_ConvNumScheme(Kind_ConvNumScheme_Turb, Kind_Centered_Turb,
                              Kind_Upwind_Turb, Kind_SlopeLimit_Turb,
                              SpatialOrder_Turb);
        SetKind_TimeIntScheme(Kind_TimeIntScheme_Turb);
      }
      break;
    case TNE2_EULER:
      if (val_system == RUNTIME_TNE2_SYS) {
        SetKind_ConvNumScheme(Kind_ConvNumScheme_TNE2, Kind_Centered_TNE2,
                              Kind_Upwind_TNE2, Kind_SlopeLimit_TNE2,
                              SpatialOrder_TNE2);
        SetKind_TimeIntScheme(Kind_TimeIntScheme_TNE2);
      }
      break;
    case TNE2_NAVIER_STOKES:
      if (val_system == RUNTIME_TNE2_SYS) {
        SetKind_ConvNumScheme(Kind_ConvNumScheme_TNE2, Kind_Centered_TNE2,
                              Kind_Upwind_TNE2, Kind_SlopeLimit_TNE2,
                              SpatialOrder_TNE2);
        SetKind_TimeIntScheme(Kind_TimeIntScheme_TNE2);
      }
      break;
    case ADJ_EULER:
      if (val_system == RUNTIME_FLOW_SYS) {
        SetKind_ConvNumScheme(Kind_ConvNumScheme_Flow, Kind_Centered_Flow,
                              Kind_Upwind_Flow, Kind_SlopeLimit_Flow,
                              SpatialOrder_Flow);
        SetKind_TimeIntScheme(Kind_TimeIntScheme_Flow);
      }
      if (val_system == RUNTIME_ADJFLOW_SYS) {
        SetKind_ConvNumScheme(Kind_ConvNumScheme_AdjFlow, Kind_Centered_AdjFlow,
                              Kind_Upwind_AdjFlow, Kind_SlopeLimit_AdjFlow,
                              SpatialOrder_AdjFlow);
        SetKind_TimeIntScheme(Kind_TimeIntScheme_AdjFlow);
      }
      break;
    case ADJ_NAVIER_STOKES:
      if (val_system == RUNTIME_FLOW_SYS) {
        SetKind_ConvNumScheme(Kind_ConvNumScheme_Flow, Kind_Centered_Flow,
                              Kind_Upwind_Flow, Kind_SlopeLimit_Flow,
                              SpatialOrder_Flow);
        SetKind_TimeIntScheme(Kind_TimeIntScheme_Flow);
      }
      if (val_system == RUNTIME_ADJFLOW_SYS) {
        SetKind_ConvNumScheme(Kind_ConvNumScheme_AdjFlow, Kind_Centered_AdjFlow,
                              Kind_Upwind_AdjFlow, Kind_SlopeLimit_AdjFlow,
                              SpatialOrder_AdjFlow);
        SetKind_TimeIntScheme(Kind_TimeIntScheme_AdjFlow);
      }
      break;
    case ADJ_RANS:
      if (val_system == RUNTIME_FLOW_SYS) {
        SetKind_ConvNumScheme(Kind_ConvNumScheme_Flow, Kind_Centered_Flow,
                              Kind_Upwind_Flow, Kind_SlopeLimit_Flow,
                              SpatialOrder_Flow);
        SetKind_TimeIntScheme(Kind_TimeIntScheme_Flow);
      }
      if (val_system == RUNTIME_ADJFLOW_SYS) {
        SetKind_ConvNumScheme(Kind_ConvNumScheme_AdjFlow, Kind_Centered_AdjFlow,
                              Kind_Upwind_AdjFlow, Kind_SlopeLimit_AdjFlow,
                              SpatialOrder_AdjFlow);
        SetKind_TimeIntScheme(Kind_TimeIntScheme_AdjFlow);
      }
      if (val_system == RUNTIME_TURB_SYS) {
        SetKind_ConvNumScheme(Kind_ConvNumScheme_Turb, Kind_Centered_Turb,
                              Kind_Upwind_Turb, Kind_SlopeLimit_Turb,
                              SpatialOrder_Turb);
        SetKind_TimeIntScheme(Kind_TimeIntScheme_Turb);
      }
      if (val_system == RUNTIME_ADJTURB_SYS) {
        SetKind_ConvNumScheme(Kind_ConvNumScheme_AdjTurb, Kind_Centered_AdjTurb,
                              Kind_Upwind_AdjTurb, Kind_SlopeLimit_AdjTurb,
                              SpatialOrder_AdjTurb);
        SetKind_TimeIntScheme(Kind_TimeIntScheme_AdjTurb);
      }
      break;
    case ADJ_TNE2_EULER:
      if (val_system == RUNTIME_TNE2_SYS) {
        SetKind_ConvNumScheme(Kind_ConvNumScheme_TNE2, Kind_Centered_TNE2,
                              Kind_Upwind_TNE2, Kind_SlopeLimit_TNE2,
                              SpatialOrder_TNE2);
        SetKind_TimeIntScheme(Kind_TimeIntScheme_TNE2);
      }
      if (val_system == RUNTIME_ADJTNE2_SYS) {
        SetKind_ConvNumScheme(Kind_ConvNumScheme_AdjTNE2, Kind_Centered_AdjTNE2,
                              Kind_Upwind_AdjTNE2, Kind_SlopeLimit_AdjTNE2,
                              SpatialOrder_AdjTNE2);
        SetKind_TimeIntScheme(Kind_TimeIntScheme_AdjTNE2);
      }
      break;
    case ADJ_TNE2_NAVIER_STOKES:
      if (val_system == RUNTIME_TNE2_SYS) {
        SetKind_ConvNumScheme(Kind_ConvNumScheme_TNE2, Kind_Centered_TNE2,
                              Kind_Upwind_TNE2, Kind_SlopeLimit_TNE2,
                              SpatialOrder_TNE2);
        SetKind_TimeIntScheme(Kind_TimeIntScheme_TNE2);
      }
      if (val_system == RUNTIME_ADJTNE2_SYS) {
        SetKind_ConvNumScheme(Kind_ConvNumScheme_AdjTNE2, Kind_Centered_AdjTNE2,
                              Kind_Upwind_AdjTNE2, Kind_SlopeLimit_AdjTNE2,
                              SpatialOrder_AdjTNE2);
        SetKind_TimeIntScheme(Kind_TimeIntScheme_AdjTNE2);
      }
      break;
    case LIN_EULER:
      if (val_system == RUNTIME_FLOW_SYS) {
        SetKind_ConvNumScheme(Kind_ConvNumScheme_Flow, Kind_Centered_Flow,
                              Kind_Upwind_Flow, Kind_SlopeLimit_Flow,
                              SpatialOrder_Flow);
        SetKind_TimeIntScheme(Kind_TimeIntScheme_Flow);
      }
      if (val_system == RUNTIME_LINFLOW_SYS) {
        SetKind_ConvNumScheme(Kind_ConvNumScheme_LinFlow, Kind_Centered_LinFlow,
                              Kind_Upwind_LinFlow, NONE, NONE);
        SetKind_TimeIntScheme(Kind_TimeIntScheme_LinFlow);
      }
      break;
    case POISSON_EQUATION:
      if (val_system == RUNTIME_POISSON_SYS) {
        SetKind_ConvNumScheme(NONE, NONE, NONE, NONE, NONE);
        SetKind_TimeIntScheme(Kind_TimeIntScheme_Poisson);
      }
      break;
    case WAVE_EQUATION:
      if (val_system == RUNTIME_WAVE_SYS) {
        SetKind_ConvNumScheme(NONE, NONE, NONE, NONE, NONE);
        SetKind_TimeIntScheme(Kind_TimeIntScheme_Wave);
      }
      break;
    case HEAT_EQUATION:
      if (val_system == RUNTIME_HEAT_SYS) {
        SetKind_ConvNumScheme(NONE, NONE, NONE, NONE, NONE);
        SetKind_TimeIntScheme(Kind_TimeIntScheme_Heat);
      }
      break;
    case LINEAR_ELASTICITY:

      Current_DynTime = static_cast<su2double>(val_extiter)*Delta_DynTime;

      if (val_system == RUNTIME_FEA_SYS) {
        SetKind_ConvNumScheme(NONE, NONE, NONE, NONE, NONE);
        SetKind_TimeIntScheme(Kind_TimeIntScheme_FEA);
      }
      break;
  }
}

su2double* CConfig::GetPeriodicRotCenter(string val_marker) {
  unsigned short iMarker_PerBound;
  for (iMarker_PerBound = 0; iMarker_PerBound < nMarker_PerBound; iMarker_PerBound++)
    if (Marker_PerBound[iMarker_PerBound] == val_marker) break;
  return Periodic_RotCenter[iMarker_PerBound];
}

su2double* CConfig::GetPeriodicRotAngles(string val_marker) {
  unsigned short iMarker_PerBound;
  for (iMarker_PerBound = 0; iMarker_PerBound < nMarker_PerBound; iMarker_PerBound++)
    if (Marker_PerBound[iMarker_PerBound] == val_marker) break;
  return Periodic_RotAngles[iMarker_PerBound];
}

su2double* CConfig::GetPeriodicTranslation(string val_marker) {
  unsigned short iMarker_PerBound;
  for (iMarker_PerBound = 0; iMarker_PerBound < nMarker_PerBound; iMarker_PerBound++)
    if (Marker_PerBound[iMarker_PerBound] == val_marker) break;
  return Periodic_Translation[iMarker_PerBound];
}

unsigned short CConfig::GetMarker_Periodic_Donor(string val_marker) {
  unsigned short iMarker_PerBound, jMarker_PerBound, kMarker_All;

  /*--- Find the marker for this periodic boundary. ---*/
  for (iMarker_PerBound = 0; iMarker_PerBound < nMarker_PerBound; iMarker_PerBound++)
    if (Marker_PerBound[iMarker_PerBound] == val_marker) break;

  /*--- Find corresponding donor. ---*/
  for (jMarker_PerBound = 0; jMarker_PerBound < nMarker_PerBound; jMarker_PerBound++)
    if (Marker_PerBound[jMarker_PerBound] == Marker_PerDonor[iMarker_PerBound]) break;

  /*--- Find and return global marker index for donor boundary. ---*/
  for (kMarker_All = 0; kMarker_All < nMarker_Config; kMarker_All++)
    if (Marker_PerBound[jMarker_PerBound] == Marker_All_TagBound[kMarker_All]) break;

  return kMarker_All;
}

su2double* CConfig::GetActDisk_Origin(string val_marker) {
  unsigned short iMarker_ActDisk;
  for (iMarker_ActDisk = 0; iMarker_ActDisk < nMarker_ActDisk_Inlet; iMarker_ActDisk++)
    if ((Marker_ActDisk_Inlet[iMarker_ActDisk] == val_marker) ||
        (Marker_ActDisk_Outlet[iMarker_ActDisk] == val_marker)) break;
  return ActDisk_Origin[iMarker_ActDisk];
}

su2double CConfig::GetActDisk_RootRadius(string val_marker) {
  unsigned short iMarker_ActDisk;
  for (iMarker_ActDisk = 0; iMarker_ActDisk < nMarker_ActDisk_Inlet; iMarker_ActDisk++)
    if ((Marker_ActDisk_Inlet[iMarker_ActDisk] == val_marker) ||
        (Marker_ActDisk_Outlet[iMarker_ActDisk] == val_marker)) break;
  return ActDisk_RootRadius[iMarker_ActDisk];
}

su2double CConfig::GetActDisk_TipRadius(string val_marker) {
  unsigned short iMarker_ActDisk;
  for (iMarker_ActDisk = 0; iMarker_ActDisk < nMarker_ActDisk_Inlet; iMarker_ActDisk++)
    if ((Marker_ActDisk_Inlet[iMarker_ActDisk] == val_marker) ||
        (Marker_ActDisk_Outlet[iMarker_ActDisk] == val_marker)) break;
  return ActDisk_TipRadius[iMarker_ActDisk];
}

su2double CConfig::GetActDisk_PressJump(string val_marker) {
  unsigned short iMarker_ActDisk;
  for (iMarker_ActDisk = 0; iMarker_ActDisk < nMarker_ActDisk_Inlet; iMarker_ActDisk++)
    if ((Marker_ActDisk_Inlet[iMarker_ActDisk] == val_marker) ||
        (Marker_ActDisk_Outlet[iMarker_ActDisk] == val_marker)) break;
  return ActDisk_PressJump[iMarker_ActDisk];
}

su2double CConfig::GetActDisk_TempJump(string val_marker) {
  unsigned short iMarker_ActDisk;
  for (iMarker_ActDisk = 0; iMarker_ActDisk < nMarker_ActDisk_Inlet; iMarker_ActDisk++)
    if ((Marker_ActDisk_Inlet[iMarker_ActDisk] == val_marker) ||
        (Marker_ActDisk_Outlet[iMarker_ActDisk] == val_marker)) break;
  return ActDisk_TempJump[iMarker_ActDisk];
}

su2double CConfig::GetActDisk_Omega(string val_marker) {
  unsigned short iMarker_ActDisk;
  for (iMarker_ActDisk = 0; iMarker_ActDisk < nMarker_ActDisk_Inlet; iMarker_ActDisk++)
    if ((Marker_ActDisk_Inlet[iMarker_ActDisk] == val_marker) ||
        (Marker_ActDisk_Outlet[iMarker_ActDisk] == val_marker)) break;
  return ActDisk_Omega[iMarker_ActDisk];
}

unsigned short CConfig::GetActDisk_Distribution(string val_marker) {
  unsigned short iMarker_ActDisk;
  for (iMarker_ActDisk = 0; iMarker_ActDisk < nMarker_ActDisk_Inlet; iMarker_ActDisk++)
    if ((Marker_ActDisk_Inlet[iMarker_ActDisk] == val_marker) ||
        (Marker_ActDisk_Outlet[iMarker_ActDisk] == val_marker)) break;
  return ActDisk_Distribution[iMarker_ActDisk];
}

unsigned short CConfig::GetMarker_ActDisk_Outlet(string val_marker) {
  unsigned short iMarker_ActDisk, kMarker_All;

  /*--- Find the marker for this actuator disk inlet. ---*/

  for (iMarker_ActDisk = 0; iMarker_ActDisk < nMarker_ActDisk_Inlet; iMarker_ActDisk++)
    if (Marker_ActDisk_Inlet[iMarker_ActDisk] == val_marker) break;

  /*--- Find and return global marker index for the actuator disk outlet. ---*/

  for (kMarker_All = 0; kMarker_All < nMarker_Config; kMarker_All++)
    if (Marker_ActDisk_Outlet[iMarker_ActDisk] == Marker_All_TagBound[kMarker_All]) break;

  return kMarker_All;
}

void CConfig::SetnPeriodicIndex(unsigned short val_index) {

  /*--- Store total number of transformations. ---*/
  nPeriodic_Index = val_index;

  /*--- Allocate memory for centers, angles, translations. ---*/
  Periodic_Center    = new su2double*[nPeriodic_Index];
  Periodic_Rotation  = new su2double*[nPeriodic_Index];
  Periodic_Translate = new su2double*[nPeriodic_Index];

}

unsigned short CConfig::GetMarker_Moving(string val_marker) {
  unsigned short iMarker_Moving;

  /*--- Find the marker for this moving boundary. ---*/
  for (iMarker_Moving = 0; iMarker_Moving < nMarker_Moving; iMarker_Moving++)
    if (Marker_Moving[iMarker_Moving] == val_marker) break;

  return iMarker_Moving;
}

su2double CConfig::GetDirichlet_Value(string val_marker) {
  unsigned short iMarker_Dirichlet;
  for (iMarker_Dirichlet = 0; iMarker_Dirichlet < nMarker_Dirichlet_Elec; iMarker_Dirichlet++)
    if (Marker_Dirichlet_Elec[iMarker_Dirichlet] == val_marker) break;
  return Dirichlet_Value[iMarker_Dirichlet];
}

bool CConfig::GetDirichlet_Boundary(string val_marker) {
  unsigned short iMarker_Dirichlet;
  bool Dirichlet = false;
  for (iMarker_Dirichlet = 0; iMarker_Dirichlet < nMarker_Dirichlet_Elec; iMarker_Dirichlet++)
    if (Marker_Dirichlet_Elec[iMarker_Dirichlet] == val_marker) {
      Dirichlet = true;
      break;
    }
  return Dirichlet;
}

su2double CConfig::GetExhaust_Temperature_Target(string val_marker) {
  unsigned short iMarker_EngineExhaust;
  for (iMarker_EngineExhaust = 0; iMarker_EngineExhaust < nMarker_EngineExhaust; iMarker_EngineExhaust++)
    if (Marker_EngineExhaust[iMarker_EngineExhaust] == val_marker) break;
  return Exhaust_Temperature_Target[iMarker_EngineExhaust];
}

su2double CConfig::GetExhaust_Pressure_Target(string val_marker) {
  unsigned short iMarker_EngineExhaust;
  for (iMarker_EngineExhaust = 0; iMarker_EngineExhaust < nMarker_EngineExhaust; iMarker_EngineExhaust++)
    if (Marker_EngineExhaust[iMarker_EngineExhaust] == val_marker) break;
  return Exhaust_Pressure_Target[iMarker_EngineExhaust];
}

su2double CConfig::GetInlet_Ttotal(string val_marker) {
  unsigned short iMarker_Inlet;
  for (iMarker_Inlet = 0; iMarker_Inlet < nMarker_Inlet; iMarker_Inlet++)
    if (Marker_Inlet[iMarker_Inlet] == val_marker) break;
  return Inlet_Ttotal[iMarker_Inlet];
}

su2double CConfig::GetInlet_Ptotal(string val_marker) {
  unsigned short iMarker_Inlet;
  for (iMarker_Inlet = 0; iMarker_Inlet < nMarker_Inlet; iMarker_Inlet++)
    if (Marker_Inlet[iMarker_Inlet] == val_marker) break;
  return Inlet_Ptotal[iMarker_Inlet];
}

su2double* CConfig::GetInlet_FlowDir(string val_marker) {
  unsigned short iMarker_Inlet;
  for (iMarker_Inlet = 0; iMarker_Inlet < nMarker_Inlet; iMarker_Inlet++)
    if (Marker_Inlet[iMarker_Inlet] == val_marker) break;
  return Inlet_FlowDir[iMarker_Inlet];
}

su2double CConfig::GetInlet_Temperature(string val_marker) {
  unsigned short iMarker_Supersonic_Inlet;
  for (iMarker_Supersonic_Inlet = 0; iMarker_Supersonic_Inlet < nMarker_Supersonic_Inlet; iMarker_Supersonic_Inlet++)
    if (Marker_Supersonic_Inlet[iMarker_Supersonic_Inlet] == val_marker) break;
  return Inlet_Temperature[iMarker_Supersonic_Inlet];
}

su2double CConfig::GetInlet_Pressure(string val_marker) {
  unsigned short iMarker_Supersonic_Inlet;
  for (iMarker_Supersonic_Inlet = 0; iMarker_Supersonic_Inlet < nMarker_Supersonic_Inlet; iMarker_Supersonic_Inlet++)
    if (Marker_Supersonic_Inlet[iMarker_Supersonic_Inlet] == val_marker) break;
  return Inlet_Pressure[iMarker_Supersonic_Inlet];
}

su2double* CConfig::GetInlet_Velocity(string val_marker) {
  unsigned short iMarker_Supersonic_Inlet;
  for (iMarker_Supersonic_Inlet = 0; iMarker_Supersonic_Inlet < nMarker_Supersonic_Inlet; iMarker_Supersonic_Inlet++)
    if (Marker_Supersonic_Inlet[iMarker_Supersonic_Inlet] == val_marker) break;
  return Inlet_Velocity[iMarker_Supersonic_Inlet];
}

su2double CConfig::GetOutlet_Pressure(string val_marker) {
  unsigned short iMarker_Outlet;
  for (iMarker_Outlet = 0; iMarker_Outlet < nMarker_Outlet; iMarker_Outlet++)
    if (Marker_Outlet[iMarker_Outlet] == val_marker) break;
  return Outlet_Pressure[iMarker_Outlet];
}

su2double CConfig::GetRiemann_Var1(string val_marker) {
  unsigned short iMarker_Riemann;
  for (iMarker_Riemann = 0; iMarker_Riemann < nMarker_Riemann; iMarker_Riemann++)
    if (Marker_Riemann[iMarker_Riemann] == val_marker) break;
  return Riemann_Var1[iMarker_Riemann];
}

su2double CConfig::GetRiemann_Var2(string val_marker) {
  unsigned short iMarker_Riemann;
  for (iMarker_Riemann = 0; iMarker_Riemann < nMarker_Riemann; iMarker_Riemann++)
    if (Marker_Riemann[iMarker_Riemann] == val_marker) break;
  return Riemann_Var2[iMarker_Riemann];
}

su2double* CConfig::GetRiemann_FlowDir(string val_marker) {
  unsigned short iMarker_Riemann;
  for (iMarker_Riemann = 0; iMarker_Riemann < nMarker_Riemann; iMarker_Riemann++)
    if (Marker_Riemann[iMarker_Riemann] == val_marker) break;
  return Riemann_FlowDir[iMarker_Riemann];
}

unsigned short CConfig::GetKind_Data_Riemann(string val_marker) {
  unsigned short iMarker_Riemann;
  for (iMarker_Riemann = 0; iMarker_Riemann < nMarker_Riemann; iMarker_Riemann++)
    if (Marker_Riemann[iMarker_Riemann] == val_marker) break;
  return Kind_Data_Riemann[iMarker_Riemann];
}

<<<<<<< HEAD
double CConfig::GetNRBC_Var1(string val_marker) {
  unsigned short iMarker_NRBC;
  for (iMarker_NRBC = 0; iMarker_NRBC < nMarker_NRBC; iMarker_NRBC++)
    if (Marker_NRBC[iMarker_NRBC] == val_marker) break;
  return NRBC_Var1[iMarker_NRBC];
}

double CConfig::GetNRBC_Var2(string val_marker) {
  unsigned short iMarker_NRBC;
  for (iMarker_NRBC = 0; iMarker_NRBC < nMarker_NRBC; iMarker_NRBC++)
    if (Marker_NRBC[iMarker_NRBC] == val_marker) break;
  return NRBC_Var2[iMarker_NRBC];
}

double* CConfig::GetNRBC_FlowDir(string val_marker) {
  unsigned short iMarker_NRBC;
  for (iMarker_NRBC = 0; iMarker_NRBC < nMarker_NRBC; iMarker_NRBC++)
    if (Marker_NRBC[iMarker_NRBC] == val_marker) break;
  return NRBC_FlowDir[iMarker_NRBC];
}

unsigned short CConfig::GetKind_Data_NRBC(string val_marker) {
  unsigned short iMarker_NRBC;
  for (iMarker_NRBC = 0; iMarker_NRBC < nMarker_NRBC; iMarker_NRBC++)
    if (Marker_NRBC[iMarker_NRBC] == val_marker) break;
  return Kind_Data_NRBC[iMarker_NRBC];
}

double CConfig::GetIsothermal_Temperature(string val_marker) {
=======
su2double CConfig::GetIsothermal_Temperature(string val_marker) {
>>>>>>> 2cedd73e
  unsigned short iMarker_Isothermal = 0;

  if ((nMarker_Isothermal*nMarker_IsothermalCatalytic             != 0) ||
      (nMarker_Isothermal*nMarker_IsothermalNonCatalytic          != 0) ||
      (nMarker_IsothermalCatalytic*nMarker_IsothermalNonCatalytic != 0)   ) {
    cout << "Mixed catalytic boundaries not supported!!" << endl;
    exit(EXIT_FAILURE);
  }

  if (nMarker_Isothermal > 0) {
    for (iMarker_Isothermal = 0; iMarker_Isothermal < nMarker_Isothermal; iMarker_Isothermal++)
      if (Marker_Isothermal[iMarker_Isothermal] == val_marker) break;
  }

  if (nMarker_IsothermalCatalytic > 0) {
    for (iMarker_Isothermal = 0; iMarker_Isothermal < nMarker_IsothermalCatalytic; iMarker_Isothermal++)
      if (Marker_IsothermalCatalytic[iMarker_Isothermal] == val_marker) break;
  }

  if (nMarker_IsothermalNonCatalytic > 0) {
    for (iMarker_Isothermal = 0; iMarker_Isothermal < nMarker_IsothermalNonCatalytic; iMarker_Isothermal++)
      if (Marker_IsothermalNonCatalytic[iMarker_Isothermal] == val_marker) break;
  }

  return Isothermal_Temperature[iMarker_Isothermal];
}

su2double CConfig::GetWall_HeatFlux(string val_marker) {
  unsigned short iMarker_HeatFlux = 0;

  if ((nMarker_HeatFlux*nMarker_HeatFluxCatalytic             != 0) ||
      (nMarker_HeatFlux*nMarker_HeatFluxNonCatalytic          != 0) ||
      (nMarker_HeatFluxCatalytic*nMarker_HeatFluxNonCatalytic != 0)) {
    cout << "Mixed catalytic boundaries not supported!!" << endl;
    exit(EXIT_FAILURE);
  }

  if (nMarker_HeatFlux > 0) {
  for (iMarker_HeatFlux = 0; iMarker_HeatFlux < nMarker_HeatFlux; iMarker_HeatFlux++)
    if (Marker_HeatFlux[iMarker_HeatFlux] == val_marker) break;
  }

  if (nMarker_HeatFluxCatalytic > 0) {
    for (iMarker_HeatFlux = 0; iMarker_HeatFlux < nMarker_HeatFluxCatalytic; iMarker_HeatFlux++)
      if (Marker_HeatFluxCatalytic[iMarker_HeatFlux] == val_marker) break;
  }

  if (nMarker_HeatFluxNonCatalytic > 0) {
    for (iMarker_HeatFlux = 0; iMarker_HeatFlux < nMarker_HeatFluxNonCatalytic; iMarker_HeatFlux++)
      if (Marker_HeatFluxNonCatalytic[iMarker_HeatFlux] == val_marker) break;
  }

  return Heat_Flux[iMarker_HeatFlux];
}

su2double CConfig::GetInflow_Mach_Target(string val_marker) {
  unsigned short iMarker_EngineInflow;
  for (iMarker_EngineInflow = 0; iMarker_EngineInflow < nMarker_EngineInflow; iMarker_EngineInflow++)
    if (Marker_EngineInflow[iMarker_EngineInflow] == val_marker) break;
  return Inflow_Mach_Target[iMarker_EngineInflow];
}

su2double CConfig::GetBleed_MassFlow_Target(string val_marker) {
  unsigned short iMarker_EngineBleed;
  for (iMarker_EngineBleed = 0; iMarker_EngineBleed < nMarker_EngineBleed; iMarker_EngineBleed++)
    if (Marker_EngineBleed[iMarker_EngineBleed] == val_marker) break;
  return Bleed_MassFlow_Target[iMarker_EngineBleed];
}

su2double CConfig::GetBleed_Temperature_Target(string val_marker) {
  unsigned short iMarker_EngineBleed;
  for (iMarker_EngineBleed = 0; iMarker_EngineBleed < nMarker_EngineBleed; iMarker_EngineBleed++)
    if (Marker_EngineBleed[iMarker_EngineBleed] == val_marker) break;
  return Bleed_Temperature_Target[iMarker_EngineBleed];
}

su2double CConfig::GetInflow_Pressure(string val_marker) {
  unsigned short iMarker_EngineInflow;
  for (iMarker_EngineInflow = 0; iMarker_EngineInflow < nMarker_EngineInflow; iMarker_EngineInflow++)
    if (Marker_EngineInflow[iMarker_EngineInflow] == val_marker) break;
  return Inflow_Pressure[iMarker_EngineInflow];
}

su2double CConfig::GetBleed_Pressure(string val_marker) {
  unsigned short iMarker_EngineBleed;
  for (iMarker_EngineBleed = 0; iMarker_EngineBleed < nMarker_EngineBleed; iMarker_EngineBleed++)
    if (Marker_EngineBleed[iMarker_EngineBleed] == val_marker) break;
  return Bleed_Pressure[iMarker_EngineBleed];
}

su2double CConfig::GetExhaust_Pressure(string val_marker) {
  unsigned short iMarker_EngineExhaust;
  for (iMarker_EngineExhaust = 0; iMarker_EngineExhaust < nMarker_EngineExhaust; iMarker_EngineExhaust++)
  if (Marker_EngineExhaust[iMarker_EngineExhaust] == val_marker) break;
  return Exhaust_Pressure[iMarker_EngineExhaust];
}

su2double CConfig::GetExhaust_Temperature(string val_marker) {
  unsigned short iMarker_EngineExhaust;
  for (iMarker_EngineExhaust = 0; iMarker_EngineExhaust < nMarker_EngineExhaust; iMarker_EngineExhaust++)
  if (Marker_EngineExhaust[iMarker_EngineExhaust] == val_marker) break;
  return Exhaust_Temperature[iMarker_EngineExhaust];
}

su2double CConfig::GetInflow_Mach(string val_marker) {
  unsigned short iMarker_EngineInflow;
  for (iMarker_EngineInflow = 0; iMarker_EngineInflow < nMarker_EngineInflow; iMarker_EngineInflow++)
    if (Marker_EngineInflow[iMarker_EngineInflow] == val_marker) break;
  return Inflow_Mach[iMarker_EngineInflow];
}

su2double CConfig::GetBleed_MassFlow(string val_marker) {
  unsigned short iMarker_EngineBleed;
  for (iMarker_EngineBleed = 0; iMarker_EngineBleed < nMarker_EngineBleed; iMarker_EngineBleed++)
    if (Marker_EngineBleed[iMarker_EngineBleed] == val_marker) break;
  return Bleed_MassFlow[iMarker_EngineBleed];
}

su2double CConfig::GetBleed_Temperature(string val_marker) {
  unsigned short iMarker_EngineBleed;
  for (iMarker_EngineBleed = 0; iMarker_EngineBleed < nMarker_EngineBleed; iMarker_EngineBleed++)
    if (Marker_EngineBleed[iMarker_EngineBleed] == val_marker) break;
  return Bleed_Temperature[iMarker_EngineBleed];
}

su2double CConfig::GetDispl_Value(string val_marker) {
  unsigned short iMarker_Displacement;
  for (iMarker_Displacement = 0; iMarker_Displacement < nMarker_Displacement; iMarker_Displacement++)
    if (Marker_Displacement[iMarker_Displacement] == val_marker) break;
  return Displ_Value[iMarker_Displacement];
}

su2double CConfig::GetLoad_Value(string val_marker) {
  unsigned short iMarker_Load;
  for (iMarker_Load = 0; iMarker_Load < nMarker_Load; iMarker_Load++)
    if (Marker_Load[iMarker_Load] == val_marker) break;
  return Load_Value[iMarker_Load];
}

su2double CConfig::GetLoad_Dir_Value(string val_marker) {
  unsigned short iMarker_Load_Dir;
  for (iMarker_Load_Dir = 0; iMarker_Load_Dir < nMarker_Load_Dir; iMarker_Load_Dir++)
    if (Marker_Load_Dir[iMarker_Load_Dir] == val_marker) break;
  return Load_Dir_Value[iMarker_Load_Dir];
}

su2double CConfig::GetLoad_Dir_Multiplier(string val_marker) {
  unsigned short iMarker_Load_Dir;
  for (iMarker_Load_Dir = 0; iMarker_Load_Dir < nMarker_Load_Dir; iMarker_Load_Dir++)
    if (Marker_Load_Dir[iMarker_Load_Dir] == val_marker) break;
  return Load_Dir_Multiplier[iMarker_Load_Dir];
}

su2double* CConfig::GetLoad_Dir(string val_marker) {
  unsigned short iMarker_Load_Dir;
  for (iMarker_Load_Dir = 0; iMarker_Load_Dir < nMarker_Load_Dir; iMarker_Load_Dir++)
    if (Marker_Load_Dir[iMarker_Load_Dir] == val_marker) break;
  return Load_Dir[iMarker_Load_Dir];
}


su2double CConfig::GetLoad_Sine_Amplitude(string val_marker) {
  unsigned short iMarker_Load_Sine;
  for (iMarker_Load_Sine = 0; iMarker_Load_Sine < nMarker_Load_Sine; iMarker_Load_Sine++)
    if (Marker_Load_Sine[iMarker_Load_Sine] == val_marker) break;
  return Load_Sine_Amplitude[iMarker_Load_Sine];
}

su2double CConfig::GetLoad_Sine_Frequency(string val_marker) {
  unsigned short iMarker_Load_Sine;
  for (iMarker_Load_Sine = 0; iMarker_Load_Sine < nMarker_Load_Sine; iMarker_Load_Sine++)
    if (Marker_Load_Sine[iMarker_Load_Sine] == val_marker) break;
  return Load_Sine_Frequency[iMarker_Load_Sine];
}

su2double* CConfig::GetLoad_Sine_Dir(string val_marker) {
  unsigned short iMarker_Load_Sine;
  for (iMarker_Load_Sine = 0; iMarker_Load_Sine < nMarker_Load_Sine; iMarker_Load_Sine++)
    if (Marker_Load_Sine[iMarker_Load_Sine] == val_marker) break;
  return Load_Sine_Dir[iMarker_Load_Sine];
}

su2double CConfig::GetFlowLoad_Value(string val_marker) {
  unsigned short iMarker_FlowLoad;
  for (iMarker_FlowLoad = 0; iMarker_FlowLoad < nMarker_FlowLoad; iMarker_FlowLoad++)
    if (Marker_FlowLoad[iMarker_FlowLoad] == val_marker) break;
  return FlowLoad_Value[iMarker_FlowLoad];
}

void CConfig::SetSpline(vector<su2double> &x, vector<su2double> &y, unsigned long n, su2double yp1, su2double ypn, vector<su2double> &y2) {
  unsigned long i, k;
  su2double p, qn, sig, un, *u;

  u = new su2double [n];

  if (yp1 > 0.99e30)			// The lower boundary condition is set either to be "nat
    y2[0]=u[0]=0.0;			  // -ural"
  else {									// or else to have a specified first derivative.
    y2[0] = -0.5;
    u[0]=(3.0/(x[1]-x[0]))*((y[1]-y[0])/(x[1]-x[0])-yp1);
  }

  for (i=2; i<=n-1; i++) {									//  This is the decomposition loop of the tridiagonal al-
    sig=(x[i-1]-x[i-2])/(x[i]-x[i-2]);		//	gorithm. y2 and u are used for tem-
    p=sig*y2[i-2]+2.0;										//	porary storage of the decomposed
    y2[i-1]=(sig-1.0)/p;										//	factors.
    u[i-1]=(y[i]-y[i-1])/(x[i]-x[i-1]) - (y[i-1]-y[i-2])/(x[i-1]-x[i-2]);
    u[i-1]=(6.0*u[i-1]/(x[i]-x[i-2])-sig*u[i-2])/p;
  }

  if (ypn > 0.99e30)						// The upper boundary condition is set either to be
    qn=un=0.0;									// "natural"
  else {												// or else to have a specified first derivative.
    qn=0.5;
    un=(3.0/(x[n-1]-x[n-2]))*(ypn-(y[n-1]-y[n-2])/(x[n-1]-x[n-2]));
  }
  y2[n-1]=(un-qn*u[n-2])/(qn*y2[n-2]+1.0);
  for (k=n-1; k>=1; k--)					// This is the backsubstitution loop of the tridiagonal
    y2[k-1]=y2[k-1]*y2[k]+u[k-1];	  // algorithm.

  delete[] u;

}

su2double CConfig::GetSpline(vector<su2double>&xa, vector<su2double>&ya, vector<su2double>&y2a, unsigned long n, su2double x) {
  unsigned long klo, khi, k;
  su2double h, b, a, y;

  klo=1;										// We will find the right place in the table by means of
  khi=n;										// bisection. This is optimal if sequential calls to this
  while (khi-klo > 1) {			// routine are at random values of x. If sequential calls
    k=(khi+klo) >> 1;				// are in order, and closely spaced, one would do better
    if (xa[k-1] > x) khi=k;		// to store previous values of klo and khi and test if
    else klo=k;							// they remain appropriate on the next call.
  }								// klo and khi now bracket the input value of x
  h=xa[khi-1]-xa[klo-1];
  if (h == 0.0) cout << "Bad xa input to routine splint" << endl;	// The xa’s must be dis-
  a=(xa[khi-1]-x)/h;																					      // tinct.
  b=(x-xa[klo-1])/h;				// Cubic spline polynomial is now evaluated.
  y=a*ya[klo-1]+b*ya[khi-1]+((a*a*a-a)*y2a[klo-1]+(b*b*b-b)*y2a[khi-1])*(h*h)/6.0;

  return y;
}<|MERGE_RESOLUTION|>--- conflicted
+++ resolved
@@ -3390,19 +3390,14 @@
     iMarker_Config++;
   }
 
-<<<<<<< HEAD
   for (iMarker_NRBC = 0; iMarker_NRBC < nMarker_NRBC; iMarker_NRBC++) {
     Marker_CfgFile_TagBound[iMarker_Config] = Marker_NRBC[iMarker_NRBC];
     Marker_CfgFile_KindBC[iMarker_Config] = NRBC_BOUNDARY;
     iMarker_Config++;
   }
 
-  Inflow_Mach = new double[nMarker_EngineInflow];
-  Inflow_Pressure = new double[nMarker_EngineInflow];
-=======
   Inflow_Mach = new su2double[nMarker_EngineInflow];
   Inflow_Pressure = new su2double[nMarker_EngineInflow];
->>>>>>> 2cedd73e
 
   for (iMarker_EngineInflow = 0; iMarker_EngineInflow < nMarker_EngineInflow; iMarker_EngineInflow++) {
     Marker_CfgFile_TagBound[iMarker_Config] = Marker_EngineInflow[iMarker_EngineInflow];
@@ -6210,22 +6205,22 @@
   return Kind_Data_Riemann[iMarker_Riemann];
 }
 
-<<<<<<< HEAD
-double CConfig::GetNRBC_Var1(string val_marker) {
+
+su2double CConfig::GetNRBC_Var1(string val_marker) {
   unsigned short iMarker_NRBC;
   for (iMarker_NRBC = 0; iMarker_NRBC < nMarker_NRBC; iMarker_NRBC++)
     if (Marker_NRBC[iMarker_NRBC] == val_marker) break;
   return NRBC_Var1[iMarker_NRBC];
 }
 
-double CConfig::GetNRBC_Var2(string val_marker) {
+su2double CConfig::GetNRBC_Var2(string val_marker) {
   unsigned short iMarker_NRBC;
   for (iMarker_NRBC = 0; iMarker_NRBC < nMarker_NRBC; iMarker_NRBC++)
     if (Marker_NRBC[iMarker_NRBC] == val_marker) break;
   return NRBC_Var2[iMarker_NRBC];
 }
 
-double* CConfig::GetNRBC_FlowDir(string val_marker) {
+su2double* CConfig::GetNRBC_FlowDir(string val_marker) {
   unsigned short iMarker_NRBC;
   for (iMarker_NRBC = 0; iMarker_NRBC < nMarker_NRBC; iMarker_NRBC++)
     if (Marker_NRBC[iMarker_NRBC] == val_marker) break;
@@ -6239,10 +6234,9 @@
   return Kind_Data_NRBC[iMarker_NRBC];
 }
 
-double CConfig::GetIsothermal_Temperature(string val_marker) {
-=======
+
 su2double CConfig::GetIsothermal_Temperature(string val_marker) {
->>>>>>> 2cedd73e
+
   unsigned short iMarker_Isothermal = 0;
 
   if ((nMarker_Isothermal*nMarker_IsothermalCatalytic             != 0) ||
