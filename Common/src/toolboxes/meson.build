common_src += files(['CLinearPartitioner.cpp',
                     'printing_toolbox.cpp',
                     'C1DInterpolation.cpp',
                     'CSquareMatrixCM.cpp',
                     'CSymmetricMatrix.cpp'])

subdir('MMS')

common_src += files(['multilayer_perceptron/CLookUp_ANN.cpp',
                     'multilayer_perceptron/CIOMap.cpp',
                     'multilayer_perceptron/CNeuralNetwork.cpp',
                     'multilayer_perceptron/CLayer.cpp',
<<<<<<< HEAD
                     'multilayer_perceptron/CNeuron.cpp',
=======
>>>>>>> 6bf394ac
                     'multilayer_perceptron/CReadNeuralNetwork.cpp'])
<|MERGE_RESOLUTION|>--- conflicted
+++ resolved
@@ -10,8 +10,4 @@
                      'multilayer_perceptron/CIOMap.cpp',
                      'multilayer_perceptron/CNeuralNetwork.cpp',
                      'multilayer_perceptron/CLayer.cpp',
-<<<<<<< HEAD
-                     'multilayer_perceptron/CNeuron.cpp',
-=======
->>>>>>> 6bf394ac
                      'multilayer_perceptron/CReadNeuralNetwork.cpp'])
