--- conflicted
+++ resolved
@@ -715,30 +715,19 @@
   vector<vector<vector<su2double> > > Aeroelastic_np1, /*!< \brief Aeroelastic solution at time level n+1. */
   Aeroelastic_n, /*!< \brief Aeroelastic solution at time level n. */
 	Aeroelastic_n1; /*!< \brief Aeroelastic solution at time level n-1. */
-<<<<<<< HEAD
-  su2double FreqPlungeAeroelastic, /*!< \brief Plunging natural frequency for Aeroelastic. */
-	FreqPitchAeroelastic; /*!< \brief Pitch natural frequency for Aeroelastic. */
-  su2double *Aeroelastic_plunge, /*!< \brief Value of plunging coordinate at the end of an external iteration. */
-=======
-  double FlutterSpeedIndex, /*!< \brief The flutter speed index. */
+  su2double FlutterSpeedIndex, /*!< \brief The flutter speed index. */
   PlungeNaturalFrequency, /*!< \brief Plunging natural frequency for Aeroelastic. */
   PitchNaturalFrequency, /*!< \brief Pitch natural frequency for Aeroelastic. */
   AirfoilMassRatio, /*!< \brief The airfoil mass ratio for Aeroelastic. */
   CG_Location, /*!< \brief Center of gravity location for Aeroelastic. */
   RadiusGyrationSquared; /*!< \brief The radius of gyration squared for Aeroelastic. */
-  double *Aeroelastic_plunge, /*!< \brief Value of plunging coordinate at the end of an external iteration. */
->>>>>>> 583fd2ae
+  su2double *Aeroelastic_plunge, /*!< \brief Value of plunging coordinate at the end of an external iteration. */
 	*Aeroelastic_pitch; /*!< \brief Value of pitching coordinate at the end of an external iteration. */
   unsigned short AeroelasticIter; /*!< \brief Solve the aeroelastic equations every given number of internal iterations. */
   unsigned short Gust_Type,	/*!< \brief Type of Gust. */
   Gust_Dir;   /*!< \brief Direction of the gust */
-<<<<<<< HEAD
   su2double Gust_WaveLength,     /*!< \brief The gust wavelength. */
   Gust_Periods,              /*!< \brief Number of gust periods. */
-=======
-  double Gust_WaveLength,     /*!< \brief The gust wavelength. */
-  Gust_Periods,               /*!< \brief Number of gust periods. */
->>>>>>> 583fd2ae
   Gust_Ampl,                  /*!< \brief Gust amplitude. */
   Gust_Begin_Time,            /*!< \brief Time at which to begin the gust. */
   Gust_Begin_Loc;             /*!< \brief Location at which the gust begins. */
@@ -5239,7 +5228,7 @@
   /*!
    * \brief Aeroelastic Flutter Speed Index.
    */
-  double GetAeroelastic_Flutter_Speed_Index(void);
+  su2double GetAeroelastic_Flutter_Speed_Index(void);
   
 	/*!
 	 * \brief Uncoupled Aeroelastic Frequency Plunge.
@@ -5254,17 +5243,17 @@
   /*!
    * \brief Aeroelastic Airfoil Mass Ratio.
    */
-  double GetAeroelastic_Airfoil_Mass_Ratio(void);
+  su2double GetAeroelastic_Airfoil_Mass_Ratio(void);
 
   /*!
    * \brief Aeroelastic center of gravity location.
    */
-  double GetAeroelastic_CG_Location(void);
+  su2double GetAeroelastic_CG_Location(void);
 
   /*!
    * \brief Aeroelastic radius of gyration squared.
    */
-  double GetAeroelastic_Radius_Gyration_Squared(void);
+  su2double GetAeroelastic_Radius_Gyration_Squared(void);
 
   /*!
    * \brief Aeroelastic solve every x inner iteration.
