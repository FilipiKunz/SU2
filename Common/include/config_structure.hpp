--- conflicted
+++ resolved
@@ -1,4 +1,4 @@
-﻿/*!
+/*!
  * \file config_structure.hpp
  * \brief All the information about the definition of the physical problem.
  *        The subroutines and functions are in the <i>config_structure.cpp</i> file.
@@ -103,20 +103,6 @@
   *DensityLimits,
   *TemperatureLimits;          /*!< \brief Limits for the primitive variables */
   bool ActDisk_DoubleSurface;  /*!< \brief actuator disk double surface  */
-<<<<<<< HEAD
-  bool Engine_HalfModel;  /*!< \brief only half model is in the computational grid  */
-  bool ActDisk_SU2_DEF;  /*!< \brief actuator disk double surface  */
-  unsigned short ConvCriteria;	/*!< \brief Kind of convergence criteria. */
-  unsigned short nFFD_Iter; 	/*!< \brief Iteration for the point inversion problem. */
-  unsigned short FFD_Blending; /*!< \brief Kind of FFD Blending function. */
-  su2double* FFD_BSpline_Order; /*!< \brief BSpline order in i,j,k direction. */
-  su2double FFD_Tol;  	/*!< \brief Tolerance in the point inversion problem. */
-  su2double Opt_RelaxFactor;  	/*!< \brief Scale factor for the line search. */
-  su2double Opt_LineSearch_Bound;  	/*!< \brief Bounds for the line search. */
-  su2double StartTime;        /*!< \brief Start time for performance tracking of each phase of the code: preprocessing, compute, and output. */
-  bool ContinuousAdjoint,			/*!< \brief Flag to know if the code is solving an adjoint problem. */
-  Viscous,                /*!< \brief Flag to know if the code is solving a viscous problem. */
-=======
   bool Engine_HalfModel;       /*!< \brief only half model is in the computational grid  */
   bool ActDisk_SU2_DEF;        /*!< \brief actuator disk double surface  */
   unsigned short ConvCriteria;	  /*!< \brief Kind of convergence criteria. */
@@ -129,7 +115,6 @@
   su2double StartTime;
   bool ContinuousAdjoint,   /*!< \brief Flag to know if the code is solving an adjoint problem. */
   Viscous,                  /*!< \brief Flag to know if the code is solving a viscous problem. */
->>>>>>> 15f0258a
   EquivArea,				/*!< \brief Flag to know if the code is going to compute and plot the equivalent area. */
   Engine,                   /*!< \brief Flag to know if the code is going to compute a problem with engine. */
   InvDesign_Cp,				/*!< \brief Flag to know if the code is going to compute and plot the inverse design. */
@@ -439,78 +424,6 @@
   unsigned short nMGLevels;	   /*!< \brief Number of multigrid levels (coarse levels). */
   unsigned short nCFL;		   /*!< \brief Number of CFL, one for each multigrid level. */
   su2double
-<<<<<<< HEAD
-  CFLRedCoeff_Turb,		/*!< \brief CFL reduction coefficient on the LevelSet problem. */
-  CFLRedCoeff_AdjFlow,	/*!< \brief CFL reduction coefficient for the adjoint problem. */
-  CFLRedCoeff_AdjTurb,	/*!< \brief CFL reduction coefficient for the adjoint problem. */
-  CFLFineGrid,		/*!< \brief CFL of the finest grid. */
-  Max_DeltaTime,  		/*!< \brief Max delta time. */
-  Unst_CFL;		/*!< \brief Unsteady CFL number. */
-  bool ReorientElements;		/*!< \brief Flag for enabling element reorientation. */
-  bool AddIndNeighbor;			/*!< \brief Include indirect neighbor in the agglomeration process. */
-  unsigned short nDV,		/*!< \brief Number of design variables. */
-  nObj, nObjW;              /*! \brief Number of objective functions. */
-  unsigned short* nDV_Value;		/*!< \brief Number of values for each design variable (might be different than 1 if we allow arbitrary movement). */
-  unsigned short nFFDBox;		/*!< \brief Number of ffd boxes. */
-  unsigned short nTurboMachineryKind; 	/*!< \brief Number turbomachinery types specified. */
-  unsigned short nParamDV;		/*!< \brief Number of parameters of the design variable. */
-  string DV_Filename;      /*!< \brief Filename for providing surface positions from an external parameterization. */
-  string DV_Unordered_Sens_Filename;      /*!< \brief Filename of volume sensitivities in an unordered ASCII format. */
-  string DV_Sens_Filename;      /*!< \brief Filename of surface sensitivities written to an unordered ASCII format. */
-  unsigned short Sensitivity_FileFormat; /*!< \brief Format of the input volume sensitivity files (SU2_DOT). */
-  su2double **ParamDV;				/*!< \brief Parameters of the design variable. */
-  su2double **CoordFFDBox;				/*!< \brief Coordinates of the FFD boxes. */
-  unsigned short **DegreeFFDBox;	/*!< \brief Degree of the FFD boxes. */
-  string *FFDTag;				/*!< \brief Parameters of the design variable. */
-  string *TagFFDBox;				/*!< \brief Tag of the FFD box. */
-  unsigned short GeometryMode;			/*!< \brief Gemoetry mode (analysis or gradient computation). */
-  unsigned short MGCycle;			/*!< \brief Kind of multigrid cycle. */
-  unsigned short FinestMesh;		/*!< \brief Finest mesh for the full multigrid approach. */
-  unsigned short nFFD_Fix_IDir, nFFD_Fix_JDir, nFFD_Fix_KDir;                 /*!< \brief Number of planes fixed in the FFD. */
-  unsigned short nMG_PreSmooth,                 /*!< \brief Number of MG pre-smooth parameters found in config file. */
-  nMG_PostSmooth,                             /*!< \brief Number of MG post-smooth parameters found in config file. */
-  nMG_CorrecSmooth;                           /*!< \brief Number of MG correct-smooth parameters found in config file. */
-  short *FFD_Fix_IDir, *FFD_Fix_JDir, *FFD_Fix_KDir;	/*!< \brief Exact sections. */
-  unsigned short *MG_PreSmooth,	/*!< \brief Multigrid Pre smoothing. */
-  *MG_PostSmooth,					/*!< \brief Multigrid Post smoothing. */
-  *MG_CorrecSmooth;					/*!< \brief Multigrid Jacobi implicit smoothing of the correction. */
-  su2double *LocationStations;   /*!< \brief Airfoil sections in wing slicing subroutine. */
-  su2double *NacelleLocation;   /*!< \brief Definition of the nacelle location. */
-  unsigned short Kind_Solver,	/*!< \brief Kind of solver Euler, NS, Continuous adjoint, etc.  */
-  Kind_MZSolver,         /*!< \brief Kind of multizone solver.  */
-  Kind_FluidModel,			/*!< \brief Kind of the Fluid Model: Ideal or Van der Walls, ... . */
-  Kind_ViscosityModel,			/*!< \brief Kind of the Viscosity Model*/
-  Kind_ConductivityModel,			/*!< \brief Kind of the Thermal Conductivity Model*/
-  Kind_ConductivityModel_Turb,      /*!< \brief Kind of the Turbulent Thermal Conductivity Model*/
-  Kind_FreeStreamOption,			/*!< \brief Kind of free stream option to choose if initializing with density or temperature  */
-  Kind_InitOption,			/*!< \brief Kind of Init option to choose if initializing with Reynolds number or with thermodynamic conditions   */
-  Kind_GasModel,				/*!< \brief Kind of the Gas Model. */
-  Kind_DensityModel,				/*!< \brief Kind of the density model for incompressible flows. */
-  Kind_GridMovement,    /*!< \brief Kind of the static mesh movement. */
-  *Kind_SurfaceMovement,    /*!< \brief Kind of the static mesh movement. */
-  nKind_SurfaceMovement,    /*!< \brief Kind of the dynamic mesh movement. */  
-  Kind_Gradient_Method,		/*!< \brief Numerical method for computation of spatial gradients. */
-  Kind_Gradient_Method_Recon,    /*!< \brief Numerical method for computation of spatial gradients used for upwind reconstruction. */
-  Kind_Deform_Linear_Solver, /*!< Numerical method to deform the grid */
-  Kind_Deform_Linear_Solver_Prec,		/*!< \brief Preconditioner of the linear solver. */
-  Kind_Linear_Solver,		/*!< \brief Numerical solver for the implicit scheme. */
-  Kind_Linear_Solver_FSI_Struc,	 /*!< \brief Numerical solver for the structural part in FSI problems. */
-  Kind_Linear_Solver_Prec,		/*!< \brief Preconditioner of the linear solver. */
-  Kind_Linear_Solver_Prec_FSI_Struc,		/*!< \brief Preconditioner of the linear solver for the structural part in FSI problems. */
-  Kind_AdjTurb_Linear_Solver,		/*!< \brief Numerical solver for the turbulent adjoint implicit scheme. */
-  Kind_AdjTurb_Linear_Prec,		/*!< \brief Preconditioner of the turbulent adjoint linear solver. */
-  Kind_DiscAdj_Linear_Solver, /*!< \brief Linear solver for the discrete adjoint system. */
-  Kind_DiscAdj_Linear_Prec,  /*!< \brief Preconditioner of the discrete adjoint linear solver. */
-  Kind_DiscAdj_Linear_Solver_FSI_Struc, /*!< \brief Linear solver for the discrete adjoint system in the structural side of FSI problems. */
-  Kind_DiscAdj_Linear_Prec_FSI_Struc,   /*!< \brief Preconditioner of the discrete adjoint linear solver in the structural side of FSI problems. */
-  Kind_SlopeLimit,				/*!< \brief Global slope limiter. */
-  Kind_SlopeLimit_Flow,		/*!< \brief Slope limiter for flow equations.*/
-  Kind_SlopeLimit_Turb,		/*!< \brief Slope limiter for the turbulence equation.*/
-  Kind_SlopeLimit_AdjTurb,	/*!< \brief Slope limiter for the adjoint turbulent equation.*/
-  Kind_SlopeLimit_AdjFlow,	/*!< \brief Slope limiter for the adjoint equation.*/
-  Kind_TimeNumScheme,			/*!< \brief Global explicit or implicit time integration. */
-  Kind_TimeIntScheme_Flow,	/*!< \brief Time integration for the flow equations. */
-=======
   CFLRedCoeff_Turb,		       /*!< \brief CFL reduction coefficient on the LevelSet problem. */
   CFLRedCoeff_AdjFlow,	       /*!< \brief CFL reduction coefficient for the adjoint problem. */
   CFLRedCoeff_AdjTurb,	       /*!< \brief CFL reduction coefficient for the adjoint turbulent problem. */
@@ -566,6 +479,7 @@
   *Kind_SurfaceMovement,           /*!< \brief Kind of the static mesh movement. */
   nKind_SurfaceMovement,           /*!< \brief Kind of the dynamic mesh movement. */
   Kind_Gradient_Method,		       /*!< \brief Numerical method for computation of spatial gradients. */
+  Kind_Gradient_Method_Recon,    /*!< \brief Numerical method for computation of spatial gradients used for upwind reconstruction. */
   Kind_Deform_Linear_Solver,             /*!< Numerical method to deform the grid */
   Kind_Deform_Linear_Solver_Prec,        /*!< \brief Preconditioner of the linear solver. */
   Kind_Linear_Solver,		             /*!< \brief Numerical solver for the implicit scheme. */
@@ -585,7 +499,6 @@
   Kind_SlopeLimit_AdjFlow,	  /*!< \brief Slope limiter for the adjoint equation.*/
   Kind_TimeNumScheme,		    /*!< \brief Global explicit or implicit time integration. */
   Kind_TimeIntScheme_Flow,	    /*!< \brief Time integration for the flow equations. */
->>>>>>> 15f0258a
   Kind_TimeIntScheme_FEM_Flow,  /*!< \brief Time integration for the flow equations. */
   Kind_ADER_Predictor,          /*!< \brief Predictor step of the ADER-DG time integration scheme. */
   Kind_TimeIntScheme_AdjFlow,	/*!< \brief Time integration for the adjoint flow equations. */
@@ -621,13 +534,9 @@
   Kind_Matrix_Coloring,         /*!< \brief Type of matrix coloring for sparse Jacobian computation. */
   Kind_Solver_Fluid_FSI,		/*!< \brief Kind of solver for the fluid in FSI applications. */
   Kind_Solver_Struc_FSI,		/*!< \brief Kind of solver for the structure in FSI applications. */
-<<<<<<< HEAD
   Kind_BGS_RelaxMethod;				/*!< \brief Kind of relaxation method for Block Gauss Seidel method in FSI problems. */
   bool ReconstructionGradientRequired; /*!< \brief Enable or disable a second gradient calculation for upwind reconstruction only. */
   bool LeastSquaresRequired;  /*!< \brief Enable or disable memory allocation for least-squares gradient methods. */
-=======
-  Kind_BGS_RelaxMethod;			/*!< \brief Kind of relaxation method for Block Gauss Seidel method in FSI problems. */
->>>>>>> 15f0258a
   bool Energy_Equation;         /*!< \brief Solve the energy equation for incompressible flows. */
 
   bool MUSCL,		       /*!< \brief MUSCL scheme .*/
@@ -649,30 +558,6 @@
   Kind_Material,			/*!< \brief Determines the material model to be used (structural analysis). */
   Kind_Struct_Solver,		/*!< \brief Determines the geometric condition (small or large deformations) for structural analysis. */
   Kind_DV_FEA;				/*!< \brief Kind of Design Variable for FEA problems.*/
-<<<<<<< HEAD
-  unsigned short Kind_Turb_Model;			/*!< \brief Turbulent model definition. */
-  unsigned short Kind_SGS_Model;                        /*!< \brief LES SGS model definition. */
-  unsigned short Kind_Trans_Model,			/*!< \brief Transition model definition. */
-  Kind_ActDisk, Kind_Engine_Inflow, Kind_Inlet, *Kind_Inc_Inlet, *Kind_Inc_Outlet, *Kind_Data_Riemann, *Kind_Data_Giles;           /*!< \brief Kind of inlet boundary treatment. */
-  unsigned short nInc_Inlet;  /*!< \brief Number of inlet boundary treatment types listed. */
-  unsigned short nInc_Outlet;  /*!< \brief Number of inlet boundary treatment types listed. */
-  su2double Inc_Inlet_Damping;  /*!< \brief Damping factor applied to the iterative updates to the velocity at a pressure inlet in incompressible flow. */
-  su2double Inc_Outlet_Damping; /*!< \brief Damping factor applied to the iterative updates to the pressure at a mass flow outlet in incompressible flow. */
-  bool Inc_Inlet_UseNormal;    /*!< \brief Flag for whether to use the local normal as the flow direction for an incompressible pressure inlet. */
-  su2double Linear_Solver_Error;		/*!< \brief Min error of the linear solver for the implicit formulation. */
-  su2double Deform_Linear_Solver_Error;    /*!< \brief Min error of the linear solver for the implicit formulation. */
-  su2double Linear_Solver_Error_FSI_Struc;		/*!< \brief Min error of the linear solver for the implicit formulation in the structural side for FSI problems . */
-  su2double Linear_Solver_Smoother_Relaxation;  /*!< \brief Relaxation factor for iterative linear smoothers. */
-  unsigned long Linear_Solver_Iter;		/*!< \brief Max iterations of the linear solver for the implicit formulation. */
-  unsigned long Deform_Linear_Solver_Iter;   /*!< \brief Max iterations of the linear solver for the implicit formulation. */
-  unsigned long Linear_Solver_Iter_FSI_Struc;		/*!< \brief Max iterations of the linear solver for FSI applications and structural solver. */
-  unsigned long Linear_Solver_Restart_Frequency;   /*!< \brief Restart frequency of the linear solver for the implicit formulation. */
-  unsigned short Linear_Solver_ILU_n;		/*!< \brief ILU fill=in level. */
-  su2double SemiSpan;		/*!< \brief Wing Semi span. */
-  su2double Roe_Kappa;		/*!< \brief Relaxation of the Roe scheme. */
-  su2double Relaxation_Factor_AdjFlow;		/*!< \brief Relaxation coefficient of the linear solver adjoint mean flow. */
-  su2double Relaxation_Factor_CHT;  /*!< \brief Relaxation coefficient for the update of conjugate heat variables. */
-=======
 
   unsigned short Kind_Turb_Model;   /*!< \brief Turbulent model definition. */
   unsigned short Kind_SGS_Model;    /*!< \brief LES SGS model definition. */
@@ -698,11 +583,8 @@
   unsigned short Linear_Solver_ILU_n;		      /*!< \brief ILU fill=in level. */
   su2double SemiSpan;		          /*!< \brief Wing Semi span. */
   su2double Roe_Kappa;		          /*!< \brief Relaxation of the Roe scheme. */
-  su2double Relaxation_Factor_Flow;		/*!< \brief Relaxation coefficient of the linear solver mean flow. */
-  su2double Relaxation_Factor_Turb;		/*!< \brief Relaxation coefficient of the linear solver turbulence. */
   su2double Relaxation_Factor_AdjFlow;  /*!< \brief Relaxation coefficient of the linear solver adjoint mean flow. */
   su2double Relaxation_Factor_CHT;      /*!< \brief Relaxation coefficient for the update of conjugate heat variables. */
->>>>>>> 15f0258a
   su2double AdjTurb_Linear_Error;		/*!< \brief Min error of the turbulent adjoint linear solver for the implicit formulation. */
   su2double EntropyFix_Coeff;           /*!< \brief Entropy fix coefficient. */
   unsigned short AdjTurb_Linear_Iter;	/*!< \brief Min error of the turbulent adjoint linear solver for the implicit formulation. */
@@ -903,24 +785,13 @@
   Wrt_Residuals,             /*!< \brief Write residuals to solution file */
   Wrt_Surface,               /*!< \brief Write solution at each surface */
   Wrt_Limiters,              /*!< \brief Write residuals to solution file */
-<<<<<<< HEAD
-  Wrt_SharpEdges,              /*!< \brief Write residuals to solution file */
-  Wrt_Halo,                   /*!< \brief Write rind layers in solution files */
-  Wrt_Performance,            /*!< \brief Write the performance summary at the end of a calculation.  */
-  Wrt_AD_Statistics,          /*!< \brief Write the tape statistics (discrete adjoint).  */
-  Wrt_MeshQuality,            /*!< \brief Write the mesh quality statistics to the visualization files.  */
-  Wrt_Slice,                   /*!< \brief Write 1D slice of a 2D cartesian solution */
-  Wrt_Projected_Sensitivity,   /*!< \brief Write projected sensitivities (dJ/dx) on surfaces to ASCII file. */
-=======
   Wrt_SharpEdges,            /*!< \brief Write residuals to solution file */
   Wrt_Halo,                  /*!< \brief Write rind layers in solution files */
   Wrt_Performance,           /*!< \brief Write the performance summary at the end of a calculation.  */
   Wrt_AD_Statistics,         /*!< \brief Write the tape statistics (discrete adjoint).  */
   Wrt_MeshQuality,           /*!< \brief Write the mesh quality statistics to the visualization files.  */
-  Wrt_InletFile,             /*!< \brief Write a template inlet profile file */
   Wrt_Slice,                 /*!< \brief Write 1D slice of a 2D cartesian solution */
   Wrt_Projected_Sensitivity, /*!< \brief Write projected sensitivities (dJ/dx) on surfaces to ASCII file. */
->>>>>>> 15f0258a
   Plot_Section_Forces;       /*!< \brief Write sectional forces for specified markers. */
   unsigned short
   Console_Output_Verb,  /*!< \brief Level of verbosity for console output */
