--- conflicted
+++ resolved
@@ -1974,21 +1974,6 @@
 
 inline void CConfig::SetHistFile(ofstream *HistFile) { ConvHistFile = HistFile; }
 
-<<<<<<< HEAD
-inline unsigned short CConfig::GetKind_RadiationModel(void) { return Kind_Radiation; }
-
-inline unsigned short CConfig::GetKind_P1_Init(void) { return Kind_P1_Init; }
-
-inline su2double CConfig::GetAbsorption_Coeff(void) { return Absorption_Coeff; }
-
-inline su2double CConfig::GetScattering_Coeff(void) { return Scattering_Coeff; }
-
-inline su2double CConfig::GetRefractive_Index(void) { return Refractive_Index; }
-
-inline bool CConfig::AddRadiation(void) { return Radiation; }
-
-inline su2double CConfig::GetCFL_Rad(void) { return CFL_Rad; }
-=======
 inline bool CConfig::GetTopology_Optimization(void) const { return topology_optimization; }
 
 inline string CConfig::GetTopology_Optim_FileName(void) const { return top_optim_output_file; }
@@ -2043,4 +2028,17 @@
 inline bool CConfig::GetSpecial_Output(void) { return SpecialOutput; }
 
 inline bool CConfig::GetWrt_ForcesBreakdown(void) { return Wrt_ForcesBreakdown; }
->>>>>>> cdf2a2df
+
+inline unsigned short CConfig::GetKind_RadiationModel(void) { return Kind_Radiation; }
+
+inline unsigned short CConfig::GetKind_P1_Init(void) { return Kind_P1_Init; }
+
+inline su2double CConfig::GetAbsorption_Coeff(void) { return Absorption_Coeff; }
+
+inline su2double CConfig::GetScattering_Coeff(void) { return Scattering_Coeff; }
+
+inline su2double CConfig::GetRefractive_Index(void) { return Refractive_Index; }
+
+inline bool CConfig::AddRadiation(void) { return Radiation; }
+
+inline su2double CConfig::GetCFL_Rad(void) { return CFL_Rad; }