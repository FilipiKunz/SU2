--- conflicted
+++ resolved
@@ -86,11 +86,11 @@
   su2double APINodalForceDensity[3];            /*!< \brief This is used to store the force density at each node. */
 
 public:
-	
+  
   /*! 
    * \brief Constructor of the class.
    * \param[in] confFile - Configuration file name.
-   * \param[in] val_nZone - Total number of zones.
+      * \param[in] val_nZone - Total number of zones.
    * \param[in] val_nDim - Number of dimensions.
    * \param[in] MPICommunicator - MPI communicator for SU2.
    */
@@ -98,7 +98,7 @@
           unsigned short val_nZone,
           unsigned short val_nDim,
           SU2_Comm MPICommunicator);
-
+  
   /*!
    * \brief Destructor of the class.
    */
@@ -109,9 +109,9 @@
    */  
   virtual void Run() { };
 
-  /*!
-   * \brief Construction of the edge-based data structure and the multigrid structure.
-   */
+    /*!
+     * \brief Construction of the edge-based data structure and the multigrid structure.
+     */
   void Geometrical_Preprocessing();
 
   /*!
@@ -486,43 +486,43 @@
    * \param[in] MPICommunicator - MPI communicator for SU2.
    */
   CGeneralDriver(char* confFile,
-                 unsigned short val_nZone,
+                    unsigned short val_nZone,
                  unsigned short val_nDim,
                  SU2_Comm MPICommunicator);
-
+  
   /*!
    * \brief Destructor of the class.
    */
   ~CGeneralDriver(void);
-
+  
   /*! 
    * \brief Run a single iteration of the physics within a single zone.
-   */  
+   */
   void Run();
 
-  /*!
-   * \brief Update the dual-time solution for a single zone.
-   */
+    /*!
+     * \brief Update the dual-time solution for a single zone.
+     */
   void Update();
 
-  /*!
-   * \brief Reset the convergence flag (set to false) of the single zone solver.
-   */
+    /*!
+     * \brief Reset the convergence flag (set to false) of the single zone solver.
+     */
   void ResetConvergence();
 
-  /*!
-   * \brief Perform a dynamic mesh deformation, included grid velocity computation and the update of the multigrid structure (single zone).
-   */
+    /*!
+     * \brief Perform a dynamic mesh deformation, included grid velocity computation and the update of the multigrid structure (single zone).
+     */
   void DynamicMeshUpdate(unsigned long ExtIter);
 
-  /*!
-   * \brief Perform a static mesh deformation, without considering grid velocity (single zone).
-   */
+    /*!
+     * \brief Perform a static mesh deformation, without considering grid velocity (single zone).
+     */
   void StaticMeshUpdate();
 
-  /*!
-   * \brief Perform a mesh deformation as initial condition (single zone).
-   */
+    /*!
+     * \brief Perform a mesh deformation as initial condition (single zone).
+     */
   void SetInitialMesh();
 };
 
@@ -544,48 +544,48 @@
    * \param[in] MPICommunicator - MPI communicator for SU2.
    */
   CFluidDriver(char* confFile,
-               unsigned short val_nZone,
+                   unsigned short val_nZone,
                unsigned short val_nDim,
                SU2_Comm MPICommunicator);
-
+  
   /*!
    * \brief Destructor of the class.
    */
   ~CFluidDriver(void);
-
+  
   /*!
    * \brief Run a single iteration of the physics within multiple zones.
    */
   void Run();
 
-  /*!
-   * \brief Update the dual-time solution within multiple zones.
-   */
+    /*!
+     * \brief Update the dual-time solution within multiple zones.
+     */
   void Update();
 
-  /*!
-   * \brief Reset the convergence flag (set to false) of the multizone solver.
-   */
+    /*!
+     * \brief Reset the convergence flag (set to false) of the multizone solver.
+     */
   void ResetConvergence();
 
-  /*!
-   * \brief Perform a dynamic mesh deformation, included grid velocity computation and the update of the multigrid structure (multiple zone).
-   */
+    /*!
+     * \brief Perform a dynamic mesh deformation, included grid velocity computation and the update of the multigrid structure (multiple zone).
+     */
   void DynamicMeshUpdate(unsigned long ExtIter);
 
-  /*!
-   * \brief Perform a static mesh deformation, without considering grid velocity (multiple zone).
-   */
+    /*!
+     * \brief Perform a static mesh deformation, without considering grid velocity (multiple zone).
+     */
   void StaticMeshUpdate();
 
-  /*!
-   * \brief Perform a mesh deformation as initial condition (multiple zone).
-   */
+    /*!
+     * \brief Perform a mesh deformation as initial condition (multiple zone).
+     */
   void SetInitialMesh();
 
-  /*!
-   * \brief Transfer data among different zones (multiple zone).
-   */
+    /*!
+     * \brief Transfer data among different zones (multiple zone).
+     */
   void Transfer_Data(unsigned short donorZone, unsigned short targetZone);
 };
 
@@ -612,7 +612,7 @@
    * \param[in] MPICommunicator - MPI communicator for SU2.
    */
   CHBDriver(char* confFile,
-            unsigned short val_nZone,
+      unsigned short val_nZone,
             unsigned short val_nDim,
             SU2_Comm MPICommunicator);
 
@@ -667,7 +667,7 @@
    * \param[in] MPICommunicator - MPI communicator for SU2.
    */
   CFSIDriver(char* confFile,
-             unsigned short val_nZone,
+      unsigned short val_nZone,
              unsigned short val_nDim,
              SU2_Comm MPICommunicator);
 
@@ -732,8 +732,6 @@
    */
   void Update(unsigned short zoneFlow, unsigned short zoneStruct);
   using CDriver::Update;
-<<<<<<< HEAD
-  
 };
 
 /*!
@@ -752,7 +750,8 @@
    */
   CFSIStatDriver(char* confFile,
              unsigned short val_nZone,
-             unsigned short val_nDim);
+             unsigned short val_nDim,
+             SU2_Comm MPICommunicator);
 
   /*!
    * \brief Destructor of the class.
@@ -849,7 +848,8 @@
    */
   CDiscAdjFSIStatDriver(char* confFile,
                            unsigned short val_nZone,
-                           unsigned short val_nDim);
+                           unsigned short val_nDim,
+                           SU2_Comm MPICommunicator);
 
   /*!
    * \brief Destructor of the class.
@@ -1068,6 +1068,3 @@
 
 
 };
-=======
-};
->>>>>>> b69e46c1
