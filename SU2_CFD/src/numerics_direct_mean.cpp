/*!
 * \file numerics_direct_mean.cpp
 * \brief This file contains the numerical methods for compressible flow.
 * \author F. Palacios, T. Economon
 * \version 4.3.0 "Cardinal"
 *
 * SU2 Lead Developers: Dr. Francisco Palacios (Francisco.D.Palacios@boeing.com).
 *                      Dr. Thomas D. Economon (economon@stanford.edu).
 *
 * SU2 Developers: Prof. Juan J. Alonso's group at Stanford University.
 *                 Prof. Piero Colonna's group at Delft University of Technology.
 *                 Prof. Nicolas R. Gauger's group at Kaiserslautern University of Technology.
 *                 Prof. Alberto Guardone's group at Polytechnic University of Milan.
 *                 Prof. Rafael Palacios' group at Imperial College London.
 *                 Prof. Edwin van der Weide's group at the University of Twente.
 *                 Prof. Vincent Terrapon's group at the University of Liege.
 *
 * Copyright (C) 2012-2016 SU2, the open-source CFD code.
 *
 * SU2 is free software; you can redistribute it and/or
 * modify it under the terms of the GNU Lesser General Public
 * License as published by the Free Software Foundation; either
 * version 2.1 of the License, or (at your option) any later version.
 *
 * SU2 is distributed in the hope that it will be useful,
 * but WITHOUT ANY WARRANTY; without even the implied warranty of
 * MERCHANTABILITY or FITNESS FOR A PARTICULAR PURPOSE. See the GNU
 * Lesser General Public License for more details.
 *
 * You should have received a copy of the GNU Lesser General Public
 * License along with SU2. If not, see <http://www.gnu.org/licenses/>.
 */

#include "../include/numerics_structure.hpp"
#include <limits>

CCentJST_Flow::CCentJST_Flow(unsigned short val_nDim, unsigned short val_nVar, CConfig *config) : CNumerics(val_nDim, val_nVar, config) {
  
  implicit = (config->GetKind_TimeIntScheme_Flow() == EULER_IMPLICIT);
  
  Gamma = config->GetGamma();
  Gamma_Minus_One = Gamma - 1.0;
  
  grid_movement = config->GetGrid_Movement();
  
  /*--- Artifical dissipation part ---*/
  Param_p = 0.3;
  Param_Kappa_2 = config->GetKappa_2nd_Flow();
  Param_Kappa_4 = config->GetKappa_4th_Flow();
  
  /*--- Allocate some structures ---*/
  Diff_U = new su2double [nVar];
  Diff_Lapl = new su2double [nVar];
  Velocity_i = new su2double [nDim];
  Velocity_j = new su2double [nDim];
  MeanVelocity = new su2double [nDim];
  ProjFlux = new su2double [nVar];
  
}

CCentJST_Flow::~CCentJST_Flow(void) {
  delete [] Diff_U;
  delete [] Diff_Lapl;
  delete [] Velocity_i;
  delete [] Velocity_j;
  delete [] MeanVelocity;
  delete [] ProjFlux;
}

void CCentJST_Flow::ComputeResidual(su2double *val_residual, su2double **val_Jacobian_i, su2double **val_Jacobian_j,
                                    CConfig *config) {
  
  su2double U_i[5] = {0.0,0.0,0.0,0.0,0.0}, U_j[5] = {0.0,0.0,0.0,0.0,0.0};

  AD::StartPreacc();
  AD::SetPreaccIn(Normal, nDim);
  AD::SetPreaccIn(V_i, nDim+5); AD::SetPreaccIn(V_j, nDim+5);
  AD::SetPreaccIn(Sensor_i);    AD::SetPreaccIn(Sensor_j);
  AD::SetPreaccIn(Lambda_i);    AD::SetPreaccIn(Lambda_j);
  AD::SetPreaccIn(Und_Lapl_i, nVar); AD::SetPreaccIn(Und_Lapl_j, nVar);
  if (grid_movement) {
    AD::SetPreaccIn(GridVel_i, nDim); AD::SetPreaccIn(GridVel_j, nDim);
  }

  /*--- Pressure, density, enthalpy, energy, and velocity at points i and j ---*/
  
  Pressure_i = V_i[nDim+1];                       Pressure_j = V_j[nDim+1];
  Density_i = V_i[nDim+2];                        Density_j = V_j[nDim+2];
  Enthalpy_i = V_i[nDim+3];                       Enthalpy_j = V_j[nDim+3];
  SoundSpeed_i = V_i[nDim+4];                     SoundSpeed_j = V_j[nDim+4];
  Energy_i = Enthalpy_i - Pressure_i/Density_i;   Energy_j = Enthalpy_j - Pressure_j/Density_j;
  
  sq_vel_i = 0.0; sq_vel_j = 0.0;
  for (iDim = 0; iDim < nDim; iDim++) {
    Velocity_i[iDim] = V_i[iDim+1];
    Velocity_j[iDim] = V_j[iDim+1];
    sq_vel_i += 0.5*Velocity_i[iDim]*Velocity_i[iDim];
    sq_vel_j += 0.5*Velocity_j[iDim]*Velocity_j[iDim];
  }

  /*--- Recompute conservative variables ---*/
  
  U_i[0] = Density_i; U_j[0] = Density_j;
  for (iDim = 0; iDim < nDim; iDim++) {
    U_i[iDim+1] = Density_i*Velocity_i[iDim]; U_j[iDim+1] = Density_j*Velocity_j[iDim];
  }
  U_i[nDim+1] = Density_i*Energy_i; U_j[nDim+1] = Density_j*Energy_j;
  
  /*--- Compute mean values of the variables ---*/
  
  MeanDensity = 0.5*(Density_i+Density_j);
  MeanPressure = 0.5*(Pressure_i+Pressure_j);
  MeanEnthalpy = 0.5*(Enthalpy_i+Enthalpy_j);
  for (iDim = 0; iDim < nDim; iDim++)
    MeanVelocity[iDim] =  0.5*(Velocity_i[iDim]+Velocity_j[iDim]);
  MeanEnergy = 0.5*(Energy_i+Energy_j);
  
  /*--- Get projected flux tensor ---*/
  
  GetInviscidProjFlux(&MeanDensity, MeanVelocity, &MeanPressure, &MeanEnthalpy, Normal, ProjFlux);
  
  /*--- Residual of the inviscid flux ---*/

  for (iVar = 0; iVar < nVar; iVar++)
    val_residual[iVar] = ProjFlux[iVar];
  
  /*--- Jacobians of the inviscid flux, scale = 0.5 because val_residual ~ 0.5*(fc_i+fc_j)*Normal ---*/

  if (implicit) {
    GetInviscidProjJac(MeanVelocity, &MeanEnergy, Normal, 0.5, val_Jacobian_i);
    for (iVar = 0; iVar < nVar; iVar++)
      for (jVar = 0; jVar < nVar; jVar++)
        val_Jacobian_j[iVar][jVar] = val_Jacobian_i[iVar][jVar];
  }

  /*--- Adjustment due to grid motion ---*/
  
  if (grid_movement) {
    ProjVelocity = 0.0;
    for (iDim = 0; iDim < nDim; iDim++)
      ProjVelocity += 0.5*(GridVel_i[iDim]+GridVel_j[iDim])*Normal[iDim];
    for (iVar = 0; iVar < nVar; iVar++) {
      val_residual[iVar] -= ProjVelocity * 0.5*(U_i[iVar] + U_j[iVar]);
      if (implicit) {
        val_Jacobian_i[iVar][iVar] -= 0.5*ProjVelocity;
        val_Jacobian_j[iVar][iVar] -= 0.5*ProjVelocity;
      }
    }
  }
  
  /*--- Computes differences btw. Laplacians and conservative variables,
   with a correction for the enthalpy ---*/
  
  for (iVar = 0; iVar < nVar; iVar++) {
    Diff_Lapl[iVar] = Und_Lapl_i[iVar]-Und_Lapl_j[iVar];
    Diff_U[iVar] = U_i[iVar]-U_j[iVar];
  }
  Diff_U[nVar-1] = Density_i*Enthalpy_i-Density_j*Enthalpy_j;
  
  /*--- Compute the local spectral radius and the stretching factor ---*/
  
  ProjVelocity_i = 0.0; ProjVelocity_j = 0.0; Area = 0.0;
  for (iDim = 0; iDim < nDim; iDim++) {
    ProjVelocity_i += Velocity_i[iDim]*Normal[iDim];
    ProjVelocity_j += Velocity_j[iDim]*Normal[iDim];
    Area += Normal[iDim]*Normal[iDim];
  }
  Area = sqrt(Area);
  
  /*--- Adjustment due to mesh motion ---*/
  
  if (grid_movement) {
    ProjGridVel = 0.0;
    for (iDim = 0; iDim < nDim; iDim++)
      ProjGridVel += 0.5*(GridVel_i[iDim]+GridVel_j[iDim])*Normal[iDim];
    ProjVelocity_i -= ProjGridVel;
    ProjVelocity_j -= ProjGridVel;
  }
  
  Local_Lambda_i = (fabs(ProjVelocity_i)+SoundSpeed_i*Area);
  Local_Lambda_j = (fabs(ProjVelocity_j)+SoundSpeed_j*Area);
  MeanLambda = 0.5*(Local_Lambda_i+Local_Lambda_j);
  
  Phi_i = pow(Lambda_i/(4.0*MeanLambda), Param_p);
  Phi_j = pow(Lambda_j/(4.0*MeanLambda), Param_p);
  StretchingFactor = 4.0*Phi_i*Phi_j/(Phi_i+Phi_j);
  
  sc2 = 3.0*(su2double(Neighbor_i)+su2double(Neighbor_j))/(su2double(Neighbor_i)*su2double(Neighbor_j));
  sc4 = sc2*sc2/4.0;
  
  Epsilon_2 = Param_Kappa_2*0.5*(Sensor_i+Sensor_j)*sc2;
  Epsilon_4 = max(0.0, Param_Kappa_4-Epsilon_2)*sc4;
  
  /*--- Compute viscous part of the residual ---*/
  
  for (iVar = 0; iVar < nVar; iVar++)
    val_residual[iVar] += (Epsilon_2*Diff_U[iVar] - Epsilon_4*Diff_Lapl[iVar])*StretchingFactor*MeanLambda;
  
  /*--- Jacobian computation ---*/

  if (implicit) {

    cte_0 = (Epsilon_2 + Epsilon_4*su2double(Neighbor_i+1))*StretchingFactor*MeanLambda;
    cte_1 = (Epsilon_2 + Epsilon_4*su2double(Neighbor_j+1))*StretchingFactor*MeanLambda;
    
    for (iVar = 0; iVar < (nVar-1); iVar++) {
      val_Jacobian_i[iVar][iVar] += cte_0;
      val_Jacobian_j[iVar][iVar] -= cte_1;
    }
    
    /*--- Last row of Jacobian_i ---*/
    
    val_Jacobian_i[nVar-1][0] += cte_0*Gamma_Minus_One*sq_vel_i;
    for (iDim = 0; iDim < nDim; iDim++)
      val_Jacobian_i[nVar-1][iDim+1] -= cte_0*Gamma_Minus_One*Velocity_i[iDim];
    val_Jacobian_i[nVar-1][nVar-1] += cte_0*Gamma;
    
    /*--- Last row of Jacobian_j ---*/
    
    val_Jacobian_j[nVar-1][0] -= cte_1*Gamma_Minus_One*sq_vel_j;
    for (iDim = 0; iDim < nDim; iDim++)
      val_Jacobian_j[nVar-1][iDim+1] += cte_1*Gamma_Minus_One*Velocity_j[iDim];
    val_Jacobian_j[nVar-1][nVar-1] -= cte_1*Gamma;
    
  }

  AD::SetPreaccOut(val_residual, nVar);
  AD::EndPreacc();
}

CCentJST_KE_Flow::CCentJST_KE_Flow(unsigned short val_nDim, unsigned short val_nVar, CConfig *config) : CNumerics(val_nDim, val_nVar, config) {

  implicit = (config->GetKind_TimeIntScheme_Flow() == EULER_IMPLICIT);

  Gamma = config->GetGamma();
  Gamma_Minus_One = Gamma - 1.0;

  grid_movement = config->GetGrid_Movement();

  /*--- Artifical dissipation part ---*/
  Param_p = 0.3;
  Param_Kappa_2 = config->GetKappa_2nd_Flow();
  Param_Kappa_4 = config->GetKappa_4th_Flow();

  /*--- Allocate some structures ---*/
  Diff_U = new su2double [nVar];
  Diff_Lapl = new su2double [nVar];
  Velocity_i = new su2double [nDim];
  Velocity_j = new su2double [nDim];
  MeanVelocity = new su2double [nDim];
  ProjFlux = new su2double [nVar];

}

CCentJST_KE_Flow::~CCentJST_KE_Flow(void) {
  delete [] Diff_U;
  delete [] Diff_Lapl;
  delete [] Velocity_i;
  delete [] Velocity_j;
  delete [] MeanVelocity;
  delete [] ProjFlux;
}

void CCentJST_KE_Flow::ComputeResidual(su2double *val_residual, su2double **val_Jacobian_i, su2double **val_Jacobian_j,
                                    CConfig *config) {

  su2double U_i[5] = {0.0,0.0,0.0,0.0,0.0}, U_j[5] = {0.0,0.0,0.0,0.0,0.0};

  AD::StartPreacc();
  AD::SetPreaccIn(Normal, nDim);
  AD::SetPreaccIn(V_i, nDim+5); AD::SetPreaccIn(V_j, nDim+5);
  AD::SetPreaccIn(Sensor_i);    AD::SetPreaccIn(Sensor_j);
  AD::SetPreaccIn(Lambda_i);    AD::SetPreaccIn(Lambda_j);
  AD::SetPreaccIn(Und_Lapl_i, nVar); AD::SetPreaccIn(Und_Lapl_j, nVar);

  /*--- Pressure, density, enthalpy, energy, and velocity at points i and j ---*/

  Pressure_i = V_i[nDim+1];                       Pressure_j = V_j[nDim+1];
  Density_i = V_i[nDim+2];                        Density_j = V_j[nDim+2];
  Enthalpy_i = V_i[nDim+3];                       Enthalpy_j = V_j[nDim+3];
  SoundSpeed_i = V_i[nDim+4];                     SoundSpeed_j = V_j[nDim+4];
  Energy_i = Enthalpy_i - Pressure_i/Density_i;   Energy_j = Enthalpy_j - Pressure_j/Density_j;

  sq_vel_i = 0.0; sq_vel_j = 0.0;
  for (iDim = 0; iDim < nDim; iDim++) {
    Velocity_i[iDim] = V_i[iDim+1];
    Velocity_j[iDim] = V_j[iDim+1];
    sq_vel_i += 0.5*Velocity_i[iDim]*Velocity_i[iDim];
    sq_vel_j += 0.5*Velocity_j[iDim]*Velocity_j[iDim];
  }

  /*--- Recompute conservative variables ---*/

  U_i[0] = Density_i; U_j[0] = Density_j;
  for (iDim = 0; iDim < nDim; iDim++) {
    U_i[iDim+1] = Density_i*Velocity_i[iDim]; U_j[iDim+1] = Density_j*Velocity_j[iDim];
  }
  U_i[nDim+1] = Density_i*Energy_i; U_j[nDim+1] = Density_j*Energy_j;

  /*--- Compute mean values of the variables ---*/

  MeanDensity = 0.5*(Density_i+Density_j);
  MeanPressure = 0.5*(Pressure_i+Pressure_j);
  MeanEnthalpy = 0.5*(Enthalpy_i+Enthalpy_j);
  for (iDim = 0; iDim < nDim; iDim++)
    MeanVelocity[iDim] =  0.5*(Velocity_i[iDim]+Velocity_j[iDim]);
  MeanEnergy = 0.5*(Energy_i+Energy_j);

  /*--- Get projected flux tensor ---*/

  GetInviscidProjFlux(&MeanDensity, MeanVelocity, &MeanPressure, &MeanEnthalpy, Normal, ProjFlux);

  /*--- Residual of the inviscid flux ---*/

  for (iVar = 0; iVar < nVar; iVar++)
    val_residual[iVar] = ProjFlux[iVar];

  /*--- Jacobians of the inviscid flux, scale = 0.5 because val_residual ~ 0.5*(fc_i+fc_j)*Normal ---*/

  if (implicit) {
    GetInviscidProjJac(MeanVelocity, &MeanEnergy, Normal, 0.5, val_Jacobian_i);
    for (iVar = 0; iVar < nVar; iVar++)
      for (jVar = 0; jVar < nVar; jVar++)
        val_Jacobian_j[iVar][jVar] = val_Jacobian_i[iVar][jVar];
  }

  /*--- Adjustment due to grid motion ---*/

  if (grid_movement) {
    ProjVelocity = 0.0;
    for (iDim = 0; iDim < nDim; iDim++)
      ProjVelocity += 0.5*(GridVel_i[iDim]+GridVel_j[iDim])*Normal[iDim];
    for (iVar = 0; iVar < nVar; iVar++) {
      val_residual[iVar] -= ProjVelocity * 0.5*(U_i[iVar]+U_j[iVar]);
      if (implicit) {
        val_Jacobian_i[iVar][iVar] -= 0.5*ProjVelocity;
        val_Jacobian_j[iVar][iVar] -= 0.5*ProjVelocity;
      }
    }
  }

  /*--- Computes differences btw. Laplacians and conservative variables,
   with a correction for the enthalpy ---*/

  for (iVar = 0; iVar < nVar; iVar++) {
    Diff_U[iVar] = U_i[iVar]-U_j[iVar];
  }
  Diff_U[nVar-1] = Density_i*Enthalpy_i-Density_j*Enthalpy_j;

  /*--- Compute the local spectral radius and the stretching factor ---*/

  ProjVelocity_i = 0.0; ProjVelocity_j = 0.0; Area = 0.0;
  for (iDim = 0; iDim < nDim; iDim++) {
    ProjVelocity_i += Velocity_i[iDim]*Normal[iDim];
    ProjVelocity_j += Velocity_j[iDim]*Normal[iDim];
    Area += Normal[iDim]*Normal[iDim];
  }
  Area = sqrt(Area);

  /*--- Adjustment due to mesh motion ---*/

  if (grid_movement) {
    ProjGridVel = 0.0;
    for (iDim = 0; iDim < nDim; iDim++)
      ProjGridVel += 0.5*(GridVel_i[iDim]+GridVel_j[iDim])*Normal[iDim];
    ProjVelocity_i -= ProjGridVel;
    ProjVelocity_j -= ProjGridVel;
  }

  Local_Lambda_i = (fabs(ProjVelocity_i)+SoundSpeed_i*Area);
  Local_Lambda_j = (fabs(ProjVelocity_j)+SoundSpeed_j*Area);
  MeanLambda = 0.5*(Local_Lambda_i+Local_Lambda_j);

  Phi_i = pow(Lambda_i/(4.0*MeanLambda), Param_p);
  Phi_j = pow(Lambda_j/(4.0*MeanLambda), Param_p);
  StretchingFactor = 4.0*Phi_i*Phi_j/(Phi_i+Phi_j);

  sc2 = 3.0*(su2double(Neighbor_i)+su2double(Neighbor_j))/(su2double(Neighbor_i)*su2double(Neighbor_j));
  sc4 = sc2*sc2/4.0;

  Epsilon_2 = Param_Kappa_2*0.5*(Sensor_i+Sensor_j)*sc2;

  /*--- Compute viscous part of the residual ---*/

  for (iVar = 0; iVar < nVar; iVar++)
      val_residual[iVar] += Epsilon_2*(Diff_U[iVar])*StretchingFactor*MeanLambda;

  /*--- Jacobian computation ---*/

  if (implicit) {

    cte_0 = Epsilon_2*StretchingFactor*MeanLambda;

    for (iVar = 0; iVar < (nVar-1); iVar++) {
      val_Jacobian_i[iVar][iVar] += cte_0;
      val_Jacobian_j[iVar][iVar] -= cte_0;
    }

    /*--- Last row of Jacobian_i ---*/

    val_Jacobian_i[nVar-1][0] += cte_0*Gamma_Minus_One*sq_vel_i;
    for (iDim = 0; iDim < nDim; iDim++)
      val_Jacobian_i[nVar-1][iDim+1] -= cte_0*Gamma_Minus_One*Velocity_i[iDim];
    val_Jacobian_i[nVar-1][nVar-1] += cte_0*Gamma;

    /*--- Last row of Jacobian_j ---*/

    val_Jacobian_j[nVar-1][0] -= cte_1*Gamma_Minus_One*sq_vel_j;
    for (iDim = 0; iDim < nDim; iDim++)
      val_Jacobian_j[nVar-1][iDim+1] += cte_1*Gamma_Minus_One*Velocity_j[iDim];
    val_Jacobian_j[nVar-1][nVar-1] -= cte_1*Gamma;

  }

  AD::SetPreaccOut(val_residual, nVar);
  AD::EndPreacc();

}


CCentLax_Flow::CCentLax_Flow(unsigned short val_nDim, unsigned short val_nVar, CConfig *config) : CNumerics(val_nDim, val_nVar, config) {
  
  Gamma = config->GetGamma();
  Gamma_Minus_One = Gamma - 1.0;
  
  implicit = (config->GetKind_TimeIntScheme_Flow() == EULER_IMPLICIT);
  grid_movement = config->GetGrid_Movement();
  
  /*--- Artifical dissipation part ---*/
  Param_p = 0.3;
  Param_Kappa_0 = config->GetKappa_1st_Flow();
  
  /*--- Allocate some structures ---*/
  Diff_U = new su2double [nVar];
  Velocity_i = new su2double [nDim];
  Velocity_j = new su2double [nDim];
  MeanVelocity = new su2double [nDim];
  ProjFlux = new su2double [nVar];
  
}

CCentLax_Flow::~CCentLax_Flow(void) {
  delete [] Diff_U;
  delete [] Velocity_i;
  delete [] Velocity_j;
  delete [] MeanVelocity;
  delete [] ProjFlux;
  
}

void CCentLax_Flow::ComputeResidual(su2double *val_residual, su2double **val_Jacobian_i, su2double **val_Jacobian_j,
                                    CConfig *config) {
  
  su2double U_i[5] = {0.0,0.0,0.0,0.0,0.0}, U_j[5] = {0.0,0.0,0.0,0.0,0.0};

  /*--- Pressure, density, enthalpy, energy, and velocity at points i and j ---*/
  
  Pressure_i = V_i[nDim+1];                       Pressure_j = V_j[nDim+1];
  Density_i = V_i[nDim+2];                        Density_j = V_j[nDim+2];
  Enthalpy_i = V_i[nDim+3];                       Enthalpy_j = V_j[nDim+3];
  SoundSpeed_i = V_i[nDim+4];                     SoundSpeed_j = V_j[nDim+4];
  Energy_i = Enthalpy_i - Pressure_i/Density_i;   Energy_j = Enthalpy_j - Pressure_j/Density_j;
  
  sq_vel_i = 0.0; sq_vel_j = 0.0;
  for (iDim = 0; iDim < nDim; iDim++) {
    Velocity_i[iDim] = V_i[iDim+1];
    Velocity_j[iDim] = V_j[iDim+1];
    sq_vel_i += 0.5*Velocity_i[iDim]*Velocity_i[iDim];
    sq_vel_j += 0.5*Velocity_j[iDim]*Velocity_j[iDim];
  }
  
  /*--- Recompute conservative variables ---*/
  
  U_i[0] = Density_i; U_j[0] = Density_j;
  for (iDim = 0; iDim < nDim; iDim++) {
    U_i[iDim+1] = Density_i*Velocity_i[iDim]; U_j[iDim+1] = Density_j*Velocity_j[iDim];
  }
  U_i[nDim+1] = Density_i*Energy_i; U_j[nDim+1] = Density_j*Energy_j;
  
  /*--- Compute mean values of the variables ---*/
  
  MeanDensity = 0.5*(Density_i+Density_j);
  MeanPressure = 0.5*(Pressure_i+Pressure_j);
  MeanEnthalpy = 0.5*(Enthalpy_i+Enthalpy_j);
  for (iDim = 0; iDim < nDim; iDim++)
    MeanVelocity[iDim] =  0.5*(Velocity_i[iDim]+Velocity_j[iDim]);
  MeanEnergy = 0.5*(Energy_i+Energy_j);
  
  /*--- Get projected flux tensor ---*/
  
  GetInviscidProjFlux(&MeanDensity, MeanVelocity, &MeanPressure, &MeanEnthalpy, Normal, ProjFlux);
  
  /*--- Residual of the inviscid flux ---*/
  
  for (iVar = 0; iVar < nVar; iVar++)
    val_residual[iVar] = ProjFlux[iVar];
  
  /*--- Jacobians of the inviscid flux, scale = 0.5 because val_residual ~ 0.5*(fc_i+fc_j)*Normal ---*/
  
  if (implicit) {
    GetInviscidProjJac(MeanVelocity, &MeanEnergy, Normal, 0.5, val_Jacobian_i);
    for (iVar = 0; iVar < nVar; iVar++)
      for (jVar = 0; jVar < nVar; jVar++)
        val_Jacobian_j[iVar][jVar] = val_Jacobian_i[iVar][jVar];
  }
  
  /*--- Adjustment due to grid motion ---*/
  
  if (grid_movement) {
    ProjVelocity = 0.0;
    for (iDim = 0; iDim < nDim; iDim++)
      ProjVelocity += 0.5*(GridVel_i[iDim]+GridVel_j[iDim])*Normal[iDim];
    for (iVar = 0; iVar < nVar; iVar++) {
      val_residual[iVar] -= ProjVelocity * 0.5*(U_i[iVar]+U_j[iVar]);
      if (implicit) {
        val_Jacobian_i[iVar][iVar] -= 0.5*ProjVelocity;
        val_Jacobian_j[iVar][iVar] -= 0.5*ProjVelocity;
      }
    }
  }
  
  /*--- Computes differences btw. conservative variables,
   with a correction for the enthalpy ---*/
  
  for (iVar = 0; iVar < nDim+1; iVar++)
    Diff_U[iVar] = U_i[iVar]-U_j[iVar];
  Diff_U[nDim+1] = Density_i*Enthalpy_i-Density_j*Enthalpy_j;
  
  /*--- Compute the local spectral radius and the stretching factor ---*/
  
  ProjVelocity_i = 0.0; ProjVelocity_j = 0.0; Area = 0.0;
  for (iDim = 0; iDim < nDim; iDim++) {
    ProjVelocity_i += Velocity_i[iDim]*Normal[iDim];
    ProjVelocity_j += Velocity_j[iDim]*Normal[iDim];
    Area += Normal[iDim]*Normal[iDim];
  }
  Area = sqrt(Area);
  
  /*--- Adjustment due to grid motion ---*/
  if (grid_movement) {
    ProjGridVel = 0.0;
    for (iDim = 0; iDim < nDim; iDim++)
      ProjGridVel += 0.5*(GridVel_i[iDim]+GridVel_j[iDim])*Normal[iDim];
    ProjVelocity_i -= ProjGridVel;
    ProjVelocity_j -= ProjGridVel;
  }
  
  Local_Lambda_i = (fabs(ProjVelocity_i)+SoundSpeed_i*Area);
  Local_Lambda_j = (fabs(ProjVelocity_j)+SoundSpeed_j*Area);
  MeanLambda = 0.5*(Local_Lambda_i+Local_Lambda_j);
  
  Phi_i = pow(Lambda_i/(4.0*MeanLambda), Param_p);
  Phi_j = pow(Lambda_j/(4.0*MeanLambda), Param_p);
  StretchingFactor = 4.0*Phi_i*Phi_j/(Phi_i+Phi_j);
  
  sc0 = 3.0*(su2double(Neighbor_i)+su2double(Neighbor_j))/(su2double(Neighbor_i)*su2double(Neighbor_j));
  Epsilon_0 = Param_Kappa_0*sc0*su2double(nDim)/3.0;
  
  /*--- Compute viscous part of the residual ---*/
  
  for (iVar = 0; iVar < nVar; iVar++)
    val_residual[iVar] += Epsilon_0*Diff_U[iVar]*StretchingFactor*MeanLambda;
  
  /*--- Jacobian computation ---*/

  if (implicit) {
    cte = Epsilon_0*StretchingFactor*MeanLambda;
    for (iVar = 0; iVar < (nVar-1); iVar++) {
      val_Jacobian_i[iVar][iVar] += cte;
      val_Jacobian_j[iVar][iVar] -= cte;
    }
    
    /*--- Last row of Jacobian_i ---*/
    
    val_Jacobian_i[nVar-1][0] += cte*Gamma_Minus_One*sq_vel_i;
    for (iDim = 0; iDim < nDim; iDim++)
      val_Jacobian_i[nVar-1][iDim+1] -= cte*Gamma_Minus_One*Velocity_i[iDim];
    val_Jacobian_i[nVar-1][nVar-1] += cte*Gamma;
    
    /*--- Last row of Jacobian_j ---*/
    
    val_Jacobian_j[nVar-1][0] -= cte*Gamma_Minus_One*sq_vel_j;
    for (iDim = 0; iDim < nDim; iDim++)
      val_Jacobian_j[nVar-1][iDim+1] += cte*Gamma_Minus_One*Velocity_j[iDim];
    val_Jacobian_j[nVar-1][nVar-1] -= cte*Gamma;
    
  }
  
}

CUpwCUSP_Flow::CUpwCUSP_Flow(unsigned short val_nDim, unsigned short val_nVar, CConfig *config) : CNumerics(val_nDim, val_nVar, config) {
  
  implicit = (config->GetKind_TimeIntScheme_Flow() == EULER_IMPLICIT);
  
  Gamma = config->GetGamma();
  Gamma_Minus_One = Gamma - 1.0;
  
  grid_movement = config->GetGrid_Movement();
  
  /*--- Allocate some structures ---*/
  Diff_U = new su2double [nVar];
  Diff_Flux = new su2double [nVar];
  Velocity_i = new su2double [nDim];
  Velocity_j = new su2double [nDim];
  MeanVelocity = new su2double [nDim];
  ProjFlux = new su2double [nVar];
  ProjFlux_i = new su2double [nVar];
  ProjFlux_j = new su2double [nVar];
  Jacobian = new su2double* [nVar];
  for (iVar = 0; iVar < nVar; iVar++) {
    Jacobian[iVar] = new su2double [nVar];
  }
}

CUpwCUSP_Flow::~CUpwCUSP_Flow(void) {
  delete [] Diff_U;
  delete [] Diff_Flux;
  delete [] Velocity_i;
  delete [] Velocity_j;
  delete [] MeanVelocity;
  delete [] ProjFlux;
  delete [] ProjFlux_i;
  delete [] ProjFlux_j;
  for (iVar = 0; iVar < nVar; iVar++) {
    delete [] Jacobian[iVar];
  }
}

void CUpwCUSP_Flow::ComputeResidual(su2double *val_residual, su2double **val_Jacobian_i, su2double **val_Jacobian_j,
                                     CConfig *config) {
  
  /*--- Pressure, density, enthalpy, energy, and velocity at points i and j ---*/
  
  Pressure_i = V_i[nDim+1];                       Pressure_j = V_j[nDim+1];
  Density_i = V_i[nDim+2];                        Density_j = V_j[nDim+2];
  Enthalpy_i = V_i[nDim+3];                       Enthalpy_j = V_j[nDim+3];
  Energy_i = Enthalpy_i - Pressure_i/Density_i;   Energy_j = Enthalpy_j - Pressure_j/Density_j;

  sq_vel_i = 0.0; sq_vel_j = 0.0;
  for (iDim = 0; iDim < nDim; iDim++) {
    Velocity_i[iDim] = V_i[iDim+1];
    Velocity_j[iDim] = V_j[iDim+1];
    sq_vel_i += 0.5*Velocity_i[iDim]*Velocity_i[iDim];
    sq_vel_j += 0.5*Velocity_j[iDim]*Velocity_j[iDim];
  }
  
  SoundSpeed_i = sqrt(Gamma*Gamma_Minus_One*(Energy_i-0.5*sq_vel_i));
  SoundSpeed_j = sqrt(Gamma*Gamma_Minus_One*(Energy_j-0.5*sq_vel_j));

  /*-- Face area ---*/
  
  Area = 0.0;
<<<<<<< HEAD
    for (iDim = 0; iDim < nDim; iDim++)
        Area += Normal[iDim]*Normal[iDim];
    Area = sqrt(Area);
  
    /*-- Unit normal ---*/
  
    for (iDim = 0; iDim < nDim; iDim++)
        UnitNormal[iDim] = Normal[iDim]/Area;
=======
  for (iDim = 0; iDim < nDim; iDim++)
    Area += Normal[iDim]*Normal[iDim];
  Area = sqrt(Area);
  
  /*-- Unit normal ---*/
  
  for (iDim = 0; iDim < nDim; iDim++)
    UnitNormal[iDim] = Normal[iDim]/Area;
>>>>>>> b1fff5a4
  
  /*--- Recompute conservative variables ---*/
  
  U_i[0] = Density_i; U_j[0] = Density_j;
  for (iDim = 0; iDim < nDim; iDim++) {
    U_i[iDim+1] = Density_i*Velocity_i[iDim]; U_j[iDim+1] = Density_j*Velocity_j[iDim];
  }
  U_i[nDim+1] = Density_i*Energy_i; U_j[nDim+1] = Density_j*Energy_j;
  
  /*--- Compute mean values of the variables ---*/
  
  MeanDensity = 0.5*(Density_i+Density_j);
  MeanPressure = 0.5*(Pressure_i+Pressure_j);
  MeanEnthalpy = 0.5*(Enthalpy_i+Enthalpy_j);
  ProjVelocity = 0.0;
  for (iDim = 0; iDim < nDim; iDim++) {
    MeanVelocity[iDim] =  0.5*(Velocity_i[iDim]+Velocity_j[iDim]);
    ProjVelocity +=  MeanVelocity[iDim]*UnitNormal[iDim];
  }
  MeanSoundSpeed = 0.5*(SoundSpeed_i+SoundSpeed_j);
  MeanEnergy = 0.5*(Energy_i+Energy_j);
  
  /*--- Get projected flux tensor ---*/
  
  GetInviscidProjFlux(&MeanDensity, MeanVelocity, &MeanPressure, &MeanEnthalpy, Normal, ProjFlux);
  
  /*--- Residual of the inviscid flux ---*/
  
  for (iVar = 0; iVar < nVar; iVar++)
    val_residual[iVar] = ProjFlux[iVar];
  
  /*--- Jacobians of the inviscid flux, scale = 0.5 because val_residual ~ 0.5*(fc_i+fc_j)*Normal ---*/

  if (implicit) {
    GetInviscidProjJac(MeanVelocity, &MeanEnergy, Normal, 0.5, val_Jacobian_i);
    for (iVar = 0; iVar < nVar; iVar++)
      for (jVar = 0; jVar < nVar; jVar++)
        val_Jacobian_j[iVar][jVar] = val_Jacobian_i[iVar][jVar];
  }
  
  /*--- Computes differences conservative variables,
   with a correction for the enthalpy ---*/
  
  for (iVar = 0; iVar < nVar; iVar++)
    Diff_U[iVar] = U_i[iVar]-U_j[iVar];
  Diff_U[nVar-1] = Density_i*Enthalpy_i-Density_j*Enthalpy_j;
  
  /*--- Computes differences projected fluxes,
   with a correction for the enthalpy ---*/
  
  GetInviscidProjFlux(&Density_i, Velocity_i, &Pressure_i, &Enthalpy_i, UnitNormal, ProjFlux_i);
  GetInviscidProjFlux(&Density_j, Velocity_j, &Pressure_j, &Enthalpy_j, UnitNormal, ProjFlux_j);
  
  for (iVar = 0; iVar < nVar; iVar++)
    Diff_Flux[iVar] = ProjFlux_i[iVar]-ProjFlux_j[iVar];
  
  /*--- Compute dissipation parameters ---*/
  
  Mach = ProjVelocity / MeanSoundSpeed;
  
  LamdaNeg = ProjVelocity - MeanSoundSpeed;
  LamdaPos = ProjVelocity + MeanSoundSpeed;
  
  if ((0.0 <= Mach) && (Mach < 1.0)) Beta = + max(0.0, (ProjVelocity + LamdaNeg)/(ProjVelocity - LamdaNeg));
  if ((-1.0 <= Mach) && (Mach < 0.0)) Beta = - max(0.0, (ProjVelocity + LamdaPos)/(ProjVelocity - LamdaPos));
  if (fabs(Mach) >= 1.0) Beta = Mach/fabs(Mach);
  
  if (Beta == 0.0) Nu_c = fabs(ProjVelocity);
  if ((Beta > 0.0) && ((0.0 < Mach) && (Mach < 1.0))) Nu_c = - (1.0-Beta)*LamdaNeg;
  if ((Beta < 0.0) && ((-1.0 < Mach) && (Mach < 0.0))) Nu_c = (1.0-Beta)*LamdaPos;
  if (fabs(Mach) >= 1) Nu_c = 0.0;
  
  /*--- Compute viscous part of the residual ---*/
  
  for (iVar = 0; iVar < nVar; iVar++)
    val_residual[iVar] += (0.5*Nu_c*Diff_U[iVar] + 0.5*Beta*Diff_Flux[iVar])*Area;

  /*--- Jacobian computation ---*/

  if (implicit) {
    
    cte_0 = 0.5*Nu_c*Area;
    cte_1 = 0.5*Beta*Area;
    
    for (iVar = 0; iVar < (nVar-1); iVar++) {
      val_Jacobian_i[iVar][iVar] += cte_0;
      val_Jacobian_j[iVar][iVar] -= cte_0;
    }
    
    /*--- Last row of Jacobian_i (solution difference contribution) ---*/
    
    val_Jacobian_i[nVar-1][0] += cte_0*Gamma_Minus_One*sq_vel_i;
    for (iDim = 0; iDim < nDim; iDim++)
      val_Jacobian_i[nVar-1][iDim+1] -= cte_0*Gamma_Minus_One*Velocity_i[iDim];
    val_Jacobian_i[nVar-1][nVar-1] += cte_0*Gamma;
    
    /*--- Last row of Jacobian_j (solution difference contribution) ---*/
    
    val_Jacobian_j[nVar-1][0] -= cte_0*Gamma_Minus_One*sq_vel_j;
    for (iDim = 0; iDim < nDim; iDim++)
      val_Jacobian_j[nVar-1][iDim+1] += cte_0*Gamma_Minus_One*Velocity_j[iDim];
    val_Jacobian_j[nVar-1][nVar-1] -= cte_0*Gamma;
    
    /*--- Flux difference contribution ---*/
    
    GetInviscidProjJac(Velocity_i, &Energy_i, Normal, 1.0, Jacobian);
    for (iVar = 0; iVar < nVar; iVar++)
      for (jVar = 0; jVar < nVar; jVar++)
        val_Jacobian_i[iVar][jVar] += cte_1*Jacobian[iVar][jVar];
    
    GetInviscidProjJac(Velocity_j, &Energy_j, Normal, 1.0, Jacobian);
    for (iVar = 0; iVar < nVar; iVar++)
      for (jVar = 0; jVar < nVar; jVar++)
        val_Jacobian_j[iVar][jVar] -= cte_1*Jacobian[iVar][jVar];
    
  }
  
}

CUpwAUSM_Flow::CUpwAUSM_Flow(unsigned short val_nDim, unsigned short val_nVar, CConfig *config) : CNumerics(val_nDim, val_nVar, config) {
  
  implicit = (config->GetKind_TimeIntScheme_Flow() == EULER_IMPLICIT);
  
  Gamma = config->GetGamma();
  Gamma_Minus_One = Gamma - 1.0;
  
  Diff_U = new su2double [nVar];
  Velocity_i = new su2double [nDim];
  Velocity_j = new su2double [nDim];
  RoeVelocity = new su2double [nDim];
  delta_vel  = new su2double [nDim];
  delta_wave = new su2double [nVar];
  ProjFlux_i = new su2double [nVar];
  ProjFlux_j = new su2double [nVar];
  Lambda = new su2double [nVar];
  Epsilon = new su2double [nVar];
  P_Tensor = new su2double* [nVar];
  invP_Tensor = new su2double* [nVar];
  for (iVar = 0; iVar < nVar; iVar++) {
    P_Tensor[iVar] = new su2double [nVar];
    invP_Tensor[iVar] = new su2double [nVar];
  }
}

CUpwAUSM_Flow::~CUpwAUSM_Flow(void) {
  
  delete [] Diff_U;
  delete [] Velocity_i;
  delete [] Velocity_j;
  delete [] RoeVelocity;
  delete [] delta_vel;
  delete [] delta_wave;
  delete [] ProjFlux_i;
  delete [] ProjFlux_j;
  delete [] Lambda;
  delete [] Epsilon;
  for (iVar = 0; iVar < nVar; iVar++) {
    delete [] P_Tensor[iVar];
    delete [] invP_Tensor[iVar];
  }
  delete [] P_Tensor;
  delete [] invP_Tensor;
  
}

void CUpwAUSM_Flow::ComputeResidual(su2double *val_residual, su2double **val_Jacobian_i, su2double **val_Jacobian_j, CConfig *config) {
  
  /*--- Face area (norm or the normal vector) ---*/
  Area = 0.0;
  for (iDim = 0; iDim < nDim; iDim++)
    Area += Normal[iDim]*Normal[iDim];
  Area = sqrt(Area);
  
  /*-- Unit Normal ---*/
  for (iDim = 0; iDim < nDim; iDim++)
    UnitNormal[iDim] = Normal[iDim]/Area;
  
  /*--- Primitive variables at point i ---*/
  sq_vel = 0.0;
  for (iDim = 0; iDim < nDim; iDim++) {
    Velocity_i[iDim] = V_i[iDim+1];
    sq_vel += Velocity_i[iDim]*Velocity_i[iDim];
  }
  Pressure_i = V_i[nDim+1];
  Density_i = V_i[nDim+2];
  Enthalpy_i = V_i[nDim+3];
  Energy_i = Enthalpy_i - Pressure_i/Density_i;
  SoundSpeed_i = sqrt(fabs(Gamma*Gamma_Minus_One*(Energy_i-0.5*sq_vel)));
  
  /*--- Primitive variables at point j ---*/
  sq_vel = 0.0;
  for (iDim = 0; iDim < nDim; iDim++) {
    Velocity_j[iDim] = V_j[iDim+1];
    sq_vel += Velocity_j[iDim]*Velocity_j[iDim];
  }
  Pressure_j = V_j[nDim+1];
  Density_j = V_j[nDim+2];
  Enthalpy_j = V_j[nDim+3];
  Energy_j = Enthalpy_j - Pressure_j/Density_j;
  SoundSpeed_j = sqrt(fabs(Gamma*Gamma_Minus_One*(Energy_j-0.5*sq_vel)));
  
  /*--- Projected velocities ---*/
  ProjVelocity_i = 0.0; ProjVelocity_j = 0.0;
  for (iDim = 0; iDim < nDim; iDim++) {
    ProjVelocity_i += Velocity_i[iDim]*UnitNormal[iDim];
    ProjVelocity_j += Velocity_j[iDim]*UnitNormal[iDim];
  }
  
<<<<<<< HEAD
  mL    = ProjVelocity_i/SoundSpeed_i;
  mR    = ProjVelocity_j/SoundSpeed_j;
=======
  mL  = ProjVelocity_i/SoundSpeed_i;
  mR  = ProjVelocity_j/SoundSpeed_j;
>>>>>>> b1fff5a4
  
  if (fabs(mL) <= 1.0) mLP = 0.25*(mL+1.0)*(mL+1.0);
  else mLP = 0.5*(mL+fabs(mL));
  
  if (fabs(mR) <= 1.0) mRM = -0.25*(mR-1.0)*(mR-1.0);
  else mRM = 0.5*(mR-fabs(mR));
  
  mF = mLP + mRM;
  
  if (fabs(mL) <= 1.0) pLP = 0.25*Pressure_i*(mL+1.0)*(mL+1.0)*(2.0-mL);
  else pLP = 0.5*Pressure_i*(mL+fabs(mL))/mL;
  
  if (fabs(mR) <= 1.0) pRM = 0.25*Pressure_j*(mR-1.0)*(mR-1.0)*(2.0+mR);
  else pRM = 0.5*Pressure_j*(mR-fabs(mR))/mR;
  
  pF = pLP + pRM;
  Phi = fabs(mF);
  
  val_residual[0] = 0.5*(mF*((Density_i*SoundSpeed_i)+(Density_j*SoundSpeed_j))-Phi*((Density_j*SoundSpeed_j)-(Density_i*SoundSpeed_i)));
  for (iDim = 0; iDim < nDim; iDim++)
    val_residual[iDim+1] = 0.5*(mF*((Density_i*SoundSpeed_i*Velocity_i[iDim])+(Density_j*SoundSpeed_j*Velocity_j[iDim]))
                                -Phi*((Density_j*SoundSpeed_j*Velocity_j[iDim])-(Density_i*SoundSpeed_i*Velocity_i[iDim])))+UnitNormal[iDim]*pF;
  val_residual[nVar-1] = 0.5*(mF*((Density_i*SoundSpeed_i*Enthalpy_i)+(Density_j*SoundSpeed_j*Enthalpy_j))-Phi*((Density_j*SoundSpeed_j*Enthalpy_j)-(Density_i*SoundSpeed_i*Enthalpy_i)));
  
  for (iVar = 0; iVar < nVar; iVar++)
    val_residual[iVar] *= Area;
  
  /*--- Roe's Jacobian for AUSM (this must be fixed) ---*/
  if (implicit) {
    
    /*--- Mean Roe variables iPoint and jPoint ---*/
    R = sqrt(fabs(Density_j/Density_i));
    RoeDensity = R*Density_i;
    sq_vel = 0.0;
    for (iDim = 0; iDim < nDim; iDim++) {
      RoeVelocity[iDim] = (R*Velocity_j[iDim]+Velocity_i[iDim])/(R+1);
      sq_vel += RoeVelocity[iDim]*RoeVelocity[iDim];
    }
    RoeEnthalpy = (R*Enthalpy_j+Enthalpy_i)/(R+1);
    RoeSoundSpeed = sqrt(fabs((Gamma-1)*(RoeEnthalpy-0.5*sq_vel)));
    
    /*--- Compute P and Lambda (do it with the Normal) ---*/
    GetPMatrix(&RoeDensity, RoeVelocity, &RoeSoundSpeed, UnitNormal, P_Tensor);
    
    ProjVelocity = 0.0; ProjVelocity_i = 0.0; ProjVelocity_j = 0.0;
    for (iDim = 0; iDim < nDim; iDim++) {
      ProjVelocity   += RoeVelocity[iDim]*UnitNormal[iDim];
      ProjVelocity_i += Velocity_i[iDim]*UnitNormal[iDim];
      ProjVelocity_j += Velocity_j[iDim]*UnitNormal[iDim];
    }
    
    /*--- Flow eigenvalues and Entropy correctors ---*/
    for (iDim = 0; iDim < nDim; iDim++)
      Lambda[iDim] = ProjVelocity;
    Lambda[nVar-2]  = ProjVelocity + RoeSoundSpeed;
    Lambda[nVar-1] = ProjVelocity - RoeSoundSpeed;
    
    /*--- Compute inverse P ---*/
    GetPMatrix_inv(&RoeDensity, RoeVelocity, &RoeSoundSpeed, UnitNormal, invP_Tensor);
    
    /*--- Jacobias of the inviscid flux, scale = 0.5 because val_residual ~ 0.5*(fc_i+fc_j)*Normal ---*/
    GetInviscidProjJac(Velocity_i, &Energy_i, Normal, 0.5, val_Jacobian_i);
    GetInviscidProjJac(Velocity_j, &Energy_j, Normal, 0.5, val_Jacobian_j);
    
    /*--- Roe's Flux approximation ---*/
    for (iVar = 0; iVar < nVar; iVar++) {
      for (jVar = 0; jVar < nVar; jVar++) {
        Proj_ModJac_Tensor_ij = 0.0;
        /*--- Compute |Proj_ModJac_Tensor| = P x |Lambda| x inverse P ---*/
        for (kVar = 0; kVar < nVar; kVar++)
          Proj_ModJac_Tensor_ij += P_Tensor[iVar][kVar]*fabs(Lambda[kVar])*invP_Tensor[kVar][jVar];
        val_Jacobian_i[iVar][jVar] += 0.5*Proj_ModJac_Tensor_ij*Area;
        val_Jacobian_j[iVar][jVar] -= 0.5*Proj_ModJac_Tensor_ij*Area;
      }
    }
  }
}

CUpwHLLC_Flow::CUpwHLLC_Flow(unsigned short val_nDim, unsigned short val_nVar, CConfig *config) : CNumerics(val_nDim, val_nVar, config) {
  
  implicit = (config->GetKind_TimeIntScheme_Flow() == EULER_IMPLICIT);
  kappa = config->GetRoe_Kappa();
  grid_movement = config->GetGrid_Movement();
  
  Gamma = config->GetGamma();

  Gamma_Minus_One = Gamma - 1.0;
  
  IntermediateState = new su2double [nVar];
  dSm_dU            = new su2double [nVar];
  dPI_dU            = new su2double [nVar];
  drhoStar_dU       = new su2double [nVar];
  dpStar_dU         = new su2double [nVar];
  dEStar_dU         = new su2double [nVar];

  Velocity_i        = new su2double [nDim];
  Velocity_j        = new su2double [nDim];
  RoeVelocity       = new su2double [nDim];  
  
}

CUpwHLLC_Flow::~CUpwHLLC_Flow(void) {
  
  delete [] IntermediateState;
  delete [] dSm_dU;
  delete [] dPI_dU;
  delete [] drhoStar_dU;
  delete [] dpStar_dU;
  delete [] dEStar_dU;

  delete [] Velocity_i;
  delete [] Velocity_j;
  delete [] RoeVelocity;
  
}

void CUpwHLLC_Flow::ComputeResidual(su2double *val_residual, su2double **val_Jacobian_i, su2double **val_Jacobian_j, CConfig *config) {
  
  /*--- Face area (norm or the normal vector) ---*/
  
  Area = 0.0;
  for (iDim = 0; iDim < nDim; iDim++)
    Area += Normal[iDim] * Normal[iDim];

  Area = sqrt(Area);
  
  /*-- Unit Normal ---*/
  
  for (iDim = 0; iDim < nDim; iDim++)
    UnitNormal[iDim] = Normal[iDim] / Area;

  /*-- Fluid velocity at node i,j ---*/  

  for (iDim = 0; iDim < nDim; iDim++) {
    Velocity_i[iDim]  = V_i[iDim+1];
    Velocity_j[iDim]  = V_j[iDim+1];
  }

  /*--- Primitive variables at point i ---*/

  Pressure_i = V_i[nDim+1];
  Density_i  = V_i[nDim+2];
  Enthalpy_i = V_i[nDim+3];

  /*--- Primitive variables at point j ---*/
  
  Pressure_j = V_j[nDim+1];
  Density_j  = V_j[nDim+2];
  Enthalpy_j = V_j[nDim+3];


  sq_vel_i = 0.0;
  sq_vel_j = 0.0;

  for (iDim = 0; iDim < nDim; iDim++) {
    sq_vel_i += Velocity_i[iDim] * Velocity_i[iDim];
    sq_vel_j += Velocity_j[iDim] * Velocity_j[iDim];
  }

  Energy_i = Enthalpy_i - Pressure_i / Density_i;
  Energy_j = Enthalpy_j - Pressure_j / Density_j;

  SoundSpeed_i = sqrt( (Enthalpy_i - 0.5 * sq_vel_i) * Gamma_Minus_One );
  SoundSpeed_j = sqrt( (Enthalpy_j - 0.5 * sq_vel_j) * Gamma_Minus_One );
   
  /*--- Projected velocities ---*/
  
  ProjVelocity_i = 0; 
  ProjVelocity_j = 0;

  for (iDim = 0; iDim < nDim; iDim++) {
    ProjVelocity_i += Velocity_i[iDim] * UnitNormal[iDim];
    ProjVelocity_j += Velocity_j[iDim] * UnitNormal[iDim];
  }

  /*--- Projected Grid Velocity ---*/

  ProjInterfaceVel = 0;

  if (grid_movement) {

<<<<<<< HEAD
    for (iDim = 0; iDim < nDim; iDim++)
        ProjInterfaceVel += 0.5 * ( GridVel_i[iDim] + GridVel_j[iDim] )*UnitNormal[iDim];

    SoundSpeed_i -= ProjInterfaceVel;
=======
  for (iDim = 0; iDim < nDim; iDim++)
    ProjInterfaceVel += 0.5 * ( GridVel_i[iDim] + GridVel_j[iDim] )*UnitNormal[iDim];

  SoundSpeed_i -= ProjInterfaceVel;
>>>>>>> b1fff5a4
    SoundSpeed_j += ProjInterfaceVel;

        ProjVelocity_i -= ProjInterfaceVel; 
        ProjVelocity_j -= ProjInterfaceVel;
  }  
  
  /*--- Roe's averaging ---*/

  Rrho = ( sqrt(Density_i) + sqrt(Density_j) );

  sq_velRoe        = 0.0;
  RoeProjVelocity  = - ProjInterfaceVel;

  for (iDim = 0; iDim < nDim; iDim++) {
    RoeVelocity[iDim] = ( Velocity_i[iDim] * sqrt(Density_i) + Velocity_j[iDim] * sqrt(Density_j) ) / Rrho;
    sq_velRoe        +=  RoeVelocity[iDim] * RoeVelocity[iDim];
    RoeProjVelocity  +=  RoeVelocity[iDim] * UnitNormal[iDim];
  } 

  /*--- Mean Roe variables iPoint and jPoint ---*/
    
  RoeDensity = sqrt( Density_i * Density_j );
  RoeEnthalpy = ( sqrt(Density_j) * Enthalpy_j + sqrt(Density_i) * Enthalpy_i) / Rrho;

  /*--- Roe-averaged speed of sound ---*/

  //RoeSoundSpeed2 = Gamma_Minus_One * ( RoeEnthalpy - 0.5 * sq_velRoe );
  RoeSoundSpeed  = sqrt( Gamma_Minus_One * ( RoeEnthalpy - 0.5 * sq_velRoe  ) ) - ProjInterfaceVel;


  /*--- Speed of sound at L and R ---*/
  
  sL = min( RoeProjVelocity - RoeSoundSpeed, ProjVelocity_i - SoundSpeed_i);
  sR = max( RoeProjVelocity + RoeSoundSpeed, ProjVelocity_j + SoundSpeed_j);
  
  /*--- speed of contact surface ---*/

  RHO = Density_j * (sR - ProjVelocity_j) - Density_i * (sL - ProjVelocity_i);
  sM = ( Pressure_i - Pressure_j - Density_i * ProjVelocity_i * ( sL - ProjVelocity_i ) + Density_j * ProjVelocity_j * ( sR - ProjVelocity_j ) ) / RHO;
  
  /*--- Pressure at right and left (Pressure_j=Pressure_i) side of contact surface ---*/
  
  pStar = Density_j * ( ProjVelocity_j - sR ) * ( ProjVelocity_j - sM ) + Pressure_j;


if (sM > 0.0) {

<<<<<<< HEAD
    if (sL > 0.0) {

        /*--- Compute Left Flux ---*/

        val_residual[0] = Density_i * ProjVelocity_i;
        for (iDim = 0; iDim < nDim; iDim++)
            val_residual[iDim+1] = Density_i * Velocity_i[iDim] * ProjVelocity_i + Pressure_i * UnitNormal[iDim];
        val_residual[nVar-1] = Enthalpy_i * Density_i * ProjVelocity_i;
    }
    else {

        /*--- Compute Flux Left Star from Left Star State ---*/

                rhoSL = ( sL - ProjVelocity_i ) / ( sL - sM );

        IntermediateState[0] = rhoSL * Density_i;
        for (iDim = 0; iDim < nDim; iDim++)
            IntermediateState[iDim+1] = rhoSL * ( Density_i * Velocity_i[iDim] + ( pStar - Pressure_i ) / ( sL - ProjVelocity_i ) * UnitNormal[iDim] ) ;
        IntermediateState[nVar-1] = rhoSL * ( Density_i * Energy_i - ( Pressure_i * ProjVelocity_i - pStar * sM) / ( sL - ProjVelocity_i ) );


        val_residual[0] = sM * IntermediateState[0];
        for (iDim = 0; iDim < nDim; iDim++)
            val_residual[iDim+1] = sM * IntermediateState[iDim+1] + pStar * UnitNormal[iDim];
        val_residual[nVar-1] = sM * ( IntermediateState[nVar-1] + pStar ) + pStar * ProjInterfaceVel;
    }
  }
  else {

    if (sR < 0.0) {

        /*--- Compute Right Flux ---*/

        val_residual[0] = Density_j * ProjVelocity_j;   
        for (iDim = 0; iDim < nDim; iDim++)
            val_residual[iDim+1] = Density_j * Velocity_j[iDim] * ProjVelocity_j + Pressure_j * UnitNormal[iDim];
        val_residual[nVar-1] = Enthalpy_j * Density_j * ProjVelocity_j;
    }
    else {

        /*--- Compute Flux Right Star from Right Star State ---*/

                rhoSR = ( sR - ProjVelocity_j ) / ( sR - sM );

        IntermediateState[0] = rhoSR * Density_j;
        for (iDim = 0; iDim < nDim; iDim++)
            IntermediateState[iDim+1] = rhoSR * ( Density_j * Velocity_j[iDim] + ( pStar - Pressure_j ) / ( sR - ProjVelocity_j ) * UnitNormal[iDim] ) ;
        IntermediateState[nVar-1] = rhoSR * ( Density_j * Energy_j - ( Pressure_j * ProjVelocity_j - pStar * sM ) / ( sR - ProjVelocity_j ) );


        val_residual[0] = sM * IntermediateState[0];
        for (iDim = 0; iDim < nDim; iDim++)
            val_residual[iDim+1] = sM * IntermediateState[iDim+1] + pStar * UnitNormal[iDim];
        val_residual[nVar-1] = sM * (IntermediateState[nVar-1] + pStar ) + pStar * ProjInterfaceVel;
    }
=======
  if (sL > 0.0) {

    /*--- Compute Left Flux ---*/

    val_residual[0] = Density_i * ProjVelocity_i;
    for (iDim = 0; iDim < nDim; iDim++)
      val_residual[iDim+1] = Density_i * Velocity_i[iDim] * ProjVelocity_i + Pressure_i * UnitNormal[iDim];
    val_residual[nVar-1] = Enthalpy_i * Density_i * ProjVelocity_i;
  }
  else {

    /*--- Compute Flux Left Star from Left Star State ---*/

                rhoSL = ( sL - ProjVelocity_i ) / ( sL - sM );

    IntermediateState[0] = rhoSL * Density_i;
    for (iDim = 0; iDim < nDim; iDim++)
      IntermediateState[iDim+1] = rhoSL * ( Density_i * Velocity_i[iDim] + ( pStar - Pressure_i ) / ( sL - ProjVelocity_i ) * UnitNormal[iDim] ) ;
    IntermediateState[nVar-1] = rhoSL * ( Density_i * Energy_i - ( Pressure_i * ProjVelocity_i - pStar * sM) / ( sL - ProjVelocity_i ) );


    val_residual[0] = sM * IntermediateState[0];
    for (iDim = 0; iDim < nDim; iDim++)
      val_residual[iDim+1] = sM * IntermediateState[iDim+1] + pStar * UnitNormal[iDim];
    val_residual[nVar-1] = sM * ( IntermediateState[nVar-1] + pStar ) + pStar * ProjInterfaceVel;
  }
  }
  else {

  if (sR < 0.0) {

    /*--- Compute Right Flux ---*/

    val_residual[0] = Density_j * ProjVelocity_j;  
    for (iDim = 0; iDim < nDim; iDim++)
      val_residual[iDim+1] = Density_j * Velocity_j[iDim] * ProjVelocity_j + Pressure_j * UnitNormal[iDim];
    val_residual[nVar-1] = Enthalpy_j * Density_j * ProjVelocity_j;
  }
  else {

    /*--- Compute Flux Right Star from Right Star State ---*/

                rhoSR = ( sR - ProjVelocity_j ) / ( sR - sM );

    IntermediateState[0] = rhoSR * Density_j;
    for (iDim = 0; iDim < nDim; iDim++)
      IntermediateState[iDim+1] = rhoSR * ( Density_j * Velocity_j[iDim] + ( pStar - Pressure_j ) / ( sR - ProjVelocity_j ) * UnitNormal[iDim] ) ;
    IntermediateState[nVar-1] = rhoSR * ( Density_j * Energy_j - ( Pressure_j * ProjVelocity_j - pStar * sM ) / ( sR - ProjVelocity_j ) );


    val_residual[0] = sM * IntermediateState[0];
    for (iDim = 0; iDim < nDim; iDim++)
      val_residual[iDim+1] = sM * IntermediateState[iDim+1] + pStar * UnitNormal[iDim];
    val_residual[nVar-1] = sM * (IntermediateState[nVar-1] + pStar ) + pStar * ProjInterfaceVel;
  }
>>>>>>> b1fff5a4
  }


  for (iVar = 0; iVar < nVar; iVar++)
    val_residual[iVar] *= Area;


  if (implicit) {

<<<<<<< HEAD
    if (sM > 0.0) {

        if (sL > 0.0) {

            /*--- Compute Jacobian based on Left State ---*/
    
            for (iVar = 0; iVar < nVar; iVar++) 
                for (jVar = 0; jVar < nVar; jVar++) 
                    val_Jacobian_j[iVar][jVar] = 0;

            GetInviscidProjJac(Velocity_i, &Energy_i, UnitNormal, 1.0, val_Jacobian_i);

        }
        else {
            /*--- Compute Jacobian based on Left Star State ---*/

            EStar = IntermediateState[nVar-1];
            Omega = 1/(sL-sM);
            OmegaSM = Omega * sM;


            /*--------- Left Jacobian ---------*/


            /*--- Computing pressure derivatives d/dU_L (PI) ---*/

            dPI_dU[0] = 0.5 * Gamma_Minus_One * sq_vel_i;
            for (iDim = 0; iDim < nDim; iDim++)         
                dPI_dU[iDim+1] = - Gamma_Minus_One * Velocity_i[iDim];
            dPI_dU[nVar-1] = Gamma_Minus_One;
            

            /*--- Computing d/dU_L (Sm) ---*/

            dSm_dU[0] = ( - ProjVelocity_i * ProjVelocity_i + sM * sL + dPI_dU[0] ) / RHO;
            for (iDim = 0; iDim < nDim; iDim++)
                dSm_dU[iDim+1] = ( UnitNormal[iDim] * ( 2 * ProjVelocity_i - sL - sM ) + dPI_dU[iDim+1] ) / RHO;
            dSm_dU[nVar-1] = dPI_dU[nVar-1] / RHO;

            
            /*--- Computing d/dU_L (rhoStar) ---*/

            drhoStar_dU[0] = Omega * ( sL + IntermediateState[0] * dSm_dU[0] );
            for (iDim = 0; iDim < nDim; iDim++)
                drhoStar_dU[iDim+1] = Omega * ( - UnitNormal[iDim] + IntermediateState[0] * dSm_dU[iDim+1] );
            drhoStar_dU[nVar-1] = Omega * IntermediateState[0] * dSm_dU[nVar-1];
            

            /*--- Computing d/dU_L (pStar) ---*/

            for (iVar = 0; iVar < nVar; iVar++)
                dpStar_dU[iVar] = Density_i * (sR - ProjVelocity_j) * dSm_dU[iVar];


            /*--- Computing d/dU_L (EStar) ---*/

            for (iVar = 0; iVar < nVar; iVar++)
                dEStar_dU[iVar] = Omega * ( sM * dpStar_dU[iVar] + ( EStar + pStar ) * dSm_dU[iVar] );
            
            dEStar_dU[0] += Omega * ProjVelocity_i * ( Enthalpy_i - dPI_dU[0] );
            for (iDim = 0; iDim < nDim; iDim++)
                dEStar_dU[iDim+1] += Omega * ( - UnitNormal[iDim] * Enthalpy_i - ProjVelocity_i * dPI_dU[iDim+1] );
            dEStar_dU[nVar-1] += Omega * ( sL - ProjVelocity_i - ProjVelocity_i * dPI_dU[nVar-1] );



            /*--- Jacobian First Row ---*/
                        
            for (iVar = 0; iVar < nVar; iVar++)
                val_Jacobian_i[0][iVar] = sM * drhoStar_dU[iVar] + IntermediateState[0] * dSm_dU[iVar];

            /*--- Jacobian Middle Rows ---*/

            for (jDim = 0; jDim < nDim; jDim++) {
                for (iVar = 0; iVar < nVar; iVar++)
                    val_Jacobian_i[jDim+1][iVar] = ( OmegaSM + 1 ) * ( UnitNormal[jDim] * dpStar_dU[iVar] + IntermediateState[jDim+1] * dSm_dU[iVar] );

                val_Jacobian_i[jDim+1][0] += OmegaSM * Velocity_i[jDim] * ProjVelocity_i;

                val_Jacobian_i[jDim+1][jDim+1] += OmegaSM * (sL - ProjVelocity_i);
                
                for (iDim = 0; iDim < nDim; iDim++)
                    val_Jacobian_i[jDim+1][iDim+1] -= OmegaSM * Velocity_i[jDim] * UnitNormal[iDim];

                for (iVar = 0; iVar < nVar; iVar++)
                    val_Jacobian_i[jDim+1][iVar] -= OmegaSM * dPI_dU[iVar] * UnitNormal[jDim];
            }

            /*--- Jacobian Last Row ---*/
            
            for (iVar = 0; iVar < nVar; iVar++)
                val_Jacobian_i[nVar-1][iVar] = sM * ( dEStar_dU[iVar] + dpStar_dU[iVar] ) + ( EStar + pStar ) * dSm_dU[iVar];




            /*--------- Right Jacobian ---------*/


            /*--- Computing d/dU_R (Sm) ---*/
            
            dSm_dU[0] = ( ProjVelocity_j * ProjVelocity_j - sM * sR - 0.5 * Gamma_Minus_One * sq_vel_j ) / RHO;
            for (iDim = 0; iDim < nDim; iDim++)
                dSm_dU[iDim+1] = - ( UnitNormal[iDim] * ( 2 * ProjVelocity_j - sR - sM) - Gamma_Minus_One * Velocity_j[iDim] ) / RHO;
            dSm_dU[nVar-1]  = - Gamma_Minus_One / RHO;
            
            
            /*--- Computing d/dU_R (pStar) ---*/

            for (iVar = 0; iVar < nVar; iVar++)
                dpStar_dU[iVar] = Density_j * (sL - ProjVelocity_i) * dSm_dU[iVar];


            /*--- Computing d/dU_R (EStar) ---*/

            for (iVar = 0; iVar < nVar; iVar++)
                dEStar_dU[iVar] = Omega * ( sM * dpStar_dU[iVar] + ( EStar + pStar ) * dSm_dU[iVar] );
            


            /*--- Jacobian First Row ---*/

            for (iVar = 0; iVar < nVar; iVar++)
                val_Jacobian_j[0][iVar] = IntermediateState[0] * ( OmegaSM + 1 ) * dSm_dU[iVar];

            /*--- Jacobian Middle Rows ---*/

            for (iDim = 0; iDim < nDim; iDim++) {
                for (iVar = 0; iVar < nVar; iVar++)
                    val_Jacobian_j[iDim+1][iVar] = ( OmegaSM + 1 ) * ( IntermediateState[iDim+1] * dSm_dU[iVar] + UnitNormal[iDim] * dpStar_dU[iVar] );
            }

            /*--- Jacobian Last Row ---*/

            for (iVar = 0; iVar < nVar; iVar++)
                val_Jacobian_j[nVar-1][iVar] = sM * (dEStar_dU[iVar] + dpStar_dU[iVar]) + (EStar + pStar) * dSm_dU[iVar];
        }
    }
    else {
        if (sR < 0.0) {

            /*--- Compute Jacobian based on Right State ---*/
    
            for (iVar = 0; iVar < nVar; iVar++) 
                for (jVar = 0; jVar < nVar; jVar++) 
                    val_Jacobian_i[iVar][jVar] = 0;

            GetInviscidProjJac(Velocity_j, &Energy_j, UnitNormal, 1.0, val_Jacobian_j);
        
        }
        else {
            /*--- Compute Jacobian based on Right Star State ---*/

            EStar = IntermediateState[nVar-1];
            Omega = 1/(sR-sM);
            OmegaSM = Omega * sM;


            /*--------- Left Jacobian ---------*/


            /*--- Computing d/dU_L (Sm) ---*/

            dSm_dU[0] = ( - ProjVelocity_i * ProjVelocity_i + sM * sL + 0.5 * Gamma_Minus_One * sq_vel_i ) / RHO;
            for (iDim = 0; iDim < nDim; iDim++)
                dSm_dU[iDim+1] = ( UnitNormal[iDim] * ( 2 * ProjVelocity_i - sL - sM ) - Gamma_Minus_One * Velocity_i[iDim] ) / RHO;
            dSm_dU[nVar-1] = Gamma_Minus_One / RHO;
            

            /*--- Computing d/dU_L (pStar) ---*/

            for (iVar = 0; iVar < nVar; iVar++)
                dpStar_dU[iVar] = Density_i * (sR - ProjVelocity_j) * dSm_dU[iVar];


            /*--- Computing d/dU_L (EStar) ---*/

            for (iVar = 0; iVar < nVar; iVar++)
                dEStar_dU[iVar] = Omega * ( sM * dpStar_dU[iVar] + ( EStar + pStar ) * dSm_dU[iVar] );
            


            /*--- Jacobian First Row ---*/

            for (iVar = 0; iVar < nVar; iVar++)
                val_Jacobian_i[0][iVar] = IntermediateState[0] * ( OmegaSM + 1 ) * dSm_dU[iVar];

            /*--- Jacobian Middle Rows ---*/

            for (iDim = 0; iDim < nDim; iDim++) {
                for (iVar = 0; iVar < nVar; iVar++)
                    val_Jacobian_i[iDim+1][iVar] = (OmegaSM + 1) * ( IntermediateState[iDim+1] * dSm_dU[iVar] + UnitNormal[iDim] * dpStar_dU[iVar] );
            }

            /*--- Jacobian Last Row ---*/

            for (iVar = 0; iVar < nVar; iVar++)
                val_Jacobian_i[nVar-1][iVar] = sM * (dEStar_dU[iVar] + dpStar_dU[iVar]) + (EStar + pStar) * dSm_dU[iVar];



            /*--------- Right Jacobian ---------*/
            
            
            /*--- Computing pressure derivatives d/dU_R (PI) ---*/

            dPI_dU[0] = 0.5 * Gamma_Minus_One * sq_vel_j;
            for (iDim = 0; iDim < nDim; iDim++)         
                dPI_dU[iDim+1] = - Gamma_Minus_One * Velocity_j[iDim];
            dPI_dU[nVar-1] = Gamma_Minus_One;



            /*--- Computing d/dU_R (Sm) ---*/
            
            dSm_dU[0] = - ( - ProjVelocity_j * ProjVelocity_j + sM * sR + dPI_dU[0] ) / RHO;
            for (iDim = 0; iDim < nDim; iDim++)
                dSm_dU[iDim+1] = - ( UnitNormal[iDim] * ( 2 * ProjVelocity_j - sR - sM) + dPI_dU[iDim+1] ) / RHO;
            dSm_dU[nVar-1]  = - dPI_dU[nVar-1] / RHO;
            

            /*--- Computing d/dU_R (pStar) ---*/

            for (iVar = 0; iVar < nVar; iVar++)
                dpStar_dU[iVar] = Density_j * (sL - ProjVelocity_i) * dSm_dU[iVar];
            

            /*--- Computing d/dU_R (rhoStar) ---*/

            drhoStar_dU[0] = Omega * ( sR + IntermediateState[0] * dSm_dU[0] );
            for (iDim = 0; iDim < nDim; iDim++)
                drhoStar_dU[iDim+1] = Omega * ( - UnitNormal[iDim] + IntermediateState[0] * dSm_dU[iDim+1] );
            drhoStar_dU[nVar-1] = Omega * IntermediateState[0] * dSm_dU[nVar-1];


            /*--- Computing d/dU_R (EStar) ---*/

            for (iVar = 0; iVar < nVar; iVar++)
                dEStar_dU[iVar] = Omega * ( sM * dpStar_dU[iVar] + ( EStar + pStar ) * dSm_dU[iVar] );
            
            dEStar_dU[0] += Omega * ProjVelocity_j * ( Enthalpy_j - dPI_dU[0] );
            for (iDim = 0; iDim < nDim; iDim++)
                dEStar_dU[iDim+1] += Omega * ( - UnitNormal[iDim] * Enthalpy_j - ProjVelocity_j * dPI_dU[iDim+1] );
            dEStar_dU[nVar-1] += Omega * ( sR - ProjVelocity_j - ProjVelocity_j * dPI_dU[nVar-1] );



            /*--- Jacobian First Row ---*/
                        
            for (iVar = 0; iVar < nVar; iVar++)
                val_Jacobian_j[0][iVar] = sM * drhoStar_dU[iVar] + IntermediateState[0] * dSm_dU[iVar];

            /*--- Jacobian Middle Rows ---*/

            for (jDim = 0; jDim < nDim; jDim++) {
                for (iVar = 0; iVar < nVar; iVar++)
                    val_Jacobian_j[jDim+1][iVar] = ( OmegaSM + 1 ) * ( UnitNormal[jDim] * dpStar_dU[iVar] + IntermediateState[jDim+1] * dSm_dU[iVar] );

                val_Jacobian_j[jDim+1][0] += OmegaSM * Velocity_j[jDim] * ProjVelocity_j;

                val_Jacobian_j[jDim+1][jDim+1] += OmegaSM * (sR - ProjVelocity_j);
                
                for (iDim = 0; iDim < nDim; iDim++)
                    val_Jacobian_j[jDim+1][iDim+1] -= OmegaSM * Velocity_j[jDim] * UnitNormal[iDim];

                for (iVar = 0; iVar < nVar; iVar++)
                    val_Jacobian_j[jDim+1][iVar] -= OmegaSM * dPI_dU[iVar] * UnitNormal[jDim];
            }

            /*--- Jacobian Last Row ---*/
            
            for (iVar = 0; iVar < nVar; iVar++)
                val_Jacobian_j[nVar-1][iVar] = sM * ( dEStar_dU[iVar] + dpStar_dU[iVar] ) + ( EStar + pStar ) * dSm_dU[iVar];
    
        }
    }


    /*--- Jacobians of the inviscid flux, scale = k because val_residual ~ 0.5*(fc_i+fc_j)*Normal ---*/
    
    Area *= kappa;  

    for (iVar = 0; iVar < nVar; iVar++) {
        for (jVar = 0; jVar < nVar; jVar++) {
            val_Jacobian_i[iVar][jVar] *=   Area;
            val_Jacobian_j[iVar][jVar] *=   Area;
        }
    }
=======
  if (sM > 0.0) {

    if (sL > 0.0) {

      /*--- Compute Jacobian based on Left State ---*/
  
      for (iVar = 0; iVar < nVar; iVar++) 
        for (jVar = 0; jVar < nVar; jVar++) 
          val_Jacobian_j[iVar][jVar] = 0;

      GetInviscidProjJac(Velocity_i, &Energy_i, UnitNormal, 1.0, val_Jacobian_i);

    }
    else {
      /*--- Compute Jacobian based on Left Star State ---*/

      EStar = IntermediateState[nVar-1];
      Omega = 1/(sL-sM);
      OmegaSM = Omega * sM;


      /*--------- Left Jacobian ---------*/


      /*--- Computing pressure derivatives d/dU_L (PI) ---*/

      dPI_dU[0] = 0.5 * Gamma_Minus_One * sq_vel_i;
      for (iDim = 0; iDim < nDim; iDim++)      
        dPI_dU[iDim+1] = - Gamma_Minus_One * Velocity_i[iDim];
      dPI_dU[nVar-1] = Gamma_Minus_One;
      

      /*--- Computing d/dU_L (Sm) ---*/

      dSm_dU[0] = ( - ProjVelocity_i * ProjVelocity_i + sM * sL + dPI_dU[0] ) / RHO;
      for (iDim = 0; iDim < nDim; iDim++)
        dSm_dU[iDim+1] = ( UnitNormal[iDim] * ( 2 * ProjVelocity_i - sL - sM ) + dPI_dU[iDim+1] ) / RHO;
      dSm_dU[nVar-1] = dPI_dU[nVar-1] / RHO;

      
      /*--- Computing d/dU_L (rhoStar) ---*/

      drhoStar_dU[0] = Omega * ( sL + IntermediateState[0] * dSm_dU[0] );
      for (iDim = 0; iDim < nDim; iDim++)
        drhoStar_dU[iDim+1] = Omega * ( - UnitNormal[iDim] + IntermediateState[0] * dSm_dU[iDim+1] );
      drhoStar_dU[nVar-1] = Omega * IntermediateState[0] * dSm_dU[nVar-1];
      

      /*--- Computing d/dU_L (pStar) ---*/

      for (iVar = 0; iVar < nVar; iVar++)
        dpStar_dU[iVar] = Density_i * (sR - ProjVelocity_j) * dSm_dU[iVar];


      /*--- Computing d/dU_L (EStar) ---*/

      for (iVar = 0; iVar < nVar; iVar++)
        dEStar_dU[iVar] = Omega * ( sM * dpStar_dU[iVar] + ( EStar + pStar ) * dSm_dU[iVar] );
      
      dEStar_dU[0] += Omega * ProjVelocity_i * ( Enthalpy_i - dPI_dU[0] );
      for (iDim = 0; iDim < nDim; iDim++)
        dEStar_dU[iDim+1] += Omega * ( - UnitNormal[iDim] * Enthalpy_i - ProjVelocity_i * dPI_dU[iDim+1] );
      dEStar_dU[nVar-1] += Omega * ( sL - ProjVelocity_i - ProjVelocity_i * dPI_dU[nVar-1] );



      /*--- Jacobian First Row ---*/
            
      for (iVar = 0; iVar < nVar; iVar++)
        val_Jacobian_i[0][iVar] = sM * drhoStar_dU[iVar] + IntermediateState[0] * dSm_dU[iVar];

      /*--- Jacobian Middle Rows ---*/

      for (jDim = 0; jDim < nDim; jDim++) {
        for (iVar = 0; iVar < nVar; iVar++)
          val_Jacobian_i[jDim+1][iVar] = ( OmegaSM + 1 ) * ( UnitNormal[jDim] * dpStar_dU[iVar] + IntermediateState[jDim+1] * dSm_dU[iVar] );

        val_Jacobian_i[jDim+1][0] += OmegaSM * Velocity_i[jDim] * ProjVelocity_i;

        val_Jacobian_i[jDim+1][jDim+1] += OmegaSM * (sL - ProjVelocity_i);
        
        for (iDim = 0; iDim < nDim; iDim++)
          val_Jacobian_i[jDim+1][iDim+1] -= OmegaSM * Velocity_i[jDim] * UnitNormal[iDim];

        for (iVar = 0; iVar < nVar; iVar++)
          val_Jacobian_i[jDim+1][iVar] -= OmegaSM * dPI_dU[iVar] * UnitNormal[jDim];
      }

      /*--- Jacobian Last Row ---*/
      
      for (iVar = 0; iVar < nVar; iVar++)
        val_Jacobian_i[nVar-1][iVar] = sM * ( dEStar_dU[iVar] + dpStar_dU[iVar] ) + ( EStar + pStar ) * dSm_dU[iVar];




      /*--------- Right Jacobian ---------*/


      /*--- Computing d/dU_R (Sm) ---*/
      
      dSm_dU[0] = ( ProjVelocity_j * ProjVelocity_j - sM * sR - 0.5 * Gamma_Minus_One * sq_vel_j ) / RHO;
      for (iDim = 0; iDim < nDim; iDim++)
        dSm_dU[iDim+1] = - ( UnitNormal[iDim] * ( 2 * ProjVelocity_j - sR - sM) - Gamma_Minus_One * Velocity_j[iDim] ) / RHO;
      dSm_dU[nVar-1]  = - Gamma_Minus_One / RHO;
      
      
      /*--- Computing d/dU_R (pStar) ---*/

      for (iVar = 0; iVar < nVar; iVar++)
        dpStar_dU[iVar] = Density_j * (sL - ProjVelocity_i) * dSm_dU[iVar];


      /*--- Computing d/dU_R (EStar) ---*/

      for (iVar = 0; iVar < nVar; iVar++)
        dEStar_dU[iVar] = Omega * ( sM * dpStar_dU[iVar] + ( EStar + pStar ) * dSm_dU[iVar] );
      


      /*--- Jacobian First Row ---*/

      for (iVar = 0; iVar < nVar; iVar++)
        val_Jacobian_j[0][iVar] = IntermediateState[0] * ( OmegaSM + 1 ) * dSm_dU[iVar];

      /*--- Jacobian Middle Rows ---*/

      for (iDim = 0; iDim < nDim; iDim++) {
        for (iVar = 0; iVar < nVar; iVar++)
          val_Jacobian_j[iDim+1][iVar] = ( OmegaSM + 1 ) * ( IntermediateState[iDim+1] * dSm_dU[iVar] + UnitNormal[iDim] * dpStar_dU[iVar] );
      }

      /*--- Jacobian Last Row ---*/

      for (iVar = 0; iVar < nVar; iVar++)
        val_Jacobian_j[nVar-1][iVar] = sM * (dEStar_dU[iVar] + dpStar_dU[iVar]) + (EStar + pStar) * dSm_dU[iVar];
    }
  }
  else {
    if (sR < 0.0) {

      /*--- Compute Jacobian based on Right State ---*/
  
      for (iVar = 0; iVar < nVar; iVar++) 
        for (jVar = 0; jVar < nVar; jVar++) 
          val_Jacobian_i[iVar][jVar] = 0;

      GetInviscidProjJac(Velocity_j, &Energy_j, UnitNormal, 1.0, val_Jacobian_j);
    
    }
    else {
      /*--- Compute Jacobian based on Right Star State ---*/

      EStar = IntermediateState[nVar-1];
      Omega = 1/(sR-sM);
      OmegaSM = Omega * sM;


      /*--------- Left Jacobian ---------*/


      /*--- Computing d/dU_L (Sm) ---*/

      dSm_dU[0] = ( - ProjVelocity_i * ProjVelocity_i + sM * sL + 0.5 * Gamma_Minus_One * sq_vel_i ) / RHO;
      for (iDim = 0; iDim < nDim; iDim++)
        dSm_dU[iDim+1] = ( UnitNormal[iDim] * ( 2 * ProjVelocity_i - sL - sM ) - Gamma_Minus_One * Velocity_i[iDim] ) / RHO;
      dSm_dU[nVar-1] = Gamma_Minus_One / RHO;
      

      /*--- Computing d/dU_L (pStar) ---*/

      for (iVar = 0; iVar < nVar; iVar++)
        dpStar_dU[iVar] = Density_i * (sR - ProjVelocity_j) * dSm_dU[iVar];


      /*--- Computing d/dU_L (EStar) ---*/

      for (iVar = 0; iVar < nVar; iVar++)
        dEStar_dU[iVar] = Omega * ( sM * dpStar_dU[iVar] + ( EStar + pStar ) * dSm_dU[iVar] );
      


      /*--- Jacobian First Row ---*/

      for (iVar = 0; iVar < nVar; iVar++)
        val_Jacobian_i[0][iVar] = IntermediateState[0] * ( OmegaSM + 1 ) * dSm_dU[iVar];

      /*--- Jacobian Middle Rows ---*/

      for (iDim = 0; iDim < nDim; iDim++) {
        for (iVar = 0; iVar < nVar; iVar++)
          val_Jacobian_i[iDim+1][iVar] = (OmegaSM + 1) * ( IntermediateState[iDim+1] * dSm_dU[iVar] + UnitNormal[iDim] * dpStar_dU[iVar] );
      }

      /*--- Jacobian Last Row ---*/

      for (iVar = 0; iVar < nVar; iVar++)
        val_Jacobian_i[nVar-1][iVar] = sM * (dEStar_dU[iVar] + dpStar_dU[iVar]) + (EStar + pStar) * dSm_dU[iVar];



      /*--------- Right Jacobian ---------*/
      
      
      /*--- Computing pressure derivatives d/dU_R (PI) ---*/

      dPI_dU[0] = 0.5 * Gamma_Minus_One * sq_vel_j;
      for (iDim = 0; iDim < nDim; iDim++)      
        dPI_dU[iDim+1] = - Gamma_Minus_One * Velocity_j[iDim];
      dPI_dU[nVar-1] = Gamma_Minus_One;



      /*--- Computing d/dU_R (Sm) ---*/
      
      dSm_dU[0] = - ( - ProjVelocity_j * ProjVelocity_j + sM * sR + dPI_dU[0] ) / RHO;
      for (iDim = 0; iDim < nDim; iDim++)
        dSm_dU[iDim+1] = - ( UnitNormal[iDim] * ( 2 * ProjVelocity_j - sR - sM) + dPI_dU[iDim+1] ) / RHO;
      dSm_dU[nVar-1]  = - dPI_dU[nVar-1] / RHO;
      

      /*--- Computing d/dU_R (pStar) ---*/

      for (iVar = 0; iVar < nVar; iVar++)
        dpStar_dU[iVar] = Density_j * (sL - ProjVelocity_i) * dSm_dU[iVar];
      

      /*--- Computing d/dU_R (rhoStar) ---*/

      drhoStar_dU[0] = Omega * ( sR + IntermediateState[0] * dSm_dU[0] );
      for (iDim = 0; iDim < nDim; iDim++)
        drhoStar_dU[iDim+1] = Omega * ( - UnitNormal[iDim] + IntermediateState[0] * dSm_dU[iDim+1] );
      drhoStar_dU[nVar-1] = Omega * IntermediateState[0] * dSm_dU[nVar-1];


      /*--- Computing d/dU_R (EStar) ---*/

      for (iVar = 0; iVar < nVar; iVar++)
        dEStar_dU[iVar] = Omega * ( sM * dpStar_dU[iVar] + ( EStar + pStar ) * dSm_dU[iVar] );
      
      dEStar_dU[0] += Omega * ProjVelocity_j * ( Enthalpy_j - dPI_dU[0] );
      for (iDim = 0; iDim < nDim; iDim++)
        dEStar_dU[iDim+1] += Omega * ( - UnitNormal[iDim] * Enthalpy_j - ProjVelocity_j * dPI_dU[iDim+1] );
      dEStar_dU[nVar-1] += Omega * ( sR - ProjVelocity_j - ProjVelocity_j * dPI_dU[nVar-1] );



      /*--- Jacobian First Row ---*/
            
      for (iVar = 0; iVar < nVar; iVar++)
        val_Jacobian_j[0][iVar] = sM * drhoStar_dU[iVar] + IntermediateState[0] * dSm_dU[iVar];

      /*--- Jacobian Middle Rows ---*/

      for (jDim = 0; jDim < nDim; jDim++) {
        for (iVar = 0; iVar < nVar; iVar++)
          val_Jacobian_j[jDim+1][iVar] = ( OmegaSM + 1 ) * ( UnitNormal[jDim] * dpStar_dU[iVar] + IntermediateState[jDim+1] * dSm_dU[iVar] );

        val_Jacobian_j[jDim+1][0] += OmegaSM * Velocity_j[jDim] * ProjVelocity_j;

        val_Jacobian_j[jDim+1][jDim+1] += OmegaSM * (sR - ProjVelocity_j);
        
        for (iDim = 0; iDim < nDim; iDim++)
          val_Jacobian_j[jDim+1][iDim+1] -= OmegaSM * Velocity_j[jDim] * UnitNormal[iDim];

        for (iVar = 0; iVar < nVar; iVar++)
          val_Jacobian_j[jDim+1][iVar] -= OmegaSM * dPI_dU[iVar] * UnitNormal[jDim];
      }

      /*--- Jacobian Last Row ---*/
      
      for (iVar = 0; iVar < nVar; iVar++)
        val_Jacobian_j[nVar-1][iVar] = sM * ( dEStar_dU[iVar] + dpStar_dU[iVar] ) + ( EStar + pStar ) * dSm_dU[iVar];
  
    }
  }


  /*--- Jacobians of the inviscid flux, scale = k because val_residual ~ 0.5*(fc_i+fc_j)*Normal ---*/
  
  Area *= kappa;  

  for (iVar = 0; iVar < nVar; iVar++) {
    for (jVar = 0; jVar < nVar; jVar++) {
      val_Jacobian_i[iVar][jVar] *=   Area;
      val_Jacobian_j[iVar][jVar] *=   Area;
    }
  }
>>>>>>> b1fff5a4
}

}

CUpwGeneralHLLC_Flow::CUpwGeneralHLLC_Flow(unsigned short val_nDim, unsigned short val_nVar, CConfig *config) : CNumerics(val_nDim, val_nVar, config) {
  
  implicit = (config->GetKind_TimeIntScheme_Flow() == EULER_IMPLICIT);
  kappa = config->GetRoe_Kappa();
  grid_movement = config->GetGrid_Movement();
  
  Gamma = config->GetGamma();
  
  IntermediateState = new su2double [nVar];
  dSm_dU            = new su2double [nVar];
  dPI_dU            = new su2double [nVar];
  drhoStar_dU       = new su2double [nVar];
  dpStar_dU         = new su2double [nVar];
  dEStar_dU         = new su2double [nVar];

  Velocity_i        = new su2double [nDim];
  Velocity_j        = new su2double [nDim];
  RoeVelocity       = new su2double [nDim];

}

CUpwGeneralHLLC_Flow::~CUpwGeneralHLLC_Flow(void) {
  
  delete [] IntermediateState;
  delete [] dSm_dU;
  delete [] dPI_dU;
  delete [] drhoStar_dU;
  delete [] dpStar_dU;
  delete [] dEStar_dU;

  delete [] Velocity_i;
  delete [] Velocity_j;
  delete [] RoeVelocity;

}

void CUpwGeneralHLLC_Flow::ComputeResidual(su2double *val_residual, su2double **val_Jacobian_i, su2double **val_Jacobian_j, CConfig *config) {

  /*--- Face area (norm or the normal vector) ---*/
  
  Area = 0.0;
  for (iDim = 0; iDim < nDim; iDim++)
    Area += Normal[iDim] * Normal[iDim];

  Area = sqrt(Area);
  
  /*-- Unit Normal ---*/
  
  for (iDim = 0; iDim < nDim; iDim++)
    UnitNormal[iDim] = Normal[iDim] / Area;

  /*-- Fluid velocity at node i,j ---*/

  for (iDim = 0; iDim < nDim; iDim++) {
    Velocity_i[iDim]  = V_i[iDim+1];
    Velocity_j[iDim]  = V_j[iDim+1];
  }

  /*--- Primitive variables at point i ---*/

  Pressure_i = V_i[nDim+1];
  Density_i  = V_i[nDim+2];
  Enthalpy_i = V_i[nDim+3];

  /*--- Primitive variables at point j ---*/
  
  Pressure_j = V_j[nDim+1];
  Density_j  = V_j[nDim+2];
  Enthalpy_j = V_j[nDim+3];


  sq_vel_i = 0.0;
  sq_vel_j = 0.0;

  for (iDim = 0; iDim < nDim; iDim++) {
    sq_vel_i += Velocity_i[iDim] * Velocity_i[iDim];
    sq_vel_j += Velocity_j[iDim] * Velocity_j[iDim];
  }

  Energy_i         = Enthalpy_i - Pressure_i / Density_i;
  StaticEnthalpy_i = Enthalpy_i - 0.5 * sq_vel_i;
  StaticEnergy_i   = Energy_i - 0.5 * sq_vel_i;
  
  Kappa_i = S_i[1] / Density_i;
  Chi_i   = S_i[0] - Kappa_i * StaticEnergy_i;
  SoundSpeed_i = sqrt(Chi_i + StaticEnthalpy_i * Kappa_i);
  

  Energy_j         = Enthalpy_j - Pressure_j / Density_j;
  StaticEnthalpy_j = Enthalpy_j - 0.5 * sq_vel_j;
  StaticEnergy_j   = Energy_j - 0.5 * sq_vel_j;

  Kappa_j = S_j[1] / Density_j;
  Chi_j   = S_j[0] - Kappa_j * StaticEnergy_j;
  SoundSpeed_j = sqrt(Chi_j + StaticEnthalpy_j * Kappa_j);
   
  /*--- Projected velocities ---*/
  
  ProjVelocity_i = 0.0; 
  ProjVelocity_j = 0.0;

  for (iDim = 0; iDim < nDim; iDim++) {
    ProjVelocity_i += Velocity_i[iDim] * UnitNormal[iDim];
    ProjVelocity_j += Velocity_j[iDim] * UnitNormal[iDim];
  }
  

  /*--- Projected Grid Velocity ---*/

  ProjInterfaceVel = 0;

  if (grid_movement) {

<<<<<<< HEAD
    for (iDim = 0; iDim < nDim; iDim++)
        ProjInterfaceVel += 0.5 * ( GridVel_i[iDim] + GridVel_j[iDim] )*UnitNormal[iDim];

    SoundSpeed_i -= ProjInterfaceVel;
=======
  for (iDim = 0; iDim < nDim; iDim++)
    ProjInterfaceVel += 0.5 * ( GridVel_i[iDim] + GridVel_j[iDim] )*UnitNormal[iDim];

  SoundSpeed_i -= ProjInterfaceVel;
>>>>>>> b1fff5a4
    SoundSpeed_j += ProjInterfaceVel;

        ProjVelocity_i -= ProjInterfaceVel; 
        ProjVelocity_j -= ProjInterfaceVel;
  }  

  /*--- Roe's averaging ---*/

  Rrho = ( sqrt(Density_i) + sqrt(Density_j) );

  sq_velRoe        = 0.0;
  RoeProjVelocity  = - ProjInterfaceVel;

  for (iDim = 0; iDim < nDim; iDim++) {
    RoeVelocity[iDim] = ( Velocity_i[iDim] * sqrt(Density_i) + Velocity_j[iDim] * sqrt(Density_j) ) / Rrho;
    sq_velRoe        +=  RoeVelocity[iDim] * RoeVelocity[iDim];
    RoeProjVelocity  +=  RoeVelocity[iDim] * UnitNormal[iDim];
  } 

  /*--- Mean Roe variables iPoint and jPoint ---*/
    
  RoeKappa = 0.5 * ( Kappa_i + Kappa_j );
  RoeChi   = 0.5 * ( Chi_i + Chi_j );
  RoeDensity = sqrt( Density_i * Density_j );
  RoeEnthalpy = ( sqrt(Density_j) * Enthalpy_j + sqrt(Density_i) * Enthalpy_i) / Rrho;

  VinokurMontagne();

  /*--- Roe-averaged speed of sound ---*/

  //RoeSoundSpeed2 = RoeChi + RoeKappa * ( RoeEnthalpy - 0.5 * sq_velRoe );
  RoeSoundSpeed  = sqrt( RoeChi + RoeKappa * ( RoeEnthalpy - 0.5 * sq_velRoe ) ) - ProjInterfaceVel;

  /*--- Speed of sound at L and R ---*/
  
  sL = min( RoeProjVelocity - RoeSoundSpeed, ProjVelocity_i - SoundSpeed_i );
  sR = max( RoeProjVelocity + RoeSoundSpeed, ProjVelocity_j + SoundSpeed_j );
  
  /*--- speed of contact surface ---*/

  RHO = Density_j * (sR - ProjVelocity_j) - Density_i * (sL - ProjVelocity_i);
  sM = ( Pressure_i - Pressure_j - Density_i * ProjVelocity_i * ( sL - ProjVelocity_i ) + Density_j * ProjVelocity_j * ( sR - ProjVelocity_j ) ) / RHO;
  
  /*--- Pressure at right and left (Pressure_j=Pressure_i) side of contact surface ---*/
  
  pStar = Density_j * ( ProjVelocity_j - sR ) * ( ProjVelocity_j - sM ) + Pressure_j;


if (sM > 0.0) {

<<<<<<< HEAD
    if (sL > 0.0) {

        /*--- Compute Left Flux ---*/

        val_residual[0] = Density_i * ProjVelocity_i;
        for (iDim = 0; iDim < nDim; iDim++)
            val_residual[iDim+1] = Density_i * Velocity_i[iDim] * ProjVelocity_i + Pressure_i * UnitNormal[iDim];
        val_residual[nVar-1] = Enthalpy_i * Density_i * ProjVelocity_i;
    }
    else {

        /*--- Compute Flux Left Star from Left Star State ---*/

                rhoSL = ( sL - ProjVelocity_i ) / ( sL - sM );

        IntermediateState[0] = rhoSL * Density_i;
        for (iDim = 0; iDim < nDim; iDim++)
            IntermediateState[iDim+1] = rhoSL * ( Density_i * Velocity_i[iDim] + ( pStar - Pressure_i ) / ( sL - ProjVelocity_i ) * UnitNormal[iDim] ) ;
        IntermediateState[nVar-1] = rhoSL * ( Density_i * Energy_i - ( Pressure_i * ProjVelocity_i - pStar * sM) / ( sL - ProjVelocity_i ) );


        val_residual[0] = sM * IntermediateState[0];
        for (iDim = 0; iDim < nDim; iDim++)
            val_residual[iDim+1] = sM * IntermediateState[iDim+1] + pStar * UnitNormal[iDim];
        val_residual[nVar-1] = sM * ( IntermediateState[nVar-1] + pStar )  + pStar * ProjInterfaceVel;
    }
  }
  else {

    if (sR < 0.0) {

        /*--- Compute Right Flux ---*/

        val_residual[0] = Density_j * ProjVelocity_j;
        for (iDim = 0; iDim < nDim; iDim++)
            val_residual[iDim+1] = Density_j * Velocity_j[iDim] * ProjVelocity_j + Pressure_j * UnitNormal[iDim];
        val_residual[nVar-1] = Enthalpy_j * Density_j * ProjVelocity_j;
    }
    else {

        /*--- Compute Flux Right Star from Right Star State ---*/

                rhoSR = ( sR - ProjVelocity_j ) / ( sR - sM );

        IntermediateState[0] = rhoSR * Density_j;
        for (iDim = 0; iDim < nDim; iDim++)
            IntermediateState[iDim+1] = rhoSR * ( Density_j * Velocity_j[iDim] + ( pStar - Pressure_j ) / ( sR - ProjVelocity_j ) * UnitNormal[iDim] ) ;
        IntermediateState[nVar-1] = rhoSR * ( Density_j * Energy_j - ( Pressure_j * ProjVelocity_j - pStar * sM ) / ( sR - ProjVelocity_j ) );


        val_residual[0] = sM * IntermediateState[0];
        for (iDim = 0; iDim < nDim; iDim++)
            val_residual[iDim+1] = sM * IntermediateState[iDim+1] + pStar * UnitNormal[iDim];
        val_residual[nVar-1] = sM * (IntermediateState[nVar-1] + pStar )  + pStar * ProjInterfaceVel;
    }
=======
  if (sL > 0.0) {

    /*--- Compute Left Flux ---*/

    val_residual[0] = Density_i * ProjVelocity_i;
    for (iDim = 0; iDim < nDim; iDim++)
      val_residual[iDim+1] = Density_i * Velocity_i[iDim] * ProjVelocity_i + Pressure_i * UnitNormal[iDim];
    val_residual[nVar-1] = Enthalpy_i * Density_i * ProjVelocity_i;
  }
  else {

    /*--- Compute Flux Left Star from Left Star State ---*/

                rhoSL = ( sL - ProjVelocity_i ) / ( sL - sM );

    IntermediateState[0] = rhoSL * Density_i;
    for (iDim = 0; iDim < nDim; iDim++)
      IntermediateState[iDim+1] = rhoSL * ( Density_i * Velocity_i[iDim] + ( pStar - Pressure_i ) / ( sL - ProjVelocity_i ) * UnitNormal[iDim] ) ;
    IntermediateState[nVar-1] = rhoSL * ( Density_i * Energy_i - ( Pressure_i * ProjVelocity_i - pStar * sM) / ( sL - ProjVelocity_i ) );


    val_residual[0] = sM * IntermediateState[0];
    for (iDim = 0; iDim < nDim; iDim++)
      val_residual[iDim+1] = sM * IntermediateState[iDim+1] + pStar * UnitNormal[iDim];
    val_residual[nVar-1] = sM * ( IntermediateState[nVar-1] + pStar )  + pStar * ProjInterfaceVel;
  }
  }
  else {

  if (sR < 0.0) {

    /*--- Compute Right Flux ---*/

    val_residual[0] = Density_j * ProjVelocity_j;
    for (iDim = 0; iDim < nDim; iDim++)
      val_residual[iDim+1] = Density_j * Velocity_j[iDim] * ProjVelocity_j + Pressure_j * UnitNormal[iDim];
    val_residual[nVar-1] = Enthalpy_j * Density_j * ProjVelocity_j;
  }
  else {

    /*--- Compute Flux Right Star from Right Star State ---*/

                rhoSR = ( sR - ProjVelocity_j ) / ( sR - sM );

    IntermediateState[0] = rhoSR * Density_j;
    for (iDim = 0; iDim < nDim; iDim++)
      IntermediateState[iDim+1] = rhoSR * ( Density_j * Velocity_j[iDim] + ( pStar - Pressure_j ) / ( sR - ProjVelocity_j ) * UnitNormal[iDim] ) ;
    IntermediateState[nVar-1] = rhoSR * ( Density_j * Energy_j - ( Pressure_j * ProjVelocity_j - pStar * sM ) / ( sR - ProjVelocity_j ) );


    val_residual[0] = sM * IntermediateState[0];
    for (iDim = 0; iDim < nDim; iDim++)
      val_residual[iDim+1] = sM * IntermediateState[iDim+1] + pStar * UnitNormal[iDim];
    val_residual[nVar-1] = sM * (IntermediateState[nVar-1] + pStar )  + pStar * ProjInterfaceVel;
  }
>>>>>>> b1fff5a4
  }

  for (iVar = 0; iVar < nVar; iVar++)
    val_residual[iVar] *= Area;


  if (implicit) {

<<<<<<< HEAD
    if (sM > 0.0) {

        if (sL > 0.0) {

            /*--- Compute Jacobian based on Left State ---*/
    
            for (iVar = 0; iVar < nVar; iVar++) 
                for (jVar = 0; jVar < nVar; jVar++) 
                    val_Jacobian_j[iVar][jVar] = 0;


            GetInviscidProjJac(Velocity_i, &Enthalpy_i, &Chi_i, &Kappa_i, UnitNormal, 1.0, val_Jacobian_i);

        }
        else {
            /*--- Compute Jacobian based on Left Star State ---*/

            EStar = IntermediateState[nVar-1];
            Omega = 1/(sL-sM);
            OmegaSM = Omega * sM;


            /*--------- Left Jacobian ---------*/


            /*--- Computing pressure derivatives d/dU_L (PI) ---*/

            dPI_dU[0] = Chi_i - 0.5 * Kappa_i * sq_vel_i;
            for (iDim = 0; iDim < nDim; iDim++)         
                dPI_dU[iDim+1] = - Kappa_i * Velocity_i[iDim];
            dPI_dU[nVar-1] = Kappa_i;

            
            /*--- Computing d/dU_L (Sm) ---*/

            dSm_dU[0] = ( - ProjVelocity_i * ProjVelocity_i + sM * sL + dPI_dU[0] ) / RHO;
            for (iDim = 0; iDim < nDim; iDim++)
                dSm_dU[iDim+1] = ( UnitNormal[iDim] * ( 2 * ProjVelocity_i - sL - sM ) + dPI_dU[iDim+1] ) / RHO;
            dSm_dU[nVar-1] = dPI_dU[nVar-1] / RHO;


            /*--- Computing d/dU_L (rhoStar) ---*/

            drhoStar_dU[0] = Omega * ( sL + IntermediateState[0] * dSm_dU[0] );
            for (iDim = 0; iDim < nDim; iDim++)
                drhoStar_dU[iDim+1] = Omega * ( - UnitNormal[iDim] + IntermediateState[0] * dSm_dU[iDim+1] );
            drhoStar_dU[nVar-1] = Omega * IntermediateState[0] * dSm_dU[nVar-1];

            
            /*--- Computing d/dU_L (pStar) ---*/

            for (iVar = 0; iVar < nVar; iVar++)
                dpStar_dU[iVar] = Density_i * (sR - ProjVelocity_j) * dSm_dU[iVar];


            /*--- Computing d/dU_L (EStar) ---*/

            for (iVar = 0; iVar < nVar; iVar++)
                dEStar_dU[iVar] = Omega * ( sM * dpStar_dU[iVar] + ( EStar + pStar ) * dSm_dU[iVar] );
            
            dEStar_dU[0] += Omega * ProjVelocity_i * ( Enthalpy_i - dPI_dU[0] );
            for (iDim = 0; iDim < nDim; iDim++)
                dEStar_dU[iDim+1] += Omega * ( - UnitNormal[iDim] * Enthalpy_i - ProjVelocity_i * dPI_dU[iDim+1] );
            dEStar_dU[nVar-1] += Omega * ( sL - ProjVelocity_i - ProjVelocity_i * dPI_dU[nVar-1] );



            /*--- Jacobian First Row ---*/
                        
            for (iVar = 0; iVar < nVar; iVar++)
                val_Jacobian_i[0][iVar] = sM * drhoStar_dU[iVar] + IntermediateState[0] * dSm_dU[iVar];

            /*--- Jacobian Middle Rows ---*/

            for (jDim = 0; jDim < nDim; jDim++) {

                for (iVar = 0; iVar < nVar; iVar++)
                    val_Jacobian_i[jDim+1][iVar] = ( OmegaSM + 1 ) * ( UnitNormal[jDim] * dpStar_dU[iVar] + IntermediateState[jDim+1] * dSm_dU[iVar] );

                val_Jacobian_i[jDim+1][0] += OmegaSM * Velocity_i[jDim] * ProjVelocity_i;

                val_Jacobian_i[jDim+1][jDim+1] += OmegaSM * (sL - ProjVelocity_i);
                
                for (iDim = 0; iDim < nDim; iDim++)
                    val_Jacobian_i[jDim+1][iDim+1] -= OmegaSM * Velocity_i[jDim] * UnitNormal[iDim];

                for (iVar = 0; iVar < nVar; iVar++)
                    val_Jacobian_i[jDim+1][iVar] -= OmegaSM * dPI_dU[iVar] * UnitNormal[jDim];
            }

            /*--- Jacobian Last Row ---*/
            
            for (iVar = 0; iVar < nVar; iVar++)
                val_Jacobian_i[nVar-1][iVar] = sM * ( dEStar_dU[iVar] + dpStar_dU[iVar] ) + ( EStar + pStar ) * dSm_dU[iVar];




            /*--------- Right Jacobian ---------*/

            
            /*--- Computing pressure derivatives d/dU_R (PI) ---*/

            dPI_dU[0] = Chi_j - 0.5 * Kappa_j * sq_vel_j;
            for (iDim = 0; iDim < nDim; iDim++)         
                dPI_dU[iDim+1] = - Kappa_j * Velocity_j[iDim];
            dPI_dU[nVar-1] = Kappa_j;


            /*--- Computing d/dU_R (Sm) ---*/
            
            dSm_dU[0] = ( ProjVelocity_j * ProjVelocity_j - sM * sR - dPI_dU[0] ) / RHO;
            for (iDim = 0; iDim < nDim; iDim++)
                dSm_dU[iDim+1] = - ( UnitNormal[iDim] * ( 2 * ProjVelocity_j - sR - sM) + dPI_dU[iDim+1] ) / RHO;
            dSm_dU[nVar-1]  = - dPI_dU[nVar-1] / RHO;
            

            /*--- Computing d/dU_R (pStar) ---*/

            for (iVar = 0; iVar < nVar; iVar++)
                dpStar_dU[iVar] = Density_j * (sL - ProjVelocity_i) * dSm_dU[iVar];


            /*--- Computing d/dU_R (EStar) ---*/

            for (iVar = 0; iVar < nVar; iVar++)
                dEStar_dU[iVar] = Omega * ( sM * dpStar_dU[iVar] + ( EStar + pStar ) * dSm_dU[iVar] );
            


            /*--- Jacobian First Row ---*/

            for (iVar = 0; iVar < nVar; iVar++)
                val_Jacobian_j[0][iVar] = IntermediateState[0] * ( OmegaSM + 1 ) * dSm_dU[iVar];

            /*--- Jacobian Middle Rows ---*/

            for (iDim = 0; iDim < nDim; iDim++) {
                for (iVar = 0; iVar < nVar; iVar++)
                    val_Jacobian_j[iDim+1][iVar] = ( OmegaSM + 1 ) * ( IntermediateState[iDim+1] * dSm_dU[iVar] + UnitNormal[iDim] * dpStar_dU[iVar] );
            }

            /*--- Jacobian Last Row ---*/

            for (iVar = 0; iVar < nVar; iVar++)
                val_Jacobian_j[nVar-1][iVar] = sM * (dEStar_dU[iVar] + dpStar_dU[iVar]) + (EStar + pStar) * dSm_dU[iVar];
        }
    }
    else {
        if (sR < 0.0) {

            /*--- Compute Jacobian based on Right State ---*/
    
            for (iVar = 0; iVar < nVar; iVar++) 
                for (jVar = 0; jVar < nVar; jVar++) 
                    val_Jacobian_i[iVar][jVar] = 0;

            GetInviscidProjJac(Velocity_j, &Enthalpy_j, &Chi_j, &Kappa_j, UnitNormal, 1.0, val_Jacobian_j);
        
        }
        else {
            /*--- Compute Jacobian based on Right Star State ---*/

            EStar = IntermediateState[nVar-1];
            Omega = 1/(sR-sM);
            OmegaSM = Omega * sM;


            /*--------- Left Jacobian ---------*/


            /*--- Computing pressure derivatives d/dU_L (PI) ---*/

            dPI_dU[0] = Chi_i - 0.5 * Kappa_i * sq_vel_i;
            for (iDim = 0; iDim < nDim; iDim++)         
                dPI_dU[iDim+1] = - Kappa_i * Velocity_i[iDim];
            dPI_dU[nVar-1] = Kappa_i;


            /*--- Computing d/dU_L (Sm) ---*/

            dSm_dU[0] = ( - ProjVelocity_i * ProjVelocity_i + sM * sL + dPI_dU[0] ) / RHO;
            for (iDim = 0; iDim < nDim; iDim++)
                dSm_dU[iDim+1] = ( UnitNormal[iDim] * ( 2 * ProjVelocity_i - sL - sM ) + dPI_dU[iDim+1] ) / RHO;
            dSm_dU[nVar-1] = dPI_dU[nVar-1] / RHO;
            
            
            /*--- Computing d/dU_L (pStar) ---*/

            for (iVar = 0; iVar < nVar; iVar++)
                dpStar_dU[iVar] = Density_i * (sR - ProjVelocity_j) * dSm_dU[iVar];


            /*--- Computing d/dU_L (EStar) ---*/

            for (iVar = 0; iVar < nVar; iVar++)
                dEStar_dU[iVar] = Omega * ( sM * dpStar_dU[iVar] + ( EStar + pStar ) * dSm_dU[iVar] );
            


            /*--- Jacobian First Row ---*/

            for (iVar = 0; iVar < nVar; iVar++)
                val_Jacobian_i[0][iVar] = IntermediateState[0] * ( OmegaSM + 1 ) * dSm_dU[iVar];

            /*--- Jacobian Middle Rows ---*/

            for (iDim = 0; iDim < nDim; iDim++) {
                for (iVar = 0; iVar < nVar; iVar++)
                    val_Jacobian_i[iDim+1][iVar] = (OmegaSM + 1) * ( IntermediateState[iDim+1] * dSm_dU[iVar] + UnitNormal[iDim] * dpStar_dU[iVar] );
            }

            /*--- Jacobian Last Row ---*/

            for (iVar = 0; iVar < nVar; iVar++)
                val_Jacobian_i[nVar-1][iVar] = sM * (dEStar_dU[iVar] + dpStar_dU[iVar]) + (EStar + pStar) * dSm_dU[iVar];



            /*--------- Right Jacobian ---------*/

            
            /*--- Computing pressure derivatives d/dU_R (PI) ---*/

            dPI_dU[0] = Chi_j - 0.5 * Kappa_j * sq_vel_j;
            for (iDim = 0; iDim < nDim; iDim++)         
                dPI_dU[iDim+1] = - Kappa_j * Velocity_j[iDim];
            dPI_dU[nVar-1] = Kappa_j;


            /*--- Computing d/dU_R (Sm) ---*/
            
            dSm_dU[0] = - ( - ProjVelocity_j * ProjVelocity_j + sM * sR + dPI_dU[0] ) / RHO;
            for (iDim = 0; iDim < nDim; iDim++)
                dSm_dU[iDim+1] = - ( UnitNormal[iDim] * ( 2 * ProjVelocity_j - sR - sM) + dPI_dU[iDim+1] ) / RHO;
            dSm_dU[nVar-1]  = - dPI_dU[nVar-1] / RHO;


            /*--- Computing d/dU_R (pStar) ---*/

            for (iVar = 0; iVar < nVar; iVar++)
                dpStar_dU[iVar] = Density_j * (sL - ProjVelocity_i) * dSm_dU[iVar];

            
            /*--- Computing d/dU_R (rhoStar) ---*/

            drhoStar_dU[0] = Omega * ( sR + IntermediateState[0] * dSm_dU[0] );
            for (iDim = 0; iDim < nDim; iDim++)
                drhoStar_dU[iDim+1] = Omega * ( - UnitNormal[iDim] + IntermediateState[0] * dSm_dU[iDim+1] );
            drhoStar_dU[nVar-1] = Omega * IntermediateState[0] * dSm_dU[nVar-1];


            /*--- Computing d/dU_R (EStar) ---*/

            for (iVar = 0; iVar < nVar; iVar++)
                dEStar_dU[iVar] = Omega * ( sM * dpStar_dU[iVar] + ( EStar + pStar ) * dSm_dU[iVar] );
            
            dEStar_dU[0] += Omega * ProjVelocity_j * ( Enthalpy_j - dPI_dU[0] );
            for (iDim = 0; iDim < nDim; iDim++)
                dEStar_dU[iDim+1] += Omega * ( - UnitNormal[iDim] * Enthalpy_j - ProjVelocity_j * dPI_dU[iDim+1] );
            dEStar_dU[nVar-1] += Omega * ( sR - ProjVelocity_j - ProjVelocity_j * dPI_dU[nVar-1] );



            /*--- Jacobian First Row ---*/
                        
            for (iVar = 0; iVar < nVar; iVar++)
                val_Jacobian_j[0][iVar] = sM * drhoStar_dU[iVar] + IntermediateState[0] * dSm_dU[iVar];

            /*--- Jacobian Middle Rows ---*/

            for (jDim = 0; jDim < nDim; jDim++) {
                for (iVar = 0; iVar < nVar; iVar++)
                    val_Jacobian_j[jDim+1][iVar] = ( OmegaSM + 1 ) * ( UnitNormal[jDim] * dpStar_dU[iVar] + IntermediateState[jDim+1] * dSm_dU[iVar] );

                val_Jacobian_j[jDim+1][0] += OmegaSM * Velocity_j[jDim] * ProjVelocity_j;

                val_Jacobian_j[jDim+1][jDim+1] += OmegaSM * (sR - ProjVelocity_j);
                
                for (iDim = 0; iDim < nDim; iDim++)
                    val_Jacobian_j[jDim+1][iDim+1] -= OmegaSM * Velocity_j[jDim] * UnitNormal[iDim];

                for (iVar = 0; iVar < nVar; iVar++)
                    val_Jacobian_j[jDim+1][iVar] -= OmegaSM * dPI_dU[iVar] * UnitNormal[jDim];
            }
            
            /*--- Jacobian Last Row ---*/
            
            for (iVar = 0; iVar < nVar; iVar++)
                val_Jacobian_j[nVar-1][iVar] = sM * ( dEStar_dU[iVar] + dpStar_dU[iVar] ) + ( EStar + pStar ) * dSm_dU[iVar];   
        }
    }


    /*--- Jacobians of the inviscid flux, scale = kappa because val_residual ~ 0.5*(fc_i+fc_j)*Normal ---*/

    Area *= kappa;
    
    for (iVar = 0; iVar < nVar; iVar++) {
        for (jVar = 0; jVar < nVar; jVar++) {
            val_Jacobian_i[iVar][jVar] *= Area;
            val_Jacobian_j[iVar][jVar] *= Area;
        }
    }
=======
  if (sM > 0.0) {

    if (sL > 0.0) {

      /*--- Compute Jacobian based on Left State ---*/
  
      for (iVar = 0; iVar < nVar; iVar++) 
        for (jVar = 0; jVar < nVar; jVar++) 
          val_Jacobian_j[iVar][jVar] = 0;


      GetInviscidProjJac(Velocity_i, &Enthalpy_i, &Chi_i, &Kappa_i, UnitNormal, 1.0, val_Jacobian_i);

    }
    else {
      /*--- Compute Jacobian based on Left Star State ---*/

      EStar = IntermediateState[nVar-1];
      Omega = 1/(sL-sM);
      OmegaSM = Omega * sM;


      /*--------- Left Jacobian ---------*/


      /*--- Computing pressure derivatives d/dU_L (PI) ---*/

      dPI_dU[0] = Chi_i - 0.5 * Kappa_i * sq_vel_i;
      for (iDim = 0; iDim < nDim; iDim++)      
        dPI_dU[iDim+1] = - Kappa_i * Velocity_i[iDim];
      dPI_dU[nVar-1] = Kappa_i;

      
      /*--- Computing d/dU_L (Sm) ---*/

      dSm_dU[0] = ( - ProjVelocity_i * ProjVelocity_i + sM * sL + dPI_dU[0] ) / RHO;
      for (iDim = 0; iDim < nDim; iDim++)
        dSm_dU[iDim+1] = ( UnitNormal[iDim] * ( 2 * ProjVelocity_i - sL - sM ) + dPI_dU[iDim+1] ) / RHO;
      dSm_dU[nVar-1] = dPI_dU[nVar-1] / RHO;


      /*--- Computing d/dU_L (rhoStar) ---*/

      drhoStar_dU[0] = Omega * ( sL + IntermediateState[0] * dSm_dU[0] );
      for (iDim = 0; iDim < nDim; iDim++)
        drhoStar_dU[iDim+1] = Omega * ( - UnitNormal[iDim] + IntermediateState[0] * dSm_dU[iDim+1] );
      drhoStar_dU[nVar-1] = Omega * IntermediateState[0] * dSm_dU[nVar-1];

      
      /*--- Computing d/dU_L (pStar) ---*/

      for (iVar = 0; iVar < nVar; iVar++)
        dpStar_dU[iVar] = Density_i * (sR - ProjVelocity_j) * dSm_dU[iVar];


      /*--- Computing d/dU_L (EStar) ---*/

      for (iVar = 0; iVar < nVar; iVar++)
        dEStar_dU[iVar] = Omega * ( sM * dpStar_dU[iVar] + ( EStar + pStar ) * dSm_dU[iVar] );
      
      dEStar_dU[0] += Omega * ProjVelocity_i * ( Enthalpy_i - dPI_dU[0] );
      for (iDim = 0; iDim < nDim; iDim++)
        dEStar_dU[iDim+1] += Omega * ( - UnitNormal[iDim] * Enthalpy_i - ProjVelocity_i * dPI_dU[iDim+1] );
      dEStar_dU[nVar-1] += Omega * ( sL - ProjVelocity_i - ProjVelocity_i * dPI_dU[nVar-1] );



      /*--- Jacobian First Row ---*/
            
      for (iVar = 0; iVar < nVar; iVar++)
        val_Jacobian_i[0][iVar] = sM * drhoStar_dU[iVar] + IntermediateState[0] * dSm_dU[iVar];

      /*--- Jacobian Middle Rows ---*/

      for (jDim = 0; jDim < nDim; jDim++) {

        for (iVar = 0; iVar < nVar; iVar++)
          val_Jacobian_i[jDim+1][iVar] = ( OmegaSM + 1 ) * ( UnitNormal[jDim] * dpStar_dU[iVar] + IntermediateState[jDim+1] * dSm_dU[iVar] );

        val_Jacobian_i[jDim+1][0] += OmegaSM * Velocity_i[jDim] * ProjVelocity_i;

        val_Jacobian_i[jDim+1][jDim+1] += OmegaSM * (sL - ProjVelocity_i);
        
        for (iDim = 0; iDim < nDim; iDim++)
          val_Jacobian_i[jDim+1][iDim+1] -= OmegaSM * Velocity_i[jDim] * UnitNormal[iDim];

        for (iVar = 0; iVar < nVar; iVar++)
          val_Jacobian_i[jDim+1][iVar] -= OmegaSM * dPI_dU[iVar] * UnitNormal[jDim];
      }

      /*--- Jacobian Last Row ---*/
      
      for (iVar = 0; iVar < nVar; iVar++)
        val_Jacobian_i[nVar-1][iVar] = sM * ( dEStar_dU[iVar] + dpStar_dU[iVar] ) + ( EStar + pStar ) * dSm_dU[iVar];




      /*--------- Right Jacobian ---------*/

      
      /*--- Computing pressure derivatives d/dU_R (PI) ---*/

      dPI_dU[0] = Chi_j - 0.5 * Kappa_j * sq_vel_j;
      for (iDim = 0; iDim < nDim; iDim++)      
        dPI_dU[iDim+1] = - Kappa_j * Velocity_j[iDim];
      dPI_dU[nVar-1] = Kappa_j;


      /*--- Computing d/dU_R (Sm) ---*/
      
      dSm_dU[0] = ( ProjVelocity_j * ProjVelocity_j - sM * sR - dPI_dU[0] ) / RHO;
      for (iDim = 0; iDim < nDim; iDim++)
        dSm_dU[iDim+1] = - ( UnitNormal[iDim] * ( 2 * ProjVelocity_j - sR - sM) + dPI_dU[iDim+1] ) / RHO;
      dSm_dU[nVar-1]  = - dPI_dU[nVar-1] / RHO;
      

      /*--- Computing d/dU_R (pStar) ---*/

      for (iVar = 0; iVar < nVar; iVar++)
        dpStar_dU[iVar] = Density_j * (sL - ProjVelocity_i) * dSm_dU[iVar];


      /*--- Computing d/dU_R (EStar) ---*/

      for (iVar = 0; iVar < nVar; iVar++)
        dEStar_dU[iVar] = Omega * ( sM * dpStar_dU[iVar] + ( EStar + pStar ) * dSm_dU[iVar] );
      


      /*--- Jacobian First Row ---*/

      for (iVar = 0; iVar < nVar; iVar++)
        val_Jacobian_j[0][iVar] = IntermediateState[0] * ( OmegaSM + 1 ) * dSm_dU[iVar];

      /*--- Jacobian Middle Rows ---*/

      for (iDim = 0; iDim < nDim; iDim++) {
        for (iVar = 0; iVar < nVar; iVar++)
          val_Jacobian_j[iDim+1][iVar] = ( OmegaSM + 1 ) * ( IntermediateState[iDim+1] * dSm_dU[iVar] + UnitNormal[iDim] * dpStar_dU[iVar] );
      }

      /*--- Jacobian Last Row ---*/

      for (iVar = 0; iVar < nVar; iVar++)
        val_Jacobian_j[nVar-1][iVar] = sM * (dEStar_dU[iVar] + dpStar_dU[iVar]) + (EStar + pStar) * dSm_dU[iVar];
    }
  }
  else {
    if (sR < 0.0) {

      /*--- Compute Jacobian based on Right State ---*/
  
      for (iVar = 0; iVar < nVar; iVar++) 
        for (jVar = 0; jVar < nVar; jVar++) 
          val_Jacobian_i[iVar][jVar] = 0;

      GetInviscidProjJac(Velocity_j, &Enthalpy_j, &Chi_j, &Kappa_j, UnitNormal, 1.0, val_Jacobian_j);
    
    }
    else {
      /*--- Compute Jacobian based on Right Star State ---*/

      EStar = IntermediateState[nVar-1];
      Omega = 1/(sR-sM);
      OmegaSM = Omega * sM;


      /*--------- Left Jacobian ---------*/


      /*--- Computing pressure derivatives d/dU_L (PI) ---*/

      dPI_dU[0] = Chi_i - 0.5 * Kappa_i * sq_vel_i;
      for (iDim = 0; iDim < nDim; iDim++)      
        dPI_dU[iDim+1] = - Kappa_i * Velocity_i[iDim];
      dPI_dU[nVar-1] = Kappa_i;


      /*--- Computing d/dU_L (Sm) ---*/

      dSm_dU[0] = ( - ProjVelocity_i * ProjVelocity_i + sM * sL + dPI_dU[0] ) / RHO;
      for (iDim = 0; iDim < nDim; iDim++)
        dSm_dU[iDim+1] = ( UnitNormal[iDim] * ( 2 * ProjVelocity_i - sL - sM ) + dPI_dU[iDim+1] ) / RHO;
      dSm_dU[nVar-1] = dPI_dU[nVar-1] / RHO;
      
      
      /*--- Computing d/dU_L (pStar) ---*/

      for (iVar = 0; iVar < nVar; iVar++)
        dpStar_dU[iVar] = Density_i * (sR - ProjVelocity_j) * dSm_dU[iVar];


      /*--- Computing d/dU_L (EStar) ---*/

      for (iVar = 0; iVar < nVar; iVar++)
        dEStar_dU[iVar] = Omega * ( sM * dpStar_dU[iVar] + ( EStar + pStar ) * dSm_dU[iVar] );
      


      /*--- Jacobian First Row ---*/

      for (iVar = 0; iVar < nVar; iVar++)
        val_Jacobian_i[0][iVar] = IntermediateState[0] * ( OmegaSM + 1 ) * dSm_dU[iVar];

      /*--- Jacobian Middle Rows ---*/

      for (iDim = 0; iDim < nDim; iDim++) {
        for (iVar = 0; iVar < nVar; iVar++)
          val_Jacobian_i[iDim+1][iVar] = (OmegaSM + 1) * ( IntermediateState[iDim+1] * dSm_dU[iVar] + UnitNormal[iDim] * dpStar_dU[iVar] );
      }

      /*--- Jacobian Last Row ---*/

      for (iVar = 0; iVar < nVar; iVar++)
        val_Jacobian_i[nVar-1][iVar] = sM * (dEStar_dU[iVar] + dpStar_dU[iVar]) + (EStar + pStar) * dSm_dU[iVar];



      /*--------- Right Jacobian ---------*/

      
      /*--- Computing pressure derivatives d/dU_R (PI) ---*/

      dPI_dU[0] = Chi_j - 0.5 * Kappa_j * sq_vel_j;
      for (iDim = 0; iDim < nDim; iDim++)      
        dPI_dU[iDim+1] = - Kappa_j * Velocity_j[iDim];
      dPI_dU[nVar-1] = Kappa_j;


      /*--- Computing d/dU_R (Sm) ---*/
      
      dSm_dU[0] = - ( - ProjVelocity_j * ProjVelocity_j + sM * sR + dPI_dU[0] ) / RHO;
      for (iDim = 0; iDim < nDim; iDim++)
        dSm_dU[iDim+1] = - ( UnitNormal[iDim] * ( 2 * ProjVelocity_j - sR - sM) + dPI_dU[iDim+1] ) / RHO;
      dSm_dU[nVar-1]  = - dPI_dU[nVar-1] / RHO;


      /*--- Computing d/dU_R (pStar) ---*/

      for (iVar = 0; iVar < nVar; iVar++)
        dpStar_dU[iVar] = Density_j * (sL - ProjVelocity_i) * dSm_dU[iVar];

      
      /*--- Computing d/dU_R (rhoStar) ---*/

      drhoStar_dU[0] = Omega * ( sR + IntermediateState[0] * dSm_dU[0] );
      for (iDim = 0; iDim < nDim; iDim++)
        drhoStar_dU[iDim+1] = Omega * ( - UnitNormal[iDim] + IntermediateState[0] * dSm_dU[iDim+1] );
      drhoStar_dU[nVar-1] = Omega * IntermediateState[0] * dSm_dU[nVar-1];


      /*--- Computing d/dU_R (EStar) ---*/

      for (iVar = 0; iVar < nVar; iVar++)
        dEStar_dU[iVar] = Omega * ( sM * dpStar_dU[iVar] + ( EStar + pStar ) * dSm_dU[iVar] );
      
      dEStar_dU[0] += Omega * ProjVelocity_j * ( Enthalpy_j - dPI_dU[0] );
      for (iDim = 0; iDim < nDim; iDim++)
        dEStar_dU[iDim+1] += Omega * ( - UnitNormal[iDim] * Enthalpy_j - ProjVelocity_j * dPI_dU[iDim+1] );
      dEStar_dU[nVar-1] += Omega * ( sR - ProjVelocity_j - ProjVelocity_j * dPI_dU[nVar-1] );



      /*--- Jacobian First Row ---*/
            
      for (iVar = 0; iVar < nVar; iVar++)
        val_Jacobian_j[0][iVar] = sM * drhoStar_dU[iVar] + IntermediateState[0] * dSm_dU[iVar];

      /*--- Jacobian Middle Rows ---*/

      for (jDim = 0; jDim < nDim; jDim++) {
        for (iVar = 0; iVar < nVar; iVar++)
          val_Jacobian_j[jDim+1][iVar] = ( OmegaSM + 1 ) * ( UnitNormal[jDim] * dpStar_dU[iVar] + IntermediateState[jDim+1] * dSm_dU[iVar] );

        val_Jacobian_j[jDim+1][0] += OmegaSM * Velocity_j[jDim] * ProjVelocity_j;

        val_Jacobian_j[jDim+1][jDim+1] += OmegaSM * (sR - ProjVelocity_j);
        
        for (iDim = 0; iDim < nDim; iDim++)
          val_Jacobian_j[jDim+1][iDim+1] -= OmegaSM * Velocity_j[jDim] * UnitNormal[iDim];

        for (iVar = 0; iVar < nVar; iVar++)
          val_Jacobian_j[jDim+1][iVar] -= OmegaSM * dPI_dU[iVar] * UnitNormal[jDim];
      }
      
      /*--- Jacobian Last Row ---*/
      
      for (iVar = 0; iVar < nVar; iVar++)
        val_Jacobian_j[nVar-1][iVar] = sM * ( dEStar_dU[iVar] + dpStar_dU[iVar] ) + ( EStar + pStar ) * dSm_dU[iVar];  
    }
  }


  /*--- Jacobians of the inviscid flux, scale = kappa because val_residual ~ 0.5*(fc_i+fc_j)*Normal ---*/

  Area *= kappa;
  
  for (iVar = 0; iVar < nVar; iVar++) {
    for (jVar = 0; jVar < nVar; jVar++) {
      val_Jacobian_i[iVar][jVar] *= Area;
      val_Jacobian_j[iVar][jVar] *= Area;
    }
  }
>>>>>>> b1fff5a4

  }

}

void CUpwGeneralHLLC_Flow::VinokurMontagne() {

<<<<<<< HEAD
    su2double delta_rhoStaticEnergy, delta_rho, delta_p, err_P, s, D;

    delta_rho = Density_j - Density_i;
    delta_p   = Pressure_j - Pressure_i;

    RoeKappaStaticEnthalpy = 0.5 * ( StaticEnthalpy_i * Kappa_i + StaticEnthalpy_j * Kappa_j );

    s = RoeChi + RoeKappaStaticEnthalpy;

    D = s*s * delta_rho * delta_rho + delta_p * delta_p;

    delta_rhoStaticEnergy = Density_j * StaticEnergy_j - Density_i * StaticEnergy_i;

    err_P = delta_p - RoeChi * delta_rho - RoeKappa * delta_rhoStaticEnergy;

    if (abs((D - delta_p*err_P)/Density_i) > 1e-3 && abs(delta_rho/Density_i) > 1e-3 && s/Density_i > 1e-3) {

        RoeKappa = ( D * RoeKappa ) / ( D - delta_p * err_P );
        RoeChi   = ( D * RoeChi+ s*s * delta_rho * err_P ) / ( D - delta_p * err_P );

    }
=======
  su2double delta_rhoStaticEnergy, delta_rho, delta_p, err_P, s, D;

  delta_rho = Density_j - Density_i;
  delta_p   = Pressure_j - Pressure_i;

  RoeKappaStaticEnthalpy = 0.5 * ( StaticEnthalpy_i * Kappa_i + StaticEnthalpy_j * Kappa_j );

  s = RoeChi + RoeKappaStaticEnthalpy;

  D = s*s * delta_rho * delta_rho + delta_p * delta_p;

  delta_rhoStaticEnergy = Density_j * StaticEnergy_j - Density_i * StaticEnergy_i;

  err_P = delta_p - RoeChi * delta_rho - RoeKappa * delta_rhoStaticEnergy;

  if (abs((D - delta_p*err_P)/Density_i) > 1e-3 && abs(delta_rho/Density_i) > 1e-3 && s/Density_i > 1e-3) {

    RoeKappa = ( D * RoeKappa ) / ( D - delta_p * err_P );
    RoeChi   = ( D * RoeChi+ s*s * delta_rho * err_P ) / ( D - delta_p * err_P );

  }
>>>>>>> b1fff5a4
}

#ifdef CHECK

int UgpWithCvCompFlow::calcEulerFluxMatrices_HLLC(su2double (*val_Jacobian_i)[5], su2double (*val_Jacobian_j)[5], su2double (*val_Jacobian_i_Scal)[6], su2double (*val_Jacobian_j_Scal)[6],
                                                  const su2double Density_i, const su2double *uL, const su2double pL, const su2double TL, const su2double h0, const su2double RL, const su2double gammaL, const su2double *scalL, const su2double kL,
                                                  const su2double Density_j, const su2double *uR, const su2double pR, const su2double TR, const su2double h1, const su2double RR, const su2double gammaR, const su2double *scalR, const su2double kR,
                                                  const su2double area, const su2double *nVec, const int nScal, const su2double surfVeloc)
{

  su2double unL  = vecDotVec3d(uL, nVec);
  su2double uLuL = vecDotVec3d(uL, uL);
  su2double cL   = sqrt(gammaL*pL/Density_i);
  su2double hL   = gammaL/(gammaL-1.0)*pL/Density_i + 0.5*uLuL + kL;
  //  su2double hL   = h0 + 0.5*uLuL + kL;
  su2double eL   = hL*Density_i-pL;
  
  su2double unR  = vecDotVec3d(uR, nVec);
  su2double uRuR = vecDotVec3d(uR, uR);
  su2double cR   = sqrt(gammaR*pR/Density_j);
  su2double hR   = gammaR/(gammaR-1.0)*pR/Density_j + 0.5*uRuR + kR;
  //  su2double hR   = h1 + 0.5*uRuR + kR;
  su2double eR   = hR*Density_j-pR;
  
  
  // Roe's aveaging
  su2double Rrho = sqrt(Density_j/Density_i);
  su2double tmp = 1.0/(1.0+Rrho);
  su2double velRoe[3];
  for (int i=0; i<3; i++)
    velRoe[i] = tmp*(uL[i] + uR[i]*Rrho);
  su2double uRoe  = vecDotVec3d(velRoe, nVec);
  su2double hRoe = tmp*(hL + hR*Rrho);
  
  //  su2double cRoe  = sqrt((gammaL-1.0)*(hRoe- 0.5*vecDotVec3d(velRoe, velRoe)));
  su2double gamPdivRho = tmp*((gammaL*pL/Density_i+0.5*(gammaL-1.0)*uLuL) + (gammaR*pR/Density_j+0.5*(gammaR-1.0)*uRuR)*Rrho);
  su2double cRoe  = sqrt(gamPdivRho - ((gammaL+gammaR)*0.5-1.0)*0.5*vecDotVec3d(velRoe, velRoe));
  
  // speed of sound at L and R
  su2double sL = min(uRoe-cRoe, unL-cL);
  su2double sR = max(uRoe+cRoe, unR+cR);
  
  // speed of contact surface
  su2double sM = (pL-pR-Density_i*unL*(sL-unL)+Density_j*unR*(sR-unR))/(Density_j*(sR-unR)-Density_i*(sL-unL));
  
  // pressure at right and left (pR=pL) side of contact surface
  su2double pStar = Density_j*(unR-sR)*(unR-sM)+pR;
  
  if (sM >= 0.0) {
    
    if (sL > 0.0) {
      
      su2double nVecArea[3];
      for (int i=0; i<3; i++) nVecArea[i] = nVec[i]*area;
      
      calcJacobianA(val_Jacobian_i, uL, pL, Density_i, nVecArea, 0.5*(gammaL+gammaR), 0.0);
      
      for (iVar = 0; iVar < nVar; iVar++)
        for (jVar = 0; jVar < nVar; jVar++)
          val_Jacobian_j[i][j] = 0.0;
      
    }
    else {
      
      su2double invSLmSs = 1.0/(sL-sM);
      su2double sLmuL = sL-unL;
      su2double rhoSL = Density_i*sLmuL*invSLmSs;
      su2double rhouSL[3];
      
      for (int i=0; i<3; i++)
        rhouSL[i] = (Density_i*uL[i]*sLmuL+(pStar-pL)*nVec[i])*invSLmSs;
      
      su2double eSL = (sLmuL*eL-pL*unL+pStar*sM)*invSLmSs;
      su2double gammaLM1 = (gammaL-1.0);
      su2double gammaRM1 = (gammaR-1.0);
      su2double invrhotld = 1.0/(Density_j*(sR-unR)-Density_i*(sL-unL));
      
      su2double dSMdUL[5], dSMdUR[5];
      su2double dpsdUL[5], dpsdUR[5];
      
      dSMdUL[0] = -unL*unL + uLuL*gammaLM1/2.0 + sM*sL;
      dSMdUL[1] =  nVec[0]*(2.0*unL-sL-sM) - gammaLM1*uL[0];
      dSMdUL[2] =  nVec[1]*(2.0*unL-sL-sM) - gammaLM1*uL[1];
      dSMdUL[3] =  nVec[2]*(2.0*unL-sL-sM) - gammaLM1*uL[2];
      dSMdUL[4] =  gammaLM1;
      
      for (iVar = 0; iVar < nVar; iVar++)
      {
        dSMdUL[i] *= invrhotld;
        dpsdUL[i] = Density_j*(sR-unR)*dSMdUL[i];
      }
      
      dSMdUR[0] =  unR*unR - uRuR*gammaRM1/2.0 - sM*sR;
      dSMdUR[1] = -nVec[0]*(2.0*unR-sR-sM) + gammaRM1*uR[0];
      dSMdUR[2] = -nVec[1]*(2.0*unR-sR-sM) + gammaRM1*uR[1];
      dSMdUR[3] = -nVec[2]*(2.0*unR-sR-sM) + gammaRM1*uR[2];
      dSMdUR[4] = -gammaRM1;
      
      for (iVar = 0; iVar < nVar; iVar++)
      {
        dSMdUR[i] *= invrhotld;
        dpsdUR[i] = Density_i*(sL-unL)*dSMdUR[i];
      }
      
      calcSubSonicJacobeanHLLC(val_Jacobian_i, val_Jacobian_j,
                               Density_i, uL, pL, eL, unL, uLuL, sL,
                               rhoSL, rhouSL, eSL, dSMdUL,
                               dSMdUR, dpsdUL, dpsdUR, sM, pStar, 0.5*(gammaL+gammaR), nVec);
      
      for (iVar = 0; iVar < nVar; iVar++)  val_Jacobian_i[0][i] =  val_Jacobian_i[0][i]*sM + dSMdUL[i]*rhoSL;
      for (iVar = 0; iVar < nVar; iVar++)  val_Jacobian_i[1][i] =  val_Jacobian_i[1][i]*sM + dSMdUL[i]*rhouSL[0] + dpsdUL[i]*nVec[0];
      for (iVar = 0; iVar < nVar; iVar++)  val_Jacobian_i[2][i] =  val_Jacobian_i[2][i]*sM + dSMdUL[i]*rhouSL[1] + dpsdUL[i]*nVec[1];
      for (iVar = 0; iVar < nVar; iVar++)  val_Jacobian_i[3][i] =  val_Jacobian_i[3][i]*sM + dSMdUL[i]*rhouSL[2] + dpsdUL[i]*nVec[2];
      for (iVar = 0; iVar < nVar; iVar++)  val_Jacobian_i[4][i] = (val_Jacobian_i[4][i]+dpsdUL[i])*sM + (eSL+pStar)*dSMdUL[i];
      
      for (iVar = 0; iVar < nVar; iVar++)
        for (jVar = 0; jVar < nVar; jVar++)
          val_Jacobian_i[i][j] *= area;
      
      for (iVar = 0; iVar < nVar; iVar++)  val_Jacobian_j[0][i] =  val_Jacobian_j[0][i]*sM + dSMdUR[i]*rhoSL;
      for (iVar = 0; iVar < nVar; iVar++)  val_Jacobian_j[1][i] =  val_Jacobian_j[1][i]*sM + dSMdUR[i]*rhouSL[0] + dpsdUR[i]*nVec[0];
      for (iVar = 0; iVar < nVar; iVar++)  val_Jacobian_j[2][i] =  val_Jacobian_j[2][i]*sM + dSMdUR[i]*rhouSL[1] + dpsdUR[i]*nVec[1];
      for (iVar = 0; iVar < nVar; iVar++)  val_Jacobian_j[3][i] =  val_Jacobian_j[3][i]*sM + dSMdUR[i]*rhouSL[2] + dpsdUR[i]*nVec[2];
      for (iVar = 0; iVar < nVar; iVar++)  val_Jacobian_j[4][i] = (val_Jacobian_j[4][i]+dpsdUR[i])*sM + (eSL+pStar)*dSMdUR[i];
      
      for (iVar = 0; iVar < nVar; iVar++)
        for (jVar = 0; jVar < nVar; jVar++)
          val_Jacobian_j[i][j] *= area;
      
    }
  }
  
  else {
    
    if (sR >= 0.0) {
      
      su2double invSRmSs = 1.0/(sR-sM);
      su2double sRmuR = sR-unR;
      su2double rhoSR = Density_j*sRmuR*invSRmSs;
      su2double rhouSR[3];
      for (int i=0; i<3; i++)
        rhouSR[i] = (Density_j*uR[i]*sRmuR+(pStar-pR)*nVec[i])*invSRmSs;
      su2double eSR = (sRmuR*eR-pR*unR+pStar*sM)*invSRmSs;
      su2double gammaLM1 = (gammaL-1.0);
      su2double gammaRM1 = (gammaR-1.0);
      su2double invrhotld = 1.0/(Density_j*(sR-unR)-Density_i*(sL-unL));
      
      su2double dSMdUL[5], dSMdUR[5];
      su2double dpsdUL[5], dpsdUR[5];
      
      dSMdUL[0] = -unL*unL + uLuL*gammaLM1/2.0 + sM*sL;
      dSMdUL[1] =  nVec[0]*(2.0*unL-sL-sM) - gammaLM1*uL[0];
      dSMdUL[2] =  nVec[1]*(2.0*unL-sL-sM) - gammaLM1*uL[1];
      dSMdUL[3] =  nVec[2]*(2.0*unL-sL-sM) - gammaLM1*uL[2];
      dSMdUL[4] =  gammaLM1;
      
      for (iVar = 0; iVar < nVar; iVar++) {
        dSMdUL[i] *= invrhotld;
        dpsdUL[i] = Density_j*(sR-unR)*dSMdUL[i];
      }
      
      dSMdUR[0] =  unR*unR - uRuR*gammaRM1/2.0 - sM*sR;
      dSMdUR[1] = -nVec[0]*(2.0*unR-sR-sM) + gammaRM1*uR[0];
      dSMdUR[2] = -nVec[1]*(2.0*unR-sR-sM) + gammaRM1*uR[1];
      dSMdUR[3] = -nVec[2]*(2.0*unR-sR-sM) + gammaRM1*uR[2];
      dSMdUR[4] = -gammaRM1;
      
      for (iVar = 0; iVar < nVar; iVar++) {
        dSMdUR[i] *= invrhotld;
        dpsdUR[i] = Density_i*(sL-unL)*dSMdUR[i];
      }
      
      calcSubSonicJacobeanHLLC(val_Jacobian_j, val_Jacobian_i,
                               Density_j, uR, pR, eR, unR, uRuR, sR,
                               rhoSR, rhouSR, eSR,
                               dSMdUR, dSMdUL, dpsdUR, dpsdUL, sM, pStar, 0.5*(gammaL+gammaR), nVec);
      
      for (iVar = 0; iVar < nVar; iVar++)  val_Jacobian_i[0][i] =  val_Jacobian_i[0][i]*sM + dSMdUL[i]*rhoSR;
      for (iVar = 0; iVar < nVar; iVar++)  val_Jacobian_i[1][i] =  val_Jacobian_i[1][i]*sM + dSMdUL[i]*rhouSR[0] + dpsdUL[i]*nVec[0];
      for (iVar = 0; iVar < nVar; iVar++)  val_Jacobian_i[2][i] =  val_Jacobian_i[2][i]*sM + dSMdUL[i]*rhouSR[1] + dpsdUL[i]*nVec[1];
      for (iVar = 0; iVar < nVar; iVar++)  val_Jacobian_i[3][i] =  val_Jacobian_i[3][i]*sM + dSMdUL[i]*rhouSR[2] + dpsdUL[i]*nVec[2];
      for (iVar = 0; iVar < nVar; iVar++)  val_Jacobian_i[4][i] = (val_Jacobian_i[4][i]+dpsdUL[i])*sM + (eSR+pStar)*dSMdUL[i];
      
      for (iVar = 0; iVar < nVar; iVar++)
        for (jVar = 0; jVar < nVar; jVar++)
          val_Jacobian_i[i][j] *= area;
      
      for (iVar = 0; iVar < nVar; iVar++)  val_Jacobian_j[0][i] =  val_Jacobian_j[0][i]*sM + dSMdUR[i]*rhoSR;
      for (iVar = 0; iVar < nVar; iVar++)  val_Jacobian_j[1][i] =  val_Jacobian_j[1][i]*sM + dSMdUR[i]*rhouSR[0] + dpsdUR[i]*nVec[0];
      for (iVar = 0; iVar < nVar; iVar++)  val_Jacobian_j[2][i] =  val_Jacobian_j[2][i]*sM + dSMdUR[i]*rhouSR[1] + dpsdUR[i]*nVec[1];
      for (iVar = 0; iVar < nVar; iVar++)  val_Jacobian_j[3][i] =  val_Jacobian_j[3][i]*sM + dSMdUR[i]*rhouSR[2] + dpsdUR[i]*nVec[2];
      for (iVar = 0; iVar < nVar; iVar++)  val_Jacobian_j[4][i] = (val_Jacobian_j[4][i]+dpsdUR[i])*sM + (eSR+pStar)*dSMdUR[i];
      
      for (iVar = 0; iVar < nVar; iVar++)
        for (jVar = 0; jVar < nVar; jVar++)
          val_Jacobian_j[i][j] *= area;
      
    }
    
    else {
      
      su2double nVecArea[3];
      for (int i=0; i<3; i++)        nVecArea[i] = nVec[i]*area;
      calcJacobianA(val_Jacobian_j, uR, pR, Density_j, nVecArea, 0.5*(gammaL+gammaR), 0.0);
      
      for (iVar = 0; iVar < nVar; iVar++)
        for (jVar = 0; jVar < nVar; jVar++)
          val_Jacobian_i[i][j] = 0.0;
      
    }
    
  }
  
}

void UgpWithCvCompFlow::calcSubSonicJacobeanHLLC(su2double (*AL)[5], su2double (*AR)[5],
                                                 su2double Density_i, const su2double *uL, su2double pL, su2double eL, su2double qL, su2double psiL, su2double SL,
                                                 su2double rhoSL, su2double *rhouSL, su2double eSL,
                                                 su2double *dSMdUL, su2double *dSMdUR, su2double *dpsdUL, su2double *dpsdUR, su2double SM, su2double pS,
                                                 su2double gamma, const su2double *nV) // nV is not normalized
{
  
  su2double gammaMinus1 = (gamma-1.0);
  su2double omL = 1.0/(SL-SM);
  
  AL[0][0] =  SL    + rhoSL*dSMdUL[0];
  AL[0][1] = -nV[0] + rhoSL*dSMdUL[1];
  AL[0][2] = -nV[1] + rhoSL*dSMdUL[2];
  AL[0][3] = -nV[2] + rhoSL*dSMdUL[3];
  AL[0][4] =        + rhoSL*dSMdUL[4];
  
  AL[1][0] =    qL*uL[0]       - nV[0]*psiL*gammaMinus1/2.0   + nV[0]*dpsdUL[0] + rhouSL[0]*dSMdUL[0];
  AL[1][1] =  SL - qL          + nV[0]*(gamma-2.0)*uL[0]      + nV[0]*dpsdUL[1] + rhouSL[0]*dSMdUL[1];
  AL[1][2] =     - uL[0]*nV[1] + nV[0]*gammaMinus1*uL[1]      + nV[0]*dpsdUL[2] + rhouSL[0]*dSMdUL[2];
  AL[1][3] =     - uL[0]*nV[2] + nV[0]*gammaMinus1*uL[2]      + nV[0]*dpsdUL[3] + rhouSL[0]*dSMdUL[3];
  AL[1][4] = -gammaMinus1*nV[0]                               + nV[0]*dpsdUL[4] + rhouSL[0]*dSMdUL[4];
  
  AL[2][0] =    qL*uL[1]       - nV[1]*psiL*gammaMinus1/2.0   + nV[1]*dpsdUL[0] + rhouSL[1]*dSMdUL[0];
  AL[2][1] =     - uL[1]*nV[0] + nV[1]*gammaMinus1*uL[0]      + nV[1]*dpsdUL[1] + rhouSL[1]*dSMdUL[1];
  AL[2][2] =  SL - qL          + nV[1]*(gamma-2.0)*uL[1]      + nV[1]*dpsdUL[2] + rhouSL[1]*dSMdUL[2];
  AL[2][3] =     - uL[1]*nV[2] + nV[1]*gammaMinus1*uL[2]      + nV[1]*dpsdUL[3] + rhouSL[1]*dSMdUL[3];
  AL[2][4] = -gammaMinus1*nV[1]                               + nV[1]*dpsdUL[4] + rhouSL[1]*dSMdUL[4];
  
  AL[3][0] =    qL*uL[2]       - nV[2]*psiL*gammaMinus1/2.0   + nV[2]*dpsdUL[0] + rhouSL[2]*dSMdUL[0];
  AL[3][1] =     - uL[2]*nV[0] + nV[2]*gammaMinus1*uL[0]      + nV[2]*dpsdUL[1] + rhouSL[2]*dSMdUL[1];
  AL[3][2] =     - uL[2]*nV[1] + nV[2]*gammaMinus1*uL[1]      + nV[2]*dpsdUL[2] + rhouSL[2]*dSMdUL[2];
  AL[3][3] =  SL - qL          + nV[2]*(gamma-2.0)*uL[2]      + nV[2]*dpsdUL[3] + rhouSL[2]*dSMdUL[3];
  AL[3][4] = -gammaMinus1*nV[2]                               + nV[2]*dpsdUL[4] + rhouSL[2]*dSMdUL[4];
  
  AL[4][0] =      qL*(eL+pL)/Density_i - qL*psiL*(gamma-1.0)/2.0   + SM*dpsdUL[0] + (pS+eSL)*dSMdUL[0];
  AL[4][1] = - nV[0]*(eL+pL)/Density_i + gammaMinus1*uL[0]*qL      + SM*dpsdUL[1] + (pS+eSL)*dSMdUL[1];
  AL[4][2] = - nV[1]*(eL+pL)/Density_i + gammaMinus1*uL[1]*qL      + SM*dpsdUL[2] + (pS+eSL)*dSMdUL[2];
  AL[4][3] = - nV[2]*(eL+pL)/Density_i + gammaMinus1*uL[2]*qL      + SM*dpsdUL[3] + (pS+eSL)*dSMdUL[3];
  AL[4][4] =   SL-qL*gamma                                    + SM*dpsdUL[4] + (pS+eSL)*dSMdUL[4];
  
  for (iVar = 0; iVar < nVar; iVar++)
    for (jVar = 0; jVar < nVar; jVar++)
      AL[i][j] *= omL;
  
  for (iVar = 0; iVar < nVar; iVar++)    AR[0][i] = omL*rhoSL*dSMdUR[i];
  for (iVar = 0; iVar < nVar; iVar++)    AR[1][i] = omL*(nV[0]*dpsdUR[i]+rhouSL[0]*dSMdUR[i]);
  for (iVar = 0; iVar < nVar; iVar++)    AR[2][i] = omL*(nV[1]*dpsdUR[i]+rhouSL[1]*dSMdUR[i]);
  for (iVar = 0; iVar < nVar; iVar++)    AR[3][i] = omL*(nV[2]*dpsdUR[i]+rhouSL[2]*dSMdUR[i]);
  for (iVar = 0; iVar < nVar; iVar++)    AR[4][i] = omL*(dpsdUR[i]*SM+(pS+eSL)*dSMdUR[i]);
  
}

void UgpWithCvCompFlow::calcJacobianA(su2double (*A)[5], const su2double *vel, su2double pp, su2double rrho, const su2double *nV, su2double gamma, su2double surfVeloc) // nV is not normalized
{
 
  su2double kapm1 = (gamma - 1.0);
  
  su2double nVel[3];
  nVel[0] = vel[0]*nV[0];
  nVel[1] = vel[1]*nV[1];
  nVel[2] = vel[2]*nV[2];
  su2double U_k = nVel[0]+nVel[1]+nVel[2];
  su2double vSquHlf = 0.5*vecDotVec3d(vel, vel);
  su2double c = sqrt(gamma*pp/rrho);
  su2double inv_kap_m1 = 1.0/kapm1;
  
  A[0][0] =-surfVeloc;
  A[0][1] = nV[0];
  A[0][2] = nV[1];
  A[0][3] = nV[2];
  A[0][4] = 0.0;
  
  A[1][0] = -vel[0]*(nVel[1]+nVel[2])+nV[0]*(kapm1*vSquHlf-vel[0]*vel[0]);
  A[1][1] = (2.-gamma)*nVel[0]+U_k-surfVeloc;
  A[1][2] = vel[0]*nV[1]-kapm1*vel[1]*nV[0];
  A[1][3] = vel[0]*nV[2]-kapm1*vel[2]*nV[0];
  A[1][4] = kapm1*nV[0];
  
  A[2][0] = -vel[1]*(nVel[0]+nVel[2])+nV[1]*(kapm1*vSquHlf-vel[1]*vel[1]);
  A[2][1] = -kapm1*vel[0]*nV[1]+ vel[1]*nV[0];
  A[2][2] = (2.-gamma)*nVel[1]+U_k-surfVeloc;
  A[2][3] = vel[1]*nV[2]-kapm1*vel[2]*nV[1];
  A[2][4] = kapm1*nV[1];
  
  A[3][0] = -vel[2]*(nVel[0]+nVel[1])+nV[2]*(kapm1*vSquHlf-vel[2]*vel[2]);
  A[3][1] = -kapm1*vel[0]*nV[2]+vel[2]*nV[0];
  A[3][2] = -kapm1*vel[1]*nV[2]+vel[2]*nV[1];
  A[3][3] = (2.-gamma)*nVel[2]+U_k-surfVeloc;
  A[3][4] = kapm1*nV[2];
  
  A[4][0] = U_k*((gamma-2.)*vSquHlf-c*c*inv_kap_m1);
  A[4][1] = c*c*inv_kap_m1*nV[0]-kapm1*vel[0]*(nVel[1]+nVel[2])-(kapm1*vel[0]*vel[0]-vSquHlf)*nV[0];
  A[4][2] = c*c*inv_kap_m1*nV[1]-kapm1*vel[1]*(nVel[0]+nVel[2])-(kapm1*vel[1]*vel[1]-vSquHlf)*nV[1];
  A[4][3] = c*c*inv_kap_m1*nV[2]-kapm1*vel[2]*(nVel[0]+nVel[1])-(kapm1*vel[2]*vel[2]-vSquHlf)*nV[2];
  A[4][4] = gamma*U_k-surfVeloc;
  
}


#endif


CUpwRoe_Flow::CUpwRoe_Flow(unsigned short val_nDim, unsigned short val_nVar, CConfig *config) : CNumerics(val_nDim, val_nVar, config) {
  
  implicit = (config->GetKind_TimeIntScheme_Flow() == EULER_IMPLICIT);
  grid_movement = config->GetGrid_Movement();
  kappa = config->GetRoe_Kappa(); // 1 is unstable

  Gamma = config->GetGamma();
  Gamma_Minus_One = Gamma - 1.0;
  
  Diff_U = new su2double [nVar];
  Velocity_i = new su2double [nDim];
  Velocity_j = new su2double [nDim];
  RoeVelocity = new su2double [nDim];
  delta_vel  = new su2double [nDim];
  delta_wave = new su2double [nVar];
  ProjFlux_i = new su2double [nVar];
  ProjFlux_j = new su2double [nVar];
  Lambda = new su2double [nVar];
  Epsilon = new su2double [nVar];
  P_Tensor = new su2double* [nVar];
  invP_Tensor = new su2double* [nVar];
  for (iVar = 0; iVar < nVar; iVar++) {
    P_Tensor[iVar] = new su2double [nVar];
    invP_Tensor[iVar] = new su2double [nVar];
  }
}

CUpwRoe_Flow::~CUpwRoe_Flow(void) {
  
  delete [] Diff_U;
  delete [] Velocity_i;
  delete [] Velocity_j;
  delete [] RoeVelocity;
  delete [] delta_vel;
  delete [] delta_wave;
  delete [] ProjFlux_i;
  delete [] ProjFlux_j;
  delete [] Lambda;
  delete [] Epsilon;
  for (iVar = 0; iVar < nVar; iVar++) {
    delete [] P_Tensor[iVar];
    delete [] invP_Tensor[iVar];
  }
  delete [] P_Tensor;
  delete [] invP_Tensor;
  
}

void CUpwRoe_Flow::ComputeResidual(su2double *val_residual, su2double **val_Jacobian_i, su2double **val_Jacobian_j, CConfig *config) {
  
  su2double U_i[5] = {0.0,0.0,0.0,0.0,0.0}, U_j[5] = {0.0,0.0,0.0,0.0,0.0};
  su2double ProjGridVel = 0.0;
  
  AD::StartPreacc();
  AD::SetPreaccIn(V_i, nDim+4); AD::SetPreaccIn(V_j, nDim+4); AD::SetPreaccIn(Normal, nDim);
  if (grid_movement) {
    AD::SetPreaccIn(GridVel_i, nDim); AD::SetPreaccIn(GridVel_j, nDim);
  }
  /*--- Face area (norm or the normal vector) ---*/
  
  Area = 0.0;
  for (iDim = 0; iDim < nDim; iDim++)
    Area += Normal[iDim]*Normal[iDim];
  Area = sqrt(Area);
  
  /*-- Unit Normal ---*/
  
  for (iDim = 0; iDim < nDim; iDim++)
    UnitNormal[iDim] = Normal[iDim]/Area;
  
  /*--- Primitive variables at point i ---*/
  
  for (iDim = 0; iDim < nDim; iDim++)
    Velocity_i[iDim] = V_i[iDim+1];
  Pressure_i = V_i[nDim+1];
  Density_i = V_i[nDim+2];
  Enthalpy_i = V_i[nDim+3];
  Energy_i = Enthalpy_i - Pressure_i/Density_i;
  SoundSpeed_i = sqrt(fabs(Pressure_i*Gamma/Density_i));
  
  /*--- Primitive variables at point j ---*/
  
  for (iDim = 0; iDim < nDim; iDim++)
    Velocity_j[iDim] = V_j[iDim+1];
  Pressure_j = V_j[nDim+1];
  Density_j = V_j[nDim+2];
  Enthalpy_j = V_j[nDim+3];
  Energy_j = Enthalpy_j - Pressure_j/Density_j;
  SoundSpeed_j = sqrt(fabs(Pressure_j*Gamma/Density_j));
  
  /*--- Recompute conservative variables ---*/
  
  U_i[0] = Density_i; U_j[0] = Density_j;
  for (iDim = 0; iDim < nDim; iDim++) {
    U_i[iDim+1] = Density_i*Velocity_i[iDim]; U_j[iDim+1] = Density_j*Velocity_j[iDim];
  }
  U_i[nDim+1] = Density_i*Energy_i; U_j[nDim+1] = Density_j*Energy_j;
  
  /*--- Roe-averaged variables at interface between i & j ---*/
  
  R = sqrt(fabs(Density_j/Density_i));
  RoeDensity = R*Density_i;
  sq_vel = 0.0;
  for (iDim = 0; iDim < nDim; iDim++) {
    RoeVelocity[iDim] = (R*Velocity_j[iDim]+Velocity_i[iDim])/(R+1);
    sq_vel += RoeVelocity[iDim]*RoeVelocity[iDim];
  }
  RoeEnthalpy = (R*Enthalpy_j+Enthalpy_i)/(R+1);
  
  RoeSoundSpeed2 = (Gamma-1)*(RoeEnthalpy-0.5*sq_vel);
  
  /*--- Negative RoeSoundSpeed2, the jump
   variables is too large, exit the subrotuine
   without computing the fluxes ---*/
  
  if (RoeSoundSpeed2 <= 0.0) {
    for (iVar = 0; iVar < nVar; iVar++) {
      val_residual[iVar] = 0.0;
      for (jVar = 0; jVar < nVar; jVar++) {
        val_Jacobian_i[iVar][iVar] = 0.0;
        val_Jacobian_j[iVar][iVar] = 0.0;
      }
    }
    AD::SetPreaccOut(val_residual, nVar);
    AD::EndPreacc();
    return;
  }
  
  RoeSoundSpeed = sqrt(RoeSoundSpeed2);
  
  /*--- Compute ProjFlux_i ---*/
  
  GetInviscidProjFlux(&Density_i, Velocity_i, &Pressure_i, &Enthalpy_i, Normal, ProjFlux_i);
  
  /*--- Compute ProjFlux_j ---*/
  
  GetInviscidProjFlux(&Density_j, Velocity_j, &Pressure_j, &Enthalpy_j, Normal, ProjFlux_j);
  
  /*--- Compute P and Lambda (do it with the Normal) ---*/
  
  GetPMatrix(&RoeDensity, RoeVelocity, &RoeSoundSpeed, UnitNormal, P_Tensor);
  
  ProjVelocity = 0.0; ProjVelocity_i = 0.0; ProjVelocity_j = 0.0;
  for (iDim = 0; iDim < nDim; iDim++) {
    ProjVelocity   += RoeVelocity[iDim]*UnitNormal[iDim];
    ProjVelocity_i += Velocity_i[iDim]*UnitNormal[iDim];
    ProjVelocity_j += Velocity_j[iDim]*UnitNormal[iDim];
  }
  
  /*--- Projected velocity adjustment due to mesh motion ---*/
  
  if (grid_movement) {
    ProjGridVel = 0.0;
    for (iDim = 0; iDim < nDim; iDim++) {
      ProjGridVel   += 0.5*(GridVel_i[iDim]+GridVel_j[iDim])*UnitNormal[iDim];
    }
    ProjVelocity   -= ProjGridVel;
    ProjVelocity_i -= ProjGridVel;
    ProjVelocity_j -= ProjGridVel;
  }
  
  /*--- Flow eigenvalues and entropy correctors ---*/
  
  for (iDim = 0; iDim < nDim; iDim++)
    Lambda[iDim] = ProjVelocity;
  
  Lambda[nVar-2] = ProjVelocity + RoeSoundSpeed;
  Lambda[nVar-1] = ProjVelocity - RoeSoundSpeed;
  
  /*--- Compute absolute value with Mavriplis' entropy correction ---*/
  
  MaxLambda = fabs(ProjVelocity) + RoeSoundSpeed;
  Delta = config->GetEntropyFix_Coeff();
  
  for (iVar = 0; iVar < nVar; iVar++) {
    Lambda[iVar] = max(fabs(Lambda[iVar]), Delta*MaxLambda);
  }
  
  /*--- Compute inverse P ---*/
  
  GetPMatrix_inv(&RoeDensity, RoeVelocity, &RoeSoundSpeed, UnitNormal, invP_Tensor);
  
  /*--- Jacobians of the inviscid flux, scaled by
   kappa because val_resconv ~ kappa*(fc_i+fc_j)*Normal ---*/
  if (implicit) {
    GetInviscidProjJac(Velocity_i, &Energy_i, Normal, kappa, val_Jacobian_i);
    GetInviscidProjJac(Velocity_j, &Energy_j, Normal, kappa, val_Jacobian_j);
  }
  
  /*--- Diference variables iPoint and jPoint ---*/
  
  for (iVar = 0; iVar < nVar; iVar++)
    Diff_U[iVar] = U_j[iVar]-U_i[iVar];
  
  /*--- Roe's Flux approximation ---*/
  
  for (iVar = 0; iVar < nVar; iVar++) {
    
    val_residual[iVar] = kappa*(ProjFlux_i[iVar]+ProjFlux_j[iVar]);
    for (jVar = 0; jVar < nVar; jVar++) {
      Proj_ModJac_Tensor_ij = 0.0;
      
      /*--- Compute |Proj_ModJac_Tensor| = P x |Lambda| x inverse P ---*/
      
      for (kVar = 0; kVar < nVar; kVar++)
        Proj_ModJac_Tensor_ij += P_Tensor[iVar][kVar]*Lambda[kVar]*invP_Tensor[kVar][jVar];
      
      val_residual[iVar] -= (1.0-kappa)*Proj_ModJac_Tensor_ij*Diff_U[jVar]*Area;
      
      if (implicit) {
        val_Jacobian_i[iVar][jVar] += (1.0-kappa)*Proj_ModJac_Tensor_ij*Area;
        val_Jacobian_j[iVar][jVar] -= (1.0-kappa)*Proj_ModJac_Tensor_ij*Area;
      }
    }
    
  }
  
  /*--- Jacobian contributions due to grid motion ---*/
  
  if (grid_movement) {
    ProjVelocity = 0.0;
    for (iDim = 0; iDim < nDim; iDim++)
      ProjVelocity += 0.5*(GridVel_i[iDim]+GridVel_j[iDim])*Normal[iDim];
    for (iVar = 0; iVar < nVar; iVar++) {
      val_residual[iVar] -= ProjVelocity * 0.5*(U_i[iVar]+U_j[iVar]);
      
      /*--- Implicit terms ---*/
      if (implicit) {
        val_Jacobian_i[iVar][iVar] -= 0.5*ProjVelocity;
        val_Jacobian_j[iVar][iVar] -= 0.5*ProjVelocity;
      }
    }
  }
  
  AD::SetPreaccOut(val_residual, nVar);
  AD::EndPreacc();
  
}


CUpwGeneralRoe_Flow::CUpwGeneralRoe_Flow(unsigned short val_nDim, unsigned short val_nVar, CConfig *config) : CNumerics(val_nDim, val_nVar, config) {

  implicit = (config->GetKind_TimeIntScheme_Flow() == EULER_IMPLICIT);
  grid_movement = config->GetGrid_Movement();
  kappa = config->GetRoe_Kappa(); // 1 is unstable


  Diff_U = new su2double [nVar];
  Velocity_i = new su2double [nDim];
  Velocity_j = new su2double [nDim];
  RoeVelocity = new su2double [nDim];
  delta_vel  = new su2double [nDim];
  delta_wave = new su2double [nVar];
  ProjFlux_i = new su2double [nVar];
  ProjFlux_j = new su2double [nVar];
  Lambda = new su2double [nVar];
  Epsilon = new su2double [nVar];
  P_Tensor = new su2double* [nVar];
  invP_Tensor = new su2double* [nVar];

  for (iVar = 0; iVar < nVar; iVar++) {
    P_Tensor[iVar] = new su2double [nVar];
    invP_Tensor[iVar] = new su2double [nVar];
  }
}

CUpwGeneralRoe_Flow::~CUpwGeneralRoe_Flow(void) {

  delete [] Diff_U;
  delete [] Velocity_i;
  delete [] Velocity_j;
  delete [] RoeVelocity;
  delete [] delta_vel;
  delete [] delta_wave;
  delete [] ProjFlux_i;
  delete [] ProjFlux_j;
  delete [] Lambda;
  delete [] Epsilon;
  for (iVar = 0; iVar < nVar; iVar++) {
    delete [] P_Tensor[iVar];
    delete [] invP_Tensor[iVar];
  }
  delete [] P_Tensor;
  delete [] invP_Tensor;

}

void CUpwGeneralRoe_Flow::ComputeResidual(su2double *val_residual, su2double **val_Jacobian_i, su2double **val_Jacobian_j, CConfig *config) {

  AD::StartPreacc();
  AD::SetPreaccIn(V_i, nDim+4); AD::SetPreaccIn(V_j, nDim+4); AD::SetPreaccIn(Normal, nDim);
  AD::SetPreaccIn(S_i, 2); AD::SetPreaccIn(S_j, 2);
  if (grid_movement) {
    AD::SetPreaccIn(GridVel_i, nDim); AD::SetPreaccIn(GridVel_j, nDim);
  }
  su2double U_i[5] = {0.0,0.0,0.0,0.0,0.0}, U_j[5] = {0.0,0.0,0.0,0.0,0.0};

<<<<<<< HEAD
    /*--- Face area (norm or the normal vector) ---*/

  Area = 0.0;
  for (iDim = 0; iDim < nDim; iDim++)
    Area += Normal[iDim]*Normal[iDim];
  Area = sqrt(Area);

    /*-- Unit Normal ---*/

  for (iDim = 0; iDim < nDim; iDim++)
        UnitNormal[iDim] = Normal[iDim]/Area;
=======
  /*--- Face area (norm or the normal vector) ---*/

  Area = 0.0;
  for (iDim = 0; iDim < nDim; iDim++)
  Area += Normal[iDim]*Normal[iDim];
  Area = sqrt(Area);

  /*-- Unit Normal ---*/

  for (iDim = 0; iDim < nDim; iDim++)
    UnitNormal[iDim] = Normal[iDim]/Area;
>>>>>>> b1fff5a4

  /*--- Primitive variables at point i ---*/

  Velocity2_i = 0.0;
  for (iDim = 0; iDim < nDim; iDim++) {
<<<<<<< HEAD
      Velocity_i[iDim] = V_i[iDim+1];
      Velocity2_i += Velocity_i[iDim]*Velocity_i[iDim];
=======
    Velocity_i[iDim] = V_i[iDim+1];
    Velocity2_i += Velocity_i[iDim]*Velocity_i[iDim];
>>>>>>> b1fff5a4
  }

  Pressure_i = V_i[nDim+1];
  Density_i = V_i[nDim+2];
  Enthalpy_i = V_i[nDim+3];
  Energy_i = Enthalpy_i - Pressure_i/Density_i;
  StaticEnthalpy_i = Enthalpy_i - 0.5*Velocity2_i;
  StaticEnergy_i = StaticEnthalpy_i - Pressure_i/Density_i;

  Kappa_i = S_i[1]/Density_i;
  Chi_i = S_i[0] - Kappa_i*StaticEnergy_i;
  SoundSpeed_i = sqrt(Chi_i + StaticEnthalpy_i*Kappa_i);

  /*--- Primitive variables at point j ---*/


  Velocity2_j = 0.0;
  for (iDim = 0; iDim < nDim; iDim++) {
    Velocity_j[iDim] = V_j[iDim+1];
    Velocity2_j += Velocity_j[iDim]*Velocity_j[iDim];
  }

  Pressure_j = V_j[nDim+1];
  Density_j = V_j[nDim+2];
  Enthalpy_j = V_j[nDim+3];
  Energy_j = Enthalpy_j - Pressure_j/Density_j;

  StaticEnthalpy_j = Enthalpy_j - 0.5*Velocity2_j;
  StaticEnergy_j = StaticEnthalpy_j - Pressure_j/Density_j;

  Kappa_j = S_j[1]/Density_j;
  Chi_j = S_j[0] - Kappa_j*StaticEnergy_j;
  SoundSpeed_j = sqrt(Chi_j + StaticEnthalpy_j*Kappa_j);

  /*--- Recompute conservative variables ---*/

  U_i[0] = Density_i; U_j[0] = Density_j;
  for (iDim = 0; iDim < nDim; iDim++) {
    U_i[iDim+1] = Density_i*Velocity_i[iDim]; U_j[iDim+1] = Density_j*Velocity_j[iDim];
  }
  U_i[nDim+1] = Density_i*Energy_i; U_j[nDim+1] = Density_j*Energy_j;

//  /*--- Roe-averaged variables at interface between i & j ---*/

    ComputeRoeAverage();

    if (RoeSoundSpeed2 <= 0.0) {
<<<<<<< HEAD
        for (iVar = 0; iVar < nVar; iVar++) {
          val_residual[iVar] = 0.0;
          for (jVar = 0; jVar < nVar; jVar++) {
            val_Jacobian_i[iVar][iVar] = 0.0;
            val_Jacobian_j[iVar][iVar] = 0.0;
          }
        }
=======
    for (iVar = 0; iVar < nVar; iVar++) {
      val_residual[iVar] = 0.0;
      for (jVar = 0; jVar < nVar; jVar++) {
      val_Jacobian_i[iVar][iVar] = 0.0;
      val_Jacobian_j[iVar][iVar] = 0.0;
      }
    }
>>>>>>> b1fff5a4
      return;
    }

    RoeSoundSpeed = sqrt(RoeSoundSpeed2);

<<<<<<< HEAD
    /*--- Compute ProjFlux_i ---*/
    GetInviscidProjFlux(&Density_i, Velocity_i, &Pressure_i, &Enthalpy_i, Normal, ProjFlux_i);

    /*--- Compute ProjFlux_j ---*/
    GetInviscidProjFlux(&Density_j, Velocity_j, &Pressure_j, &Enthalpy_j, Normal, ProjFlux_j);

    /*--- Compute P and Lambda (do it with the Normal) ---*/

    GetPMatrix(&RoeDensity, RoeVelocity, &RoeSoundSpeed, &RoeEnthalpy, &RoeChi, &RoeKappa, UnitNormal, P_Tensor);

    ProjVelocity = 0.0; ProjVelocity_i = 0.0; ProjVelocity_j = 0.0;
    for (iDim = 0; iDim < nDim; iDim++) {
        ProjVelocity   += RoeVelocity[iDim]*UnitNormal[iDim];
        ProjVelocity_i += Velocity_i[iDim]*UnitNormal[iDim];
        ProjVelocity_j += Velocity_j[iDim]*UnitNormal[iDim];
    }

    /*--- Projected velocity adjustment due to mesh motion ---*/
    if (grid_movement) {
        su2double ProjGridVel = 0.0;
        for (iDim = 0; iDim < nDim; iDim++) {
            ProjGridVel   += 0.5*(GridVel_i[iDim]+GridVel_j[iDim])*UnitNormal[iDim];
        }
        ProjVelocity   -= ProjGridVel;
        ProjVelocity_i -= ProjGridVel;
        ProjVelocity_j -= ProjGridVel;
    }

    /*--- Flow eigenvalues and entropy correctors ---*/
    for (iDim = 0; iDim < nDim; iDim++)
        Lambda[iDim] = ProjVelocity;

    Lambda[nVar-2] = ProjVelocity + RoeSoundSpeed;
    Lambda[nVar-1] = ProjVelocity - RoeSoundSpeed;

    /*--- Compute absolute value with Mavriplis' entropy correction ---*/

    MaxLambda = fabs(ProjVelocity) + RoeSoundSpeed;
    Delta = config->GetEntropyFix_Coeff();

    for (iVar = 0; iVar < nVar; iVar++) {
        Lambda[iVar] = max(fabs(Lambda[iVar]), Delta*MaxLambda);
     }

//  /*--- Harten and Hyman (1983) entropy correction ---*/
//  for (iDim = 0; iDim < nDim; iDim++)
//      Epsilon[iDim] = 4.0*max(0.0, max(Lambda[iDim]-ProjVelocity_i, ProjVelocity_j-Lambda[iDim]));
=======
  /*--- Compute ProjFlux_i ---*/
  GetInviscidProjFlux(&Density_i, Velocity_i, &Pressure_i, &Enthalpy_i, Normal, ProjFlux_i);

  /*--- Compute ProjFlux_j ---*/
  GetInviscidProjFlux(&Density_j, Velocity_j, &Pressure_j, &Enthalpy_j, Normal, ProjFlux_j);

  /*--- Compute P and Lambda (do it with the Normal) ---*/

  GetPMatrix(&RoeDensity, RoeVelocity, &RoeSoundSpeed, &RoeEnthalpy, &RoeChi, &RoeKappa, UnitNormal, P_Tensor);

  ProjVelocity = 0.0; ProjVelocity_i = 0.0; ProjVelocity_j = 0.0;
  for (iDim = 0; iDim < nDim; iDim++) {
    ProjVelocity   += RoeVelocity[iDim]*UnitNormal[iDim];
    ProjVelocity_i += Velocity_i[iDim]*UnitNormal[iDim];
    ProjVelocity_j += Velocity_j[iDim]*UnitNormal[iDim];
  }

  /*--- Projected velocity adjustment due to mesh motion ---*/
  if (grid_movement) {
    su2double ProjGridVel = 0.0;
    for (iDim = 0; iDim < nDim; iDim++) {
      ProjGridVel   += 0.5*(GridVel_i[iDim]+GridVel_j[iDim])*UnitNormal[iDim];
    }
    ProjVelocity   -= ProjGridVel;
    ProjVelocity_i -= ProjGridVel;
    ProjVelocity_j -= ProjGridVel;
  }

  /*--- Flow eigenvalues and entropy correctors ---*/
  for (iDim = 0; iDim < nDim; iDim++)
    Lambda[iDim] = ProjVelocity;

  Lambda[nVar-2] = ProjVelocity + RoeSoundSpeed;
  Lambda[nVar-1] = ProjVelocity - RoeSoundSpeed;

  /*--- Compute absolute value with Mavriplis' entropy correction ---*/

  MaxLambda = fabs(ProjVelocity) + RoeSoundSpeed;
  Delta = config->GetEntropyFix_Coeff();

  for (iVar = 0; iVar < nVar; iVar++) {
    Lambda[iVar] = max(fabs(Lambda[iVar]), Delta*MaxLambda);
   }

//  /*--- Harten and Hyman (1983) entropy correction ---*/
//  for (iDim = 0; iDim < nDim; iDim++)
//    Epsilon[iDim] = 4.0*max(0.0, max(Lambda[iDim]-ProjVelocity_i, ProjVelocity_j-Lambda[iDim]));
>>>>>>> b1fff5a4
//
//  Epsilon[nVar-2] = 4.0*max(0.0, max(Lambda[nVar-2]-(ProjVelocity_i+SoundSpeed_i),(ProjVelocity_j+SoundSpeed_j)-Lambda[nVar-2]));
//  Epsilon[nVar-1] = 4.0*max(0.0, max(Lambda[nVar-1]-(ProjVelocity_i-SoundSpeed_i),(ProjVelocity_j-SoundSpeed_j)-Lambda[nVar-1]));
//
//  for (iVar = 0; iVar < nVar; iVar++)
<<<<<<< HEAD
//      if ( fabs(Lambda[iVar]) < Epsilon[iVar] )
//          Lambda[iVar] = (Lambda[iVar]*Lambda[iVar] + Epsilon[iVar]*Epsilon[iVar])/(2.0*Epsilon[iVar]);
//      else
//          Lambda[iVar] = fabs(Lambda[iVar]);

//  for (iVar = 0; iVar < nVar; iVar++)
//      Lambda[iVar] = fabs(Lambda[iVar]);

    if (!implicit) {

        /*--- Compute wave amplitudes (characteristics) ---*/
        proj_delta_vel = 0.0;
        for (iDim = 0; iDim < nDim; iDim++) {
            delta_vel[iDim] = Velocity_j[iDim] - Velocity_i[iDim];
            proj_delta_vel += delta_vel[iDim]*Normal[iDim];
        }
        delta_p = Pressure_j - Pressure_i;
        delta_rho = Density_j - Density_i;
        proj_delta_vel = proj_delta_vel/Area;

        if (nDim == 2) {
            delta_wave[0] = delta_rho - delta_p/(RoeSoundSpeed*RoeSoundSpeed);
            delta_wave[1] = UnitNormal[1]*delta_vel[0]-UnitNormal[0]*delta_vel[1];
            delta_wave[2] = proj_delta_vel + delta_p/(RoeDensity*RoeSoundSpeed);
            delta_wave[3] = -proj_delta_vel + delta_p/(RoeDensity*RoeSoundSpeed);
        } else {
            delta_wave[0] = delta_rho - delta_p/(RoeSoundSpeed*RoeSoundSpeed);
            delta_wave[1] = UnitNormal[0]*delta_vel[2]-UnitNormal[2]*delta_vel[0];
            delta_wave[2] = UnitNormal[1]*delta_vel[0]-UnitNormal[0]*delta_vel[1];
            delta_wave[3] = proj_delta_vel + delta_p/(RoeDensity*RoeSoundSpeed);
            delta_wave[4] = -proj_delta_vel + delta_p/(RoeDensity*RoeSoundSpeed);
        }

        /*--- Roe's Flux approximation ---*/
        for (iVar = 0; iVar < nVar; iVar++) {
            val_residual[iVar] = 0.5*(ProjFlux_i[iVar]+ProjFlux_j[iVar]);
            for (jVar = 0; jVar < nVar; jVar++)
                val_residual[iVar] -= 0.5*Lambda[jVar]*delta_wave[jVar]*P_Tensor[iVar][jVar]*Area;
        }

        /*--- Flux contribution due to grid motion ---*/
        if (grid_movement) {
            ProjVelocity = 0.0;
            for (iDim = 0; iDim < nDim; iDim++)
                ProjVelocity += 0.5*(GridVel_i[iDim]+GridVel_j[iDim])*Normal[iDim];
            for (iVar = 0; iVar < nVar; iVar++) {
                val_residual[iVar] -= ProjVelocity * 0.5*(U_i[iVar]+U_j[iVar]);
            }
        }
    }
    else {

        /*--- Compute inverse P ---*/

        GetPMatrix_inv(invP_Tensor, &RoeDensity, RoeVelocity, &RoeSoundSpeed, &RoeChi , &RoeKappa, UnitNormal);

         /*--- Jacobians of the inviscid flux, scaled by
          kappa because val_resconv ~ kappa*(fc_i+fc_j)*Normal ---*/

        GetInviscidProjJac(Velocity_i, &Enthalpy_i, &Chi_i, &Kappa_i, Normal, kappa, val_Jacobian_i);

        GetInviscidProjJac(Velocity_j, &Enthalpy_j, &Chi_j, &Kappa_j, Normal, kappa, val_Jacobian_j);


        /*--- Diference variables iPoint and jPoint ---*/
        for (iVar = 0; iVar < nVar; iVar++)
            Diff_U[iVar] = U_j[iVar]-U_i[iVar];

        /*--- Roe's Flux approximation ---*/
        for (iVar = 0; iVar < nVar; iVar++) {
            val_residual[iVar] = kappa*(ProjFlux_i[iVar]+ProjFlux_j[iVar]);
            for (jVar = 0; jVar < nVar; jVar++) {
                Proj_ModJac_Tensor_ij = 0.0;

                /*--- Compute |Proj_ModJac_Tensor| = P x |Lambda| x inverse P ---*/

                for (kVar = 0; kVar < nVar; kVar++)
                    Proj_ModJac_Tensor_ij += P_Tensor[iVar][kVar]*Lambda[kVar]*invP_Tensor[kVar][jVar];

                val_residual[iVar] -= (1.0-kappa)*Proj_ModJac_Tensor_ij*Diff_U[jVar]*Area;
                val_Jacobian_i[iVar][jVar] += (1.0-kappa)*Proj_ModJac_Tensor_ij*Area;
                val_Jacobian_j[iVar][jVar] -= (1.0-kappa)*Proj_ModJac_Tensor_ij*Area;
            }
        }

        /*--- Jacobian contributions due to grid motion ---*/
        if (grid_movement) {
            ProjVelocity = 0.0;
            for (iDim = 0; iDim < nDim; iDim++)
                ProjVelocity += 0.5*(GridVel_i[iDim]+GridVel_j[iDim])*Normal[iDim];
            for (iVar = 0; iVar < nVar; iVar++) {
                val_residual[iVar] -= ProjVelocity * 0.5*(U_i[iVar]+U_j[iVar]);
                /*--- Implicit terms ---*/
                val_Jacobian_i[iVar][iVar] -= 0.5*ProjVelocity;
                val_Jacobian_j[iVar][iVar] -= 0.5*ProjVelocity;
            }
        }

    }
=======
//    if ( fabs(Lambda[iVar]) < Epsilon[iVar] )
//      Lambda[iVar] = (Lambda[iVar]*Lambda[iVar] + Epsilon[iVar]*Epsilon[iVar])/(2.0*Epsilon[iVar]);
//    else
//      Lambda[iVar] = fabs(Lambda[iVar]);

//  for (iVar = 0; iVar < nVar; iVar++)
//    Lambda[iVar] = fabs(Lambda[iVar]);

  if (!implicit) {

    /*--- Compute wave amplitudes (characteristics) ---*/
    proj_delta_vel = 0.0;
    for (iDim = 0; iDim < nDim; iDim++) {
      delta_vel[iDim] = Velocity_j[iDim] - Velocity_i[iDim];
      proj_delta_vel += delta_vel[iDim]*Normal[iDim];
    }
    delta_p = Pressure_j - Pressure_i;
    delta_rho = Density_j - Density_i;
    proj_delta_vel = proj_delta_vel/Area;

    if (nDim == 2) {
      delta_wave[0] = delta_rho - delta_p/(RoeSoundSpeed*RoeSoundSpeed);
      delta_wave[1] = UnitNormal[1]*delta_vel[0]-UnitNormal[0]*delta_vel[1];
      delta_wave[2] = proj_delta_vel + delta_p/(RoeDensity*RoeSoundSpeed);
      delta_wave[3] = -proj_delta_vel + delta_p/(RoeDensity*RoeSoundSpeed);
    } else {
      delta_wave[0] = delta_rho - delta_p/(RoeSoundSpeed*RoeSoundSpeed);
      delta_wave[1] = UnitNormal[0]*delta_vel[2]-UnitNormal[2]*delta_vel[0];
      delta_wave[2] = UnitNormal[1]*delta_vel[0]-UnitNormal[0]*delta_vel[1];
      delta_wave[3] = proj_delta_vel + delta_p/(RoeDensity*RoeSoundSpeed);
      delta_wave[4] = -proj_delta_vel + delta_p/(RoeDensity*RoeSoundSpeed);
    }

    /*--- Roe's Flux approximation ---*/
    for (iVar = 0; iVar < nVar; iVar++) {
      val_residual[iVar] = 0.5*(ProjFlux_i[iVar]+ProjFlux_j[iVar]);
      for (jVar = 0; jVar < nVar; jVar++)
        val_residual[iVar] -= 0.5*Lambda[jVar]*delta_wave[jVar]*P_Tensor[iVar][jVar]*Area;
    }

    /*--- Flux contribution due to grid motion ---*/
    if (grid_movement) {
      ProjVelocity = 0.0;
      for (iDim = 0; iDim < nDim; iDim++)
        ProjVelocity += 0.5*(GridVel_i[iDim]+GridVel_j[iDim])*Normal[iDim];
      for (iVar = 0; iVar < nVar; iVar++) {
        val_residual[iVar] -= ProjVelocity * 0.5*(U_i[iVar]+U_j[iVar]);
      }
    }
  }
  else {

    /*--- Compute inverse P ---*/

    GetPMatrix_inv(invP_Tensor, &RoeDensity, RoeVelocity, &RoeSoundSpeed, &RoeChi , &RoeKappa, UnitNormal);

     /*--- Jacobians of the inviscid flux, scaled by
      kappa because val_resconv ~ kappa*(fc_i+fc_j)*Normal ---*/

    GetInviscidProjJac(Velocity_i, &Enthalpy_i, &Chi_i, &Kappa_i, Normal, kappa, val_Jacobian_i);

    GetInviscidProjJac(Velocity_j, &Enthalpy_j, &Chi_j, &Kappa_j, Normal, kappa, val_Jacobian_j);


    /*--- Diference variables iPoint and jPoint ---*/
    for (iVar = 0; iVar < nVar; iVar++)
      Diff_U[iVar] = U_j[iVar]-U_i[iVar];

    /*--- Roe's Flux approximation ---*/
    for (iVar = 0; iVar < nVar; iVar++) {
      val_residual[iVar] = kappa*(ProjFlux_i[iVar]+ProjFlux_j[iVar]);
      for (jVar = 0; jVar < nVar; jVar++) {
        Proj_ModJac_Tensor_ij = 0.0;

        /*--- Compute |Proj_ModJac_Tensor| = P x |Lambda| x inverse P ---*/

        for (kVar = 0; kVar < nVar; kVar++)
          Proj_ModJac_Tensor_ij += P_Tensor[iVar][kVar]*Lambda[kVar]*invP_Tensor[kVar][jVar];

        val_residual[iVar] -= (1.0-kappa)*Proj_ModJac_Tensor_ij*Diff_U[jVar]*Area;
        val_Jacobian_i[iVar][jVar] += (1.0-kappa)*Proj_ModJac_Tensor_ij*Area;
        val_Jacobian_j[iVar][jVar] -= (1.0-kappa)*Proj_ModJac_Tensor_ij*Area;
      }
    }

    /*--- Jacobian contributions due to grid motion ---*/
    if (grid_movement) {
      ProjVelocity = 0.0;
      for (iDim = 0; iDim < nDim; iDim++)
        ProjVelocity += 0.5*(GridVel_i[iDim]+GridVel_j[iDim])*Normal[iDim];
      for (iVar = 0; iVar < nVar; iVar++) {
        val_residual[iVar] -= ProjVelocity * 0.5*(U_i[iVar]+U_j[iVar]);
        /*--- Implicit terms ---*/
        val_Jacobian_i[iVar][iVar] -= 0.5*ProjVelocity;
        val_Jacobian_j[iVar][iVar] -= 0.5*ProjVelocity;
      }
    }

  }
>>>>>>> b1fff5a4

  AD::SetPreaccOut(val_residual, nVar);
  AD::EndPreacc();
}


void CUpwGeneralRoe_Flow::ComputeRoeAverage() {

<<<<<<< HEAD
    su2double delta_rhoStaticEnergy, err_P, s, D;//, stateSeparationLimit;
    // su2double tol = 10-6;
    //
    R = sqrt(fabs(Density_j/Density_i));
    RoeDensity = R*Density_i;
    sq_vel = 0; for (iDim = 0; iDim < nDim; iDim++) {
        RoeVelocity[iDim] = (R*Velocity_j[iDim]+Velocity_i[iDim])/(R+1);
        sq_vel += RoeVelocity[iDim]*RoeVelocity[iDim];
    }

    RoeEnthalpy = (R*Enthalpy_j+Enthalpy_i)/(R+1);
    delta_rho = Density_j - Density_i;
    delta_p = Pressure_j - Pressure_i;
    RoeKappa = 0.5*(Kappa_i + Kappa_j);
    RoeKappa = (Kappa_i + Kappa_j + 4*RoeKappa)/6;
    RoeChi = 0.5*(Chi_i + Chi_j);
    RoeChi = (Chi_i + Chi_j + 4*RoeChi)/6;

    //

    RoeKappaStaticEnthalpy = 0.5*(StaticEnthalpy_i*Kappa_i + StaticEnthalpy_j*Kappa_j);
    RoeKappaStaticEnthalpy = (StaticEnthalpy_i*Kappa_i + StaticEnthalpy_j*Kappa_j + 4*RoeKappaStaticEnthalpy)/6;
    s = RoeChi + RoeKappaStaticEnthalpy;
    D = s*s*delta_rho*delta_rho + delta_p*delta_p;
    delta_rhoStaticEnergy = Density_j*StaticEnergy_j - Density_i*StaticEnergy_i;
    err_P = delta_p - RoeChi*delta_rho - RoeKappa*delta_rhoStaticEnergy;


    if (abs((D - delta_p*err_P)/Density_i)>1e-3 && abs(delta_rho/Density_i)>1e-3 && s/Density_i > 1e-3) {

        RoeKappa = (D*RoeKappa)/(D - delta_p*err_P);
        RoeChi = (D*RoeChi+ s*s*delta_rho*err_P)/(D - delta_p*err_P);

    }

    RoeSoundSpeed2 = RoeChi + RoeKappa*(RoeEnthalpy-0.5*sq_vel);
=======
  su2double delta_rhoStaticEnergy, err_P, s, D;//, stateSeparationLimit;
  // su2double tol = 10-6;
  //
  R = sqrt(fabs(Density_j/Density_i));
  RoeDensity = R*Density_i;
  sq_vel = 0;  for (iDim = 0; iDim < nDim; iDim++) {
    RoeVelocity[iDim] = (R*Velocity_j[iDim]+Velocity_i[iDim])/(R+1);
    sq_vel += RoeVelocity[iDim]*RoeVelocity[iDim];
  }

  RoeEnthalpy = (R*Enthalpy_j+Enthalpy_i)/(R+1);
  delta_rho = Density_j - Density_i;
  delta_p = Pressure_j - Pressure_i;
  RoeKappa = 0.5*(Kappa_i + Kappa_j);
  RoeKappa = (Kappa_i + Kappa_j + 4*RoeKappa)/6;
  RoeChi = 0.5*(Chi_i + Chi_j);
  RoeChi = (Chi_i + Chi_j + 4*RoeChi)/6;

  //

  RoeKappaStaticEnthalpy = 0.5*(StaticEnthalpy_i*Kappa_i + StaticEnthalpy_j*Kappa_j);
  RoeKappaStaticEnthalpy = (StaticEnthalpy_i*Kappa_i + StaticEnthalpy_j*Kappa_j + 4*RoeKappaStaticEnthalpy)/6;
  s = RoeChi + RoeKappaStaticEnthalpy;
  D = s*s*delta_rho*delta_rho + delta_p*delta_p;
  delta_rhoStaticEnergy = Density_j*StaticEnergy_j - Density_i*StaticEnergy_i;
  err_P = delta_p - RoeChi*delta_rho - RoeKappa*delta_rhoStaticEnergy;


  if (abs((D - delta_p*err_P)/Density_i)>1e-3 && abs(delta_rho/Density_i)>1e-3 && s/Density_i > 1e-3) {

    RoeKappa = (D*RoeKappa)/(D - delta_p*err_P);
    RoeChi = (D*RoeChi+ s*s*delta_rho*err_P)/(D - delta_p*err_P);

  }

  RoeSoundSpeed2 = RoeChi + RoeKappa*(RoeEnthalpy-0.5*sq_vel);
>>>>>>> b1fff5a4

}

CUpwMSW_Flow::CUpwMSW_Flow(unsigned short val_nDim, unsigned short val_nVar, CConfig *config) : CNumerics(val_nDim, val_nVar, config) {
  
  /*--- Set booleans from CConfig settings ---*/
  implicit = (config->GetKind_TimeIntScheme_Flow() == EULER_IMPLICIT);
  
  /*--- Allocate arrays ---*/
<<<<<<< HEAD
    Diff_U   = new su2double [nVar];
  Fc_i     = new su2double [nVar];
    Fc_j       = new su2double [nVar];
    Lambda_i = new su2double [nVar];
  Lambda_j = new su2double [nVar];
  
    u_i        = new su2double [nDim];
    u_j        = new su2double [nDim];
=======
  Diff_U   = new su2double [nVar];
  Fc_i     = new su2double [nVar];
  Fc_j     = new su2double [nVar];
  Lambda_i = new su2double [nVar];
  Lambda_j = new su2double [nVar];
  
  u_i       = new su2double [nDim];
  u_j       = new su2double [nDim];
>>>>>>> b1fff5a4
  ust_i    = new su2double [nDim];
  ust_j    = new su2double [nDim];
  Vst_i    = new su2double [nPrimVar];
  Vst_j    = new su2double [nPrimVar];
  Ust_i    = new su2double [nVar];
  Ust_j    = new su2double [nVar];
  
  Velst_i    = new su2double [nDim];
  Velst_j    = new su2double [nDim];
  
<<<<<<< HEAD
    P_Tensor        = new su2double* [nVar];
    invP_Tensor = new su2double* [nVar];
    for (unsigned short iVar = 0; iVar < nVar; iVar++) {
        P_Tensor[iVar]    = new su2double [nVar];
        invP_Tensor[iVar] = new su2double [nVar];
    }
=======
  P_Tensor    = new su2double* [nVar];
  invP_Tensor  = new su2double* [nVar];
  for (unsigned short iVar = 0; iVar < nVar; iVar++) {
    P_Tensor[iVar]    = new su2double [nVar];
    invP_Tensor[iVar] = new su2double [nVar];
  }
>>>>>>> b1fff5a4
  
}

CUpwMSW_Flow::~CUpwMSW_Flow(void) {
  
<<<<<<< HEAD
    delete [] Diff_U;
  delete [] Fc_i;
    delete [] Fc_j;
    delete [] Lambda_i;
=======
  delete [] Diff_U;
  delete [] Fc_i;
  delete [] Fc_j;
  delete [] Lambda_i;
>>>>>>> b1fff5a4
  delete [] Lambda_j;
  
  delete [] u_i;
  delete [] u_j;
  delete [] ust_i;
  delete [] ust_j;
  delete [] Ust_i;
  delete [] Vst_i;
  delete [] Ust_j;
  delete [] Vst_j;
  delete [] Velst_i;
  delete [] Velst_j;
  
  for (unsigned short iVar = 0; iVar < nVar; iVar++) {
    delete [] P_Tensor[iVar];
    delete [] invP_Tensor[iVar];
  }
  delete [] P_Tensor;
  delete [] invP_Tensor;

}

void CUpwMSW_Flow::ComputeResidual(su2double *val_residual,
                                   su2double **val_Jacobian_i,
                                   su2double **val_Jacobian_j, CConfig *config) {
  
<<<<<<< HEAD
    unsigned short iDim, iVar, jVar, kVar;
  su2double P_i, P_j;
  su2double ProjVel_i, ProjVel_j, ProjVelst_i, ProjVelst_j;
  su2double sqvel_i, sqvel_j;
    su2double alpha, w, dp, onemw;
=======
  unsigned short iDim, iVar, jVar, kVar;
  su2double P_i, P_j;
  su2double ProjVel_i, ProjVel_j, ProjVelst_i, ProjVelst_j;
  su2double sqvel_i, sqvel_j;
  su2double alpha, w, dp, onemw;
>>>>>>> b1fff5a4
  su2double Proj_ModJac_Tensor_i, Proj_ModJac_Tensor_j;
  
  /*--- Set parameters in the numerical method ---*/
  alpha = 6.0;
  
  /*--- Calculate supporting geometry parameters ---*/
  
<<<<<<< HEAD
    Area = 0;
    for (iDim = 0; iDim < nDim; iDim++)
        Area += Normal[iDim]*Normal[iDim];
    Area = sqrt(Area);
  
    for (iDim = 0; iDim < nDim; iDim++)
        UnitNormal[iDim] = Normal[iDim]/Area;

  /*--- Initialize flux & Jacobian vectors ---*/
  
    for (iVar = 0; iVar < nVar; iVar++) {
        Fc_i[iVar] = 0.0;
        Fc_j[iVar] = 0.0;
    }
=======
  Area = 0;
  for (iDim = 0; iDim < nDim; iDim++)
    Area += Normal[iDim]*Normal[iDim];
  Area = sqrt(Area);
  
  for (iDim = 0; iDim < nDim; iDim++)
    UnitNormal[iDim] = Normal[iDim]/Area;

  /*--- Initialize flux & Jacobian vectors ---*/
  
  for (iVar = 0; iVar < nVar; iVar++) {
    Fc_i[iVar] = 0.0;
    Fc_j[iVar] = 0.0;
  }
>>>>>>> b1fff5a4
  if (implicit) {
    for (iVar = 0; iVar < nVar; iVar++) {
      for (jVar = 0; jVar < nVar; jVar++) {
        val_Jacobian_i[iVar][jVar] = 0.0;
        val_Jacobian_j[iVar][jVar] = 0.0;
      }
    }
  }
  
  /*--- Load variables from nodes i & j ---*/
  
  rhos_i = V_i[0];
  rhos_j = V_j[0];
  for (iDim = 0; iDim < nDim; iDim++) {
    u_i[iDim] = V_i[iDim+1];
    u_j[iDim] = V_j[iDim+1];
  }
  P_i = V_i[nDim+1];
  P_j = V_j[nDim+1];
  
  /*--- Calculate supporting quantities ---*/
  
  sqvel_i   = 0.0; sqvel_j   = 0.0;
  ProjVel_i = 0.0; ProjVel_j = 0.0;
  for (iDim = 0; iDim < nDim; iDim++) {
    sqvel_i   += u_i[iDim]*u_i[iDim];
    sqvel_j   += u_j[iDim]*u_j[iDim];
    ProjVel_i += u_i[iDim]*UnitNormal[iDim];
    ProjVel_j += u_j[iDim]*UnitNormal[iDim];
  }
  
  /*--- Calculate the state weighting function ---*/
  
  dp = fabs(P_j-P_i) / min(P_j, P_i);
  w = 0.5 * (1.0/(pow(alpha*dp,2.0) +1.0));
  onemw = 1.0 - w;
  
  /*--- Calculate weighted state vector (*) for i & j ---*/
  
  for (iVar = 0; iVar < nVar; iVar++) {
    Ust_i[iVar] = onemw*U_i[iVar] + w*U_j[iVar];
    Ust_j[iVar] = onemw*U_j[iVar] + w*U_i[iVar];
  }
  for (iVar = 0; iVar < nDim+5; iVar++) {
    Vst_i[iVar] = onemw*V_i[iVar] + w*V_j[iVar];
    Vst_j[iVar] = onemw*V_j[iVar] + w*V_i[iVar];
  }
  ProjVelst_i = onemw*ProjVel_i + w*ProjVel_j;
  ProjVelst_j = onemw*ProjVel_j + w*ProjVel_i;
  
  for (iDim = 0; iDim < nDim; iDim++) {
    Velst_i[iDim] = Vst_i[iDim+1];
    Velst_j[iDim] = Vst_j[iDim+1];
  }
  
  /*--- Flow eigenvalues at i (Lambda+) ---*/
  
  for (iDim = 0; iDim < nDim; iDim++) {
  Lambda_i[iDim]      = 0.5*(ProjVelst_i + fabs(ProjVelst_i));
  }

  Lambda_i[nDim] = 0.5*( ProjVelst_i + Vst_i[nDim+4] + fabs(ProjVelst_i + Vst_i[nDim+4])  );
  Lambda_i[nDim+1]   = 0.5*( ProjVelst_i - Vst_i[nDim+4] + fabs(ProjVelst_i - Vst_i[nDim+4])  );
  
  /*--- Compute projected P, invP, and Lambda ---*/
  
  GetPMatrix(&Vst_i[nDim+2], Velst_i, &Vst_i[nDim+4], UnitNormal, P_Tensor);
  GetPMatrix_inv(&Vst_i[nDim+2], Velst_i, &Vst_i[nDim+4], UnitNormal, invP_Tensor);
  
  /*--- Projected flux (f+) at i ---*/
  
  for (iVar = 0; iVar < nVar; iVar++) {
    for (jVar = 0; jVar < nVar; jVar++) {
      Proj_ModJac_Tensor_i = 0.0;
      
      /*--- Compute Proj_ModJac_Tensor = P x Lambda+ x inverse P ---*/
      
      for (kVar = 0; kVar < nVar; kVar++)
        Proj_ModJac_Tensor_i += P_Tensor[iVar][kVar]*Lambda_i[kVar]*invP_Tensor[kVar][jVar];
      Fc_i[iVar] += Proj_ModJac_Tensor_i*U_i[jVar]*Area;
      if (implicit)
        val_Jacobian_i[iVar][jVar] += Proj_ModJac_Tensor_i*Area;
    }
  }
  
<<<<<<< HEAD
    /*--- Flow eigenvalues at j (Lambda-) ---*/
=======
  /*--- Flow eigenvalues at j (Lambda-) ---*/
>>>>>>> b1fff5a4
  
  for (iDim = 0; iDim < nDim; iDim++) {
    Lambda_j[iDim]          = 0.5*(ProjVelst_j - fabs(ProjVelst_j));
  }
  Lambda_j[nDim] = 0.5*(     ProjVelst_j + Vst_j[nDim+4] -
                                   fabs(ProjVelst_j + Vst_j[nDim+4])  );
  Lambda_j[nDim+1]   = 0.5*(     ProjVelst_j - Vst_j[nDim+4] -
                                   fabs(ProjVelst_j - Vst_j[nDim+4])  );
  
  /*--- Compute projected P, invP, and Lambda ---*/
  
  GetPMatrix(&Vst_j[nDim+2], Velst_j, &Vst_j[nDim+4], UnitNormal, P_Tensor);
  GetPMatrix_inv(&Vst_j[nDim+2], Velst_j, &Vst_j[nDim+4], UnitNormal, invP_Tensor);
  
<<<<<<< HEAD
    /*--- Projected flux (f-) ---*/
=======
  /*--- Projected flux (f-) ---*/
>>>>>>> b1fff5a4
  
  for (iVar = 0; iVar < nVar; iVar++) {
    for (jVar = 0; jVar < nVar; jVar++) {
      Proj_ModJac_Tensor_j = 0.0;
      /*--- Compute Proj_ModJac_Tensor = P x Lambda- x inverse P ---*/
      for (kVar = 0; kVar < nVar; kVar++)
        Proj_ModJac_Tensor_j += P_Tensor[iVar][kVar]*Lambda_j[kVar]*invP_Tensor[kVar][jVar];
      Fc_j[iVar] += Proj_ModJac_Tensor_j*U_j[jVar]*Area;
      if (implicit)
        val_Jacobian_j[iVar][jVar] += Proj_ModJac_Tensor_j*Area;
    }
  }
  
<<<<<<< HEAD
    /*--- Flux splitting ---*/
  
    for (iVar = 0; iVar < nVar; iVar++) {
        val_residual[iVar] = Fc_i[iVar]+Fc_j[iVar];
    }
=======
  /*--- Flux splitting ---*/
  
  for (iVar = 0; iVar < nVar; iVar++) {
    val_residual[iVar] = Fc_i[iVar]+Fc_j[iVar];
  }
>>>>>>> b1fff5a4
  
}

CUpwTurkel_Flow::CUpwTurkel_Flow(unsigned short val_nDim, unsigned short val_nVar, CConfig *config) : CNumerics(val_nDim, val_nVar, config) {
  
  implicit = (config->GetKind_TimeIntScheme_Flow() == EULER_IMPLICIT);
  grid_movement = config->GetGrid_Movement();
  
  Gamma = config->GetGamma();
  Gamma_Minus_One = Gamma - 1.0;
  
  Beta_min = config->GetminTurkelBeta();
  Beta_max = config->GetmaxTurkelBeta();
  
  Diff_U = new su2double [nVar];
  Velocity_i = new su2double [nDim];
  Velocity_j = new su2double [nDim];
  RoeVelocity = new su2double [nDim];
  ProjFlux_i = new su2double [nVar];
  ProjFlux_j = new su2double [nVar];
  Lambda = new su2double [nVar];
  Epsilon = new su2double [nVar];
  absPeJac = new su2double* [nVar];
  invRinvPe = new su2double* [nVar];
  R_Tensor  = new su2double* [nVar];
  Matrix    = new su2double* [nVar];
  Art_Visc  = new su2double* [nVar];
  for (iVar = 0; iVar < nVar; iVar++) {
    absPeJac[iVar] = new su2double [nVar];
    invRinvPe[iVar] = new su2double [nVar];
    Matrix[iVar] = new su2double [nVar];
    Art_Visc[iVar] = new su2double [nVar];
    R_Tensor[iVar] = new su2double [nVar];
  }
}

CUpwTurkel_Flow::~CUpwTurkel_Flow(void) {
  
  delete [] Diff_U;
  delete [] Velocity_i;
  delete [] Velocity_j;
  delete [] RoeVelocity;
  delete [] ProjFlux_i;
  delete [] ProjFlux_j;
  delete [] Lambda;
  delete [] Epsilon;
  for (iVar = 0; iVar < nVar; iVar++) {
    delete [] absPeJac[iVar];
    delete [] invRinvPe[iVar];
    delete [] Matrix[iVar];
    delete [] Art_Visc[iVar];
    delete [] R_Tensor[iVar];
  }
  delete [] Matrix;
  delete [] Art_Visc;
  delete [] absPeJac;
  delete [] invRinvPe;
  delete [] R_Tensor;
  
}

void CUpwTurkel_Flow::ComputeResidual(su2double *val_residual, su2double **val_Jacobian_i, su2double **val_Jacobian_j, CConfig *config) {
  
  su2double U_i[5] = {0.0,0.0,0.0,0.0,0.0}, U_j[5] = {0.0,0.0,0.0,0.0,0.0};

  /*--- Face area (norm or the normal vector) ---*/
  
  Area = 0.0;
  for (iDim = 0; iDim < nDim; iDim++)
    Area += Normal[iDim]*Normal[iDim];
  Area = sqrt(Area);
  
  /*-- Unit Normal ---*/
  
  for (iDim = 0; iDim < nDim; iDim++)
    UnitNormal[iDim] = Normal[iDim]/Area;
  
  /*--- Primitive variables at point i ---*/
  
  for (iDim = 0; iDim < nDim; iDim++)
    Velocity_i[iDim] = V_i[iDim+1];
  Pressure_i = V_i[nDim+1];
  Density_i = V_i[nDim+2];
  Enthalpy_i = V_i[nDim+3];
  Energy_i = Enthalpy_i - Pressure_i/Density_i;
  SoundSpeed_i = sqrt(fabs(Pressure_i*Gamma/Density_i));

  /*--- Primitive variables at point j ---*/
  
  for (iDim = 0; iDim < nDim; iDim++)
    Velocity_j[iDim] = V_j[iDim+1];
  Pressure_j = V_j[nDim+1];
  Density_j = V_j[nDim+2];
  Enthalpy_j = V_j[nDim+3];
  Energy_j = Enthalpy_j - Pressure_j/Density_j;
  SoundSpeed_j = sqrt(fabs(Pressure_j*Gamma/Density_j));

  /*--- Recompute conservative variables ---*/
  
  U_i[0] = Density_i; U_j[0] = Density_j;
  for (iDim = 0; iDim < nDim; iDim++) {
    U_i[iDim+1] = Density_i*Velocity_i[iDim]; U_j[iDim+1] = Density_j*Velocity_j[iDim];
  }
  U_i[nDim+1] = Density_i*Energy_i; U_j[nDim+1] = Density_j*Energy_j;
  
  /*--- Roe-averaged variables at interface between i & j ---*/
  
  R = sqrt(fabs(Density_j/Density_i));
  RoeDensity = R*Density_i;
  sq_vel = 0.0;
  for (iDim = 0; iDim < nDim; iDim++) {
    RoeVelocity[iDim] = (R*Velocity_j[iDim]+Velocity_i[iDim])/(R+1);
    sq_vel += RoeVelocity[iDim]*RoeVelocity[iDim];
  }
  RoeEnthalpy = (R*Enthalpy_j+Enthalpy_i)/(R+1);
  RoeSoundSpeed = sqrt(fabs((Gamma-1)*(RoeEnthalpy-0.5*sq_vel)));
  RoePressure = RoeDensity/Gamma*RoeSoundSpeed*RoeSoundSpeed;
  
  /*--- Compute ProjFlux_i ---*/
  GetInviscidProjFlux(&Density_i, Velocity_i, &Pressure_i, &Enthalpy_i, Normal, ProjFlux_i);
  
  /*--- Compute ProjFlux_j ---*/
  GetInviscidProjFlux(&Density_j, Velocity_j, &Pressure_j, &Enthalpy_j, Normal, ProjFlux_j);
  
  ProjVelocity = 0.0; ProjVelocity_i = 0.0; ProjVelocity_j = 0.0;
  for (iDim = 0; iDim < nDim; iDim++) {
    ProjVelocity   += RoeVelocity[iDim]*UnitNormal[iDim];
    ProjVelocity_i += Velocity_i[iDim]*UnitNormal[iDim];
    ProjVelocity_j += Velocity_j[iDim]*UnitNormal[iDim];
  }
  
  /*--- Projected velocity adjustment due to mesh motion ---*/
  if (grid_movement) {
    su2double ProjGridVel = 0.0;
    for (iDim = 0; iDim < nDim; iDim++) {
      ProjGridVel   += 0.5*(GridVel_i[iDim]+GridVel_j[iDim])*UnitNormal[iDim];
    }
    ProjVelocity   -= ProjGridVel;
    ProjVelocity_i -= ProjGridVel;
    ProjVelocity_j -= ProjGridVel;
  }
  
  /*--- First few flow eigenvalues of A.Normal with the normal---*/
  for (iDim = 0; iDim < nDim; iDim++)
    Lambda[iDim] = ProjVelocity;
  
  local_Mach = sqrt(sq_vel)/RoeSoundSpeed;
<<<<<<< HEAD
  Beta     = max(Beta_min, min(local_Mach, Beta_max));
  Beta2        = Beta*Beta;
  
  one_m_Betasqr            = 1.0 - Beta2;  // 1-Beta*Beta
  one_p_Betasqr            = 1.0 + Beta2;  // 1+Beta*Beta
=======
  Beta      = max(Beta_min, min(local_Mach, Beta_max));
  Beta2      = Beta*Beta;
  
  one_m_Betasqr        = 1.0 - Beta2;  // 1-Beta*Beta
  one_p_Betasqr        = 1.0 + Beta2;  // 1+Beta*Beta
>>>>>>> b1fff5a4
  sqr_one_m_Betasqr_Lam1 = pow((one_m_Betasqr*Lambda[0]),2); // [(1-Beta^2)*Lambda[0]]^2
  sqr_two_Beta_c_Area    = pow(2.0*Beta*RoeSoundSpeed*Area,2); // [2*Beta*c*Area]^2
  
  /*--- The rest of the flow eigenvalues of preconditioned matrix---*/
  Lambda[nVar-2] = 0.5 * ( one_p_Betasqr*Lambda[0] + sqrt( sqr_one_m_Betasqr_Lam1 + sqr_two_Beta_c_Area));
  Lambda[nVar-1] = 0.5 * ( one_p_Betasqr*Lambda[0] - sqrt( sqr_one_m_Betasqr_Lam1 + sqr_two_Beta_c_Area));
  
  s_hat = 1.0/Area * (Lambda[nVar-1] - Lambda[0]*Beta2);
  r_hat = 1.0/Area * (Lambda[nVar-2] - Lambda[0]*Beta2);
  t_hat = 0.5/Area * (Lambda[nVar-1] - Lambda[nVar-2]);
  rhoB2a2 = RoeDensity*Beta2*RoeSoundSpeed*RoeSoundSpeed;
  
  /*--- Diference variables iPoint and jPoint and absolute value of the eigen values---*/
  for (iVar = 0; iVar < nVar; iVar++) {
    Diff_U[iVar] = U_j[iVar]-U_i[iVar];
    Lambda[iVar] = fabs(Lambda[iVar]);
  }
  
  /*--- Compute the absolute Preconditioned Jacobian in entropic Variables (do it with the Unitary Normal) ---*/
  GetPrecondJacobian(Beta2, r_hat, s_hat, t_hat, rhoB2a2, Lambda, UnitNormal, absPeJac);
  
  /*--- Compute the matrix from entropic variables to conserved variables ---*/
  GetinvRinvPe(Beta2, RoeEnthalpy, RoeSoundSpeed, RoeDensity, RoeVelocity, invRinvPe);
  
  /*--- Compute the matrix from entropic variables to conserved variables ---*/
  GetRMatrix(RoePressure, RoeSoundSpeed, RoeDensity, RoeVelocity, R_Tensor);
  
  if (implicit) {
    /*--- Jacobians of the inviscid flux, scaled by
     0.5 because val_residual ~ 0.5*(fc_i+fc_j)*Normal ---*/
    GetInviscidProjJac(Velocity_i, &Energy_i, Normal, 0.5, val_Jacobian_i);
    GetInviscidProjJac(Velocity_j, &Energy_j, Normal, 0.5, val_Jacobian_j);
  }
  
  for (iVar = 0; iVar < nVar; iVar ++) {
    for (jVar = 0; jVar < nVar; jVar ++) {
      Matrix[iVar][jVar] = 0.0;
      for (kVar = 0; kVar < nVar; kVar++)
        Matrix[iVar][jVar]  += absPeJac[iVar][kVar]*R_Tensor[kVar][jVar];
    }
  }
  
  for (iVar = 0; iVar < nVar; iVar ++) {
    for (jVar = 0; jVar < nVar; jVar ++) {
      Art_Visc[iVar][jVar] = 0.0;
      for (kVar = 0; kVar < nVar; kVar++)
        Art_Visc[iVar][jVar]  += invRinvPe[iVar][kVar]*Matrix[kVar][jVar];
    }
  }
  
  /*--- Roe's Flux approximation ---*/
  for (iVar = 0; iVar < nVar; iVar++) {
    val_residual[iVar] = 0.5*(ProjFlux_i[iVar]+ProjFlux_j[iVar]);
    for (jVar = 0; jVar < nVar; jVar++) {
      val_residual[iVar] -= 0.5*Art_Visc[iVar][jVar]*Diff_U[jVar];
      if (implicit) {
        val_Jacobian_i[iVar][jVar] += 0.5*Art_Visc[iVar][jVar];
        val_Jacobian_j[iVar][jVar] -= 0.5*Art_Visc[iVar][jVar];
      }
    }
  }
  
  /*--- Contributions due to mesh motion---*/
  if (grid_movement) {
    ProjVelocity = 0.0;
    for (iDim = 0; iDim < nDim; iDim++)
      ProjVelocity += 0.5*(GridVel_i[iDim]+GridVel_j[iDim])*UnitNormal[iDim];
    for (iVar = 0; iVar < nVar; iVar++) {
      val_residual[iVar] -= ProjVelocity * 0.5*(U_i[iVar]+U_j[iVar]);
      /*--- Implicit terms ---*/
      if (implicit) {
        val_Jacobian_i[iVar][iVar] -= 0.5*ProjVelocity;
        val_Jacobian_j[iVar][iVar] -= 0.5*ProjVelocity;
      }
    }
  }
  
}

CAvgGrad_Flow::CAvgGrad_Flow(unsigned short val_nDim, unsigned short val_nVar, CConfig *config) : CNumerics(val_nDim, val_nVar, config) {

<<<<<<< HEAD
    implicit = (config->GetKind_TimeIntScheme_Flow() == EULER_IMPLICIT);

    PrimVar_i = new su2double [nDim+3];
    PrimVar_j = new su2double [nDim+3];
    Mean_PrimVar = new su2double [nDim+3];
  
    Mean_GradPrimVar = new su2double* [nDim+1];
    for (iVar = 0; iVar < nDim+1; iVar++)
        Mean_GradPrimVar[iVar] = new su2double [nDim];
=======
  implicit = (config->GetKind_TimeIntScheme_Flow() == EULER_IMPLICIT);

  PrimVar_i = new su2double [nDim+3];
  PrimVar_j = new su2double [nDim+3];
  Mean_PrimVar = new su2double [nDim+3];
  
  Mean_GradPrimVar = new su2double* [nDim+1];
  for (iVar = 0; iVar < nDim+1; iVar++)
    Mean_GradPrimVar[iVar] = new su2double [nDim];
>>>>>>> b1fff5a4
  
}

CAvgGrad_Flow::~CAvgGrad_Flow(void) {

<<<<<<< HEAD
    delete [] PrimVar_i;
    delete [] PrimVar_j;
    delete [] Mean_PrimVar;
    for (iVar = 0; iVar < nDim+1; iVar++)
        delete [] Mean_GradPrimVar[iVar];
    delete [] Mean_GradPrimVar;
=======
  delete [] PrimVar_i;
  delete [] PrimVar_j;
  delete [] Mean_PrimVar;
  for (iVar = 0; iVar < nDim+1; iVar++)
    delete [] Mean_GradPrimVar[iVar];
  delete [] Mean_GradPrimVar;
>>>>>>> b1fff5a4
  
}

void CAvgGrad_Flow::ComputeResidual(su2double *val_residual, su2double **val_Jacobian_i, su2double **val_Jacobian_j, CConfig *config) {

<<<<<<< HEAD
    /*--- Normalized normal vector ---*/
  
    Area = 0.0;
    for (iDim = 0; iDim < nDim; iDim++)
        Area += Normal[iDim]*Normal[iDim];
    Area = sqrt(Area);
  
    for (iDim = 0; iDim < nDim; iDim++)
        UnitNormal[iDim] = Normal[iDim]/Area;
  
    for (iVar = 0; iVar < nDim+3; iVar++) {
        PrimVar_i[iVar] = V_i[iVar];
        PrimVar_j[iVar] = V_j[iVar];
        Mean_PrimVar[iVar] = 0.5*(PrimVar_i[iVar]+PrimVar_j[iVar]);
    }
  
    /*--- Laminar and Eddy viscosity ---*/
  
    Laminar_Viscosity_i = V_i[nDim+5]; Laminar_Viscosity_j = V_j[nDim+5];
    Eddy_Viscosity_i = V_i[nDim+6]; Eddy_Viscosity_j = V_j[nDim+6];

    /*--- Mean Viscosities and turbulent kinetic energy---*/
  
    Mean_Laminar_Viscosity = 0.5*(Laminar_Viscosity_i + Laminar_Viscosity_j);
    Mean_Eddy_Viscosity = 0.5*(Eddy_Viscosity_i + Eddy_Viscosity_j);
    Mean_turb_ke = 0.5*(turb_ke_i + turb_ke_j);
  
    /*--- Mean gradient approximation ---*/
=======
  /*--- Normalized normal vector ---*/
  
  Area = 0.0;
  for (iDim = 0; iDim < nDim; iDim++)
    Area += Normal[iDim]*Normal[iDim];
  Area = sqrt(Area);
  
  for (iDim = 0; iDim < nDim; iDim++)
    UnitNormal[iDim] = Normal[iDim]/Area;
  
  for (iVar = 0; iVar < nDim+3; iVar++) {
    PrimVar_i[iVar] = V_i[iVar];
    PrimVar_j[iVar] = V_j[iVar];
    Mean_PrimVar[iVar] = 0.5*(PrimVar_i[iVar]+PrimVar_j[iVar]);
  }
  
  /*--- Laminar and Eddy viscosity ---*/
  
  Laminar_Viscosity_i = V_i[nDim+5]; Laminar_Viscosity_j = V_j[nDim+5];
  Eddy_Viscosity_i = V_i[nDim+6]; Eddy_Viscosity_j = V_j[nDim+6];

  /*--- Mean Viscosities and turbulent kinetic energy---*/
  
  Mean_Laminar_Viscosity = 0.5*(Laminar_Viscosity_i + Laminar_Viscosity_j);
  Mean_Eddy_Viscosity = 0.5*(Eddy_Viscosity_i + Eddy_Viscosity_j);
  Mean_turb_ke = 0.5*(turb_ke_i + turb_ke_j);
  
  /*--- Mean gradient approximation ---*/
>>>>>>> b1fff5a4

  for (iVar = 0; iVar < nDim+1; iVar++) {
    for (iDim = 0; iDim < nDim; iDim++) {
      Mean_GradPrimVar[iVar][iDim] = 0.5*(PrimVar_Grad_i[iVar][iDim] + PrimVar_Grad_j[iVar][iDim]);
    }
  }
  
<<<<<<< HEAD
    /*--- Get projected flux tensor ---*/
  
    GetViscousProjFlux(Mean_PrimVar, Mean_GradPrimVar, Mean_turb_ke, Normal, Mean_Laminar_Viscosity, Mean_Eddy_Viscosity);

    /*--- Update viscous residual ---*/
  
    for (iVar = 0; iVar < nVar; iVar++)
        val_residual[iVar] = Proj_Flux_Tensor[iVar];
  
    /*--- Compute the implicit part ---*/
  
    if (implicit) {
    
        dist_ij = 0.0;
        for (iDim = 0; iDim < nDim; iDim++)
            dist_ij += (Coord_j[iDim]-Coord_i[iDim])*(Coord_j[iDim]-Coord_i[iDim]);
        dist_ij = sqrt(dist_ij);
    
        if (dist_ij == 0.0) {
            for (iVar = 0; iVar < nVar; iVar++) {
                for (jVar = 0; jVar < nVar; jVar++) {
                    val_Jacobian_i[iVar][jVar] = 0.0;
                    val_Jacobian_j[iVar][jVar] = 0.0;
                }
            }
        }
        else {
            GetViscousProjJacs(Mean_PrimVar, Mean_Laminar_Viscosity, Mean_Eddy_Viscosity,
                    dist_ij, UnitNormal, Area, Proj_Flux_Tensor, val_Jacobian_i, val_Jacobian_j);
        }
    
    }
=======
  /*--- Get projected flux tensor ---*/
  
  GetViscousProjFlux(Mean_PrimVar, Mean_GradPrimVar, Mean_turb_ke, Normal, Mean_Laminar_Viscosity, Mean_Eddy_Viscosity);

  /*--- Update viscous residual ---*/
  
  for (iVar = 0; iVar < nVar; iVar++)
    val_residual[iVar] = Proj_Flux_Tensor[iVar];
  
  /*--- Compute the implicit part ---*/
  
  if (implicit) {
    
    dist_ij = 0.0;
    for (iDim = 0; iDim < nDim; iDim++)
      dist_ij += (Coord_j[iDim]-Coord_i[iDim])*(Coord_j[iDim]-Coord_i[iDim]);
    dist_ij = sqrt(dist_ij);
    
    if (dist_ij == 0.0) {
      for (iVar = 0; iVar < nVar; iVar++) {
        for (jVar = 0; jVar < nVar; jVar++) {
          val_Jacobian_i[iVar][jVar] = 0.0;
          val_Jacobian_j[iVar][jVar] = 0.0;
        }
      }
    }
    else {
      GetViscousProjJacs(Mean_PrimVar, Mean_Laminar_Viscosity, Mean_Eddy_Viscosity,
          dist_ij, UnitNormal, Area, Proj_Flux_Tensor, val_Jacobian_i, val_Jacobian_j);
    }
    
  }
>>>>>>> b1fff5a4
  
}

CGeneralAvgGrad_Flow::CGeneralAvgGrad_Flow(unsigned short val_nDim, unsigned short val_nVar, CConfig *config) : CNumerics(val_nDim, val_nVar, config) {
  
  implicit = (config->GetKind_TimeIntScheme_Flow() == EULER_IMPLICIT);
  
  /*--- Compressible flow, primitive variables nDim+3, (vx, vy, vz, P, rho, h) ---*/
  PrimVar_i = new su2double [nDim+4];
  PrimVar_j = new su2double [nDim+4];
  Mean_PrimVar = new su2double [nDim+4];
  Mean_SecVar = new su2double [2];
  
  /*--- Compressible flow, primitive gradient variables nDim+3, (T, vx, vy, vz) ---*/
  Mean_GradPrimVar = new su2double* [nDim+1];
  for (iVar = 0; iVar < nDim+1; iVar++)
    Mean_GradPrimVar[iVar] = new su2double [nDim];
}

CGeneralAvgGrad_Flow::~CGeneralAvgGrad_Flow(void) {
  
  delete [] PrimVar_i;
  delete [] PrimVar_j;
  delete [] Mean_PrimVar;
  
  delete [] Mean_SecVar;

  for (iVar = 0; iVar < nDim+1; iVar++)
  delete [] Mean_GradPrimVar[iVar];
  delete [] Mean_GradPrimVar;
  
}

void CGeneralAvgGrad_Flow::ComputeResidual(su2double *val_residual, su2double **val_Jacobian_i, su2double **val_Jacobian_j, CConfig *config) {
  
  /*--- Normalized normal vector ---*/
  Area = 0.0;
  for (iDim = 0; iDim < nDim; iDim++)
    Area += Normal[iDim]*Normal[iDim];
  Area = sqrt(Area);
  
  for (iDim = 0; iDim < nDim; iDim++)
    UnitNormal[iDim] = Normal[iDim]/Area;

  /*--- Mean primitive variables ---*/
  for (iVar = 0; iVar < nDim+4; iVar++) {
    PrimVar_i[iVar] = V_i[iVar];
    PrimVar_j[iVar] = V_j[iVar];
    Mean_PrimVar[iVar] = 0.5*(PrimVar_i[iVar]+PrimVar_j[iVar]);
  }
  
  /*--- Laminar and Eddy viscosity ---*/
  Laminar_Viscosity_i = V_i[nDim+5];    Laminar_Viscosity_j = V_j[nDim+5];
  Eddy_Viscosity_i = V_i[nDim+6];       Eddy_Viscosity_j = V_j[nDim+6];
  Thermal_Conductivity_i = V_i[nDim+7]; Thermal_Conductivity_j = V_j[nDim+7];
  Cp_i = V_i[nDim+8]; Cp_j = V_j[nDim+8];

  /*--- Mean secondary variables ---*/
  for (iVar = 0; iVar < 2; iVar++) {
    Mean_SecVar[iVar] = 0.5*(S_i[iVar+2]+S_j[iVar+2]);
  }
  
  /*--- Mean Viscosities and turbulent kinetic energy---*/
  Mean_Laminar_Viscosity    = 0.5*(Laminar_Viscosity_i + Laminar_Viscosity_j);
  Mean_Eddy_Viscosity       = 0.5*(Eddy_Viscosity_i + Eddy_Viscosity_j);
  Mean_turb_ke              = 0.5*(turb_ke_i + turb_ke_j);
  Mean_Thermal_Conductivity = 0.5*(Thermal_Conductivity_i + Thermal_Conductivity_j);
  Mean_Cp                   = 0.5*(Cp_i + Cp_j);

  /*--- Mean gradient approximation ---*/
  for (iVar = 0; iVar < nDim+1; iVar++) {
    for (iDim = 0; iDim < nDim; iDim++) {
      Mean_GradPrimVar[iVar][iDim] = 0.5*(PrimVar_Grad_i[iVar][iDim] + PrimVar_Grad_j[iVar][iDim]);
    }
  }
  
  /*--- Get projected flux tensor ---*/
  GetViscousProjFlux( Mean_PrimVar, Mean_GradPrimVar, Mean_turb_ke, Normal, Mean_Laminar_Viscosity, Mean_Eddy_Viscosity,
<<<<<<< HEAD
                      Mean_Thermal_Conductivity, Mean_Cp );
=======
                  Mean_Thermal_Conductivity, Mean_Cp );
>>>>>>> b1fff5a4
  
  /*--- Update viscous residual ---*/
  for (iVar = 0; iVar < nVar; iVar++)
    val_residual[iVar] = Proj_Flux_Tensor[iVar];
  
  /*--- Compute the implicit part ---*/
  if (implicit) {
    dist_ij = 0.0;
    for (iDim = 0; iDim < nDim; iDim++)
      dist_ij += (Coord_j[iDim]-Coord_i[iDim])*(Coord_j[iDim]-Coord_i[iDim]);
    dist_ij = sqrt(dist_ij);
    
    if (dist_ij == 0.0) {
      
      for (iVar = 0; iVar < nVar; iVar++) {
        for (jVar = 0; jVar < nVar; jVar++) {
          val_Jacobian_i[iVar][jVar] = 0.0;
          val_Jacobian_j[iVar][jVar] = 0.0;
        }
      }
    }
    else {
//        GetViscousProjJacs(Mean_PrimVar, Mean_Laminar_Viscosity, Mean_Eddy_Viscosity,
//                           dist_ij, UnitNormal, Area, Proj_Flux_Tensor, val_Jacobian_i, val_Jacobian_j);
        GetViscousProjJacs(Mean_PrimVar, Mean_GradPrimVar, Mean_SecVar, Mean_Laminar_Viscosity, Mean_Eddy_Viscosity, Mean_Thermal_Conductivity, Mean_Cp,
                           dist_ij, UnitNormal, Area, Proj_Flux_Tensor, val_Jacobian_i, val_Jacobian_j);
    }
    
  }
  
}

CAvgGradCorrected_Flow::CAvgGradCorrected_Flow(unsigned short val_nDim, unsigned short val_nVar, CConfig *config) : CNumerics(val_nDim, val_nVar, config) {

<<<<<<< HEAD
    implicit = (config->GetKind_TimeIntScheme_Flow() == EULER_IMPLICIT);
  limiter = config->GetViscous_Limiter_Flow();

    PrimVar_i = new su2double [nDim+3];
    PrimVar_j = new su2double [nDim+3];
    Mean_PrimVar = new su2double [nDim+3];
  
    Proj_Mean_GradPrimVar_Edge = new su2double [nDim+1];
    Mean_GradPrimVar = new su2double* [nDim+1];
    for (iVar = 0; iVar < nDim+1; iVar++)
        Mean_GradPrimVar[iVar] = new su2double [nDim];
    Edge_Vector = new su2double [nDim];
=======
  implicit = (config->GetKind_TimeIntScheme_Flow() == EULER_IMPLICIT);
  limiter = config->GetViscous_Limiter_Flow();

  PrimVar_i = new su2double [nDim+3];
  PrimVar_j = new su2double [nDim+3];
  Mean_PrimVar = new su2double [nDim+3];
  
  Proj_Mean_GradPrimVar_Edge = new su2double [nDim+1];
  Mean_GradPrimVar = new su2double* [nDim+1];
  for (iVar = 0; iVar < nDim+1; iVar++)
    Mean_GradPrimVar[iVar] = new su2double [nDim];
  Edge_Vector = new su2double [nDim];
>>>>>>> b1fff5a4
  
}
CAvgGradCorrected_Flow::~CAvgGradCorrected_Flow(void) {

<<<<<<< HEAD
    delete [] PrimVar_i;
    delete [] PrimVar_j;
    delete [] Mean_PrimVar;
    delete [] Proj_Mean_GradPrimVar_Edge;
    delete [] Edge_Vector;
    for (iVar = 0; iVar < nDim+1; iVar++)
        delete [] Mean_GradPrimVar[iVar];
    delete [] Mean_GradPrimVar;
=======
  delete [] PrimVar_i;
  delete [] PrimVar_j;
  delete [] Mean_PrimVar;
  delete [] Proj_Mean_GradPrimVar_Edge;
  delete [] Edge_Vector;
  for (iVar = 0; iVar < nDim+1; iVar++)
    delete [] Mean_GradPrimVar[iVar];
  delete [] Mean_GradPrimVar;
>>>>>>> b1fff5a4
  
}
void CAvgGradCorrected_Flow::ComputeResidual(su2double *val_residual, su2double **val_Jacobian_i, su2double **val_Jacobian_j, CConfig *config) {

  AD::StartPreacc();
  AD::SetPreaccIn(V_i, nDim+9);   AD::SetPreaccIn(V_j, nDim+9);
  AD::SetPreaccIn(Coord_i, nDim); AD::SetPreaccIn(Coord_j, nDim);
  AD::SetPreaccIn(PrimVar_Grad_i, nDim+1, nDim);
  AD::SetPreaccIn(PrimVar_Grad_j, nDim+1, nDim);
  AD::SetPreaccIn(PrimVar_Lim_i, nDim+1);
  AD::SetPreaccIn(PrimVar_Lim_j, nDim+1);
  AD::SetPreaccIn(turb_ke_i); AD::SetPreaccIn(turb_ke_j);
  AD::SetPreaccIn(Normal, nDim);

<<<<<<< HEAD
    /*--- Normalized normal vector ---*/
  
    Area = 0.0;
    for (iDim = 0; iDim < nDim; iDim++)
        Area += Normal[iDim]*Normal[iDim];
    Area = sqrt(Area);
  
    for (iDim = 0; iDim < nDim; iDim++)
        UnitNormal[iDim] = Normal[iDim]/Area;
=======
  /*--- Normalized normal vector ---*/
  
  Area = 0.0;
  for (iDim = 0; iDim < nDim; iDim++)
    Area += Normal[iDim]*Normal[iDim];
  Area = sqrt(Area);
  
  for (iDim = 0; iDim < nDim; iDim++)
    UnitNormal[iDim] = Normal[iDim]/Area;
>>>>>>> b1fff5a4
  
  for (iVar = 0; iVar < nDim+3; iVar++) {
    PrimVar_i[iVar] = V_i[iVar];
    PrimVar_j[iVar] = V_j[iVar];
    Mean_PrimVar[iVar] = 0.5*(PrimVar_i[iVar]+PrimVar_j[iVar]);
  }
  
<<<<<<< HEAD
    /*--- Compute vector going from iPoint to jPoint ---*/
  
    dist_ij_2 = 0.0;
    for (iDim = 0; iDim < nDim; iDim++) {
        Edge_Vector[iDim] = Coord_j[iDim]-Coord_i[iDim];
        dist_ij_2 += Edge_Vector[iDim]*Edge_Vector[iDim];
    }
  
    /*--- Laminar and Eddy viscosity ---*/
  
    Laminar_Viscosity_i = V_i[nDim+5]; Laminar_Viscosity_j = V_j[nDim+5];
    Eddy_Viscosity_i = V_i[nDim+6]; Eddy_Viscosity_j = V_j[nDim+6];
  
    /*--- Mean Viscosities and turbulent kinetic energy ---*/
  
    Mean_Laminar_Viscosity = 0.5*(Laminar_Viscosity_i + Laminar_Viscosity_j);
    Mean_Eddy_Viscosity = 0.5*(Eddy_Viscosity_i + Eddy_Viscosity_j);
=======
  /*--- Compute vector going from iPoint to jPoint ---*/
  
  dist_ij_2 = 0.0;
  for (iDim = 0; iDim < nDim; iDim++) {
    Edge_Vector[iDim] = Coord_j[iDim]-Coord_i[iDim];
    dist_ij_2 += Edge_Vector[iDim]*Edge_Vector[iDim];
  }
  
  /*--- Laminar and Eddy viscosity ---*/
  
  Laminar_Viscosity_i = V_i[nDim+5]; Laminar_Viscosity_j = V_j[nDim+5];
  Eddy_Viscosity_i = V_i[nDim+6]; Eddy_Viscosity_j = V_j[nDim+6];
  
  /*--- Mean Viscosities and turbulent kinetic energy ---*/
  
  Mean_Laminar_Viscosity = 0.5*(Laminar_Viscosity_i + Laminar_Viscosity_j);
  Mean_Eddy_Viscosity = 0.5*(Eddy_Viscosity_i + Eddy_Viscosity_j);
>>>>>>> b1fff5a4
  Mean_turb_ke = 0.5*(turb_ke_i + turb_ke_j);
  
  /*--- Projection of the mean gradient in the direction of the edge ---*/
  
  for (iVar = 0; iVar < nDim+1; iVar++) {
    Proj_Mean_GradPrimVar_Edge[iVar] = 0.0;
    
    if (!limiter) {
      for (iDim = 0; iDim < nDim; iDim++) {
        Mean_GradPrimVar[iVar][iDim] = 0.5*(PrimVar_Grad_i[iVar][iDim] + PrimVar_Grad_j[iVar][iDim]);
        Proj_Mean_GradPrimVar_Edge[iVar] += Mean_GradPrimVar[iVar][iDim]*Edge_Vector[iDim];
      }
    }
    else {
      for (iDim = 0; iDim < nDim; iDim++) {
        Mean_GradPrimVar[iVar][iDim] = 0.5*(PrimVar_Grad_i[iVar][iDim]*PrimVar_Lim_i[iVar]
                                            + PrimVar_Grad_j[iVar][iDim]*PrimVar_Lim_j[iVar]);
        Proj_Mean_GradPrimVar_Edge[iVar] += Mean_GradPrimVar[iVar][iDim]*Edge_Vector[iDim];
      }
    }
    
    if (dist_ij_2 != 0.0) {
      for (iDim = 0; iDim < nDim; iDim++) {
        Mean_GradPrimVar[iVar][iDim] -= (Proj_Mean_GradPrimVar_Edge[iVar] -
                                         (PrimVar_j[iVar]-PrimVar_i[iVar]))*Edge_Vector[iDim] / dist_ij_2;
      }
    }
  }
  
<<<<<<< HEAD
    /*--- Get projected flux tensor ---*/
  
    GetViscousProjFlux(Mean_PrimVar, Mean_GradPrimVar, Mean_turb_ke, Normal, Mean_Laminar_Viscosity, Mean_Eddy_Viscosity);
  
    /*--- Save residual value ---*/
  
    for (iVar = 0; iVar < nVar; iVar++)
        val_residual[iVar] = Proj_Flux_Tensor[iVar];
  
    /*--- Compute the implicit part ---*/
  
    if (implicit) {
    
        if (dist_ij_2 == 0.0) {
            for (iVar = 0; iVar < nVar; iVar++) {
                for (jVar = 0; jVar < nVar; jVar++) {
                    val_Jacobian_i[iVar][jVar] = 0.0;
                    val_Jacobian_j[iVar][jVar] = 0.0;
                }
            }
        }
        else {
            GetViscousProjJacs(Mean_PrimVar, Mean_Laminar_Viscosity, Mean_Eddy_Viscosity,
                    sqrt(dist_ij_2), UnitNormal, Area, Proj_Flux_Tensor, val_Jacobian_i, val_Jacobian_j);
        }
    
    }
=======
  /*--- Get projected flux tensor ---*/
  
  GetViscousProjFlux(Mean_PrimVar, Mean_GradPrimVar, Mean_turb_ke, Normal, Mean_Laminar_Viscosity, Mean_Eddy_Viscosity);
  
  /*--- Save residual value ---*/
  
  for (iVar = 0; iVar < nVar; iVar++)
    val_residual[iVar] = Proj_Flux_Tensor[iVar];
  
  /*--- Compute the implicit part ---*/
  
  if (implicit) {
    
    if (dist_ij_2 == 0.0) {
      for (iVar = 0; iVar < nVar; iVar++) {
        for (jVar = 0; jVar < nVar; jVar++) {
          val_Jacobian_i[iVar][jVar] = 0.0;
          val_Jacobian_j[iVar][jVar] = 0.0;
        }
      }
    }
    else {
      GetViscousProjJacs(Mean_PrimVar, Mean_Laminar_Viscosity, Mean_Eddy_Viscosity,
          sqrt(dist_ij_2), UnitNormal, Area, Proj_Flux_Tensor, val_Jacobian_i, val_Jacobian_j);
    }
    
  }
>>>>>>> b1fff5a4

  AD::SetPreaccOut(val_residual, nVar);
  AD::EndPreacc();
  
}

//CGeneralAvgGradCorrected_Flow::CGeneralAvgGradCorrected_Flow(unsigned short val_nDim, unsigned short val_nVar, CConfig *config) : CNumerics(val_nDim, val_nVar, config) {
//
//  implicit = (config->GetKind_TimeIntScheme_Flow() == EULER_IMPLICIT);
//
//  /*--- Compressible flow, primitive variables nDim+3, (T, vx, vy, vz, P, rho) ---*/
//  PrimVar_i = new su2double [nDim+3];
//  PrimVar_j = new su2double [nDim+3];
//  Mean_PrimVar = new su2double [nDim+3];
//  Mean_SecVar = new su2double [8];
//
//  /*--- Compressible flow, primitive gradient variables nDim+1, (T, vx, vy, vz) ---*/
//  Proj_Mean_GradPrimVar_Edge = new su2double [nDim+1];
//  Mean_GradPrimVar = new su2double* [nDim+1];
//  for (iVar = 0; iVar < nDim+1; iVar++)
//    Mean_GradPrimVar[iVar] = new su2double [nDim];
//
//  Edge_Vector = new su2double [nDim];
//
//}
//
//CGeneralAvgGradCorrected_Flow::~CGeneralAvgGradCorrected_Flow(void) {
//
//  delete [] PrimVar_i;
//  delete [] PrimVar_j;
//  delete [] Mean_PrimVar;
//  delete [] Mean_SecVar;
//  delete [] Proj_Mean_GradPrimVar_Edge;
//  delete [] Edge_Vector;
//
//  for (iVar = 0; iVar < nDim+1; iVar++)
//    delete [] Mean_GradPrimVar[iVar];
//  delete [] Mean_GradPrimVar;
//
//}
//
//void CGeneralAvgGradCorrected_Flow::ComputeResidual(su2double *val_residual, su2double **val_Jacobian_i, su2double **val_Jacobian_j, CConfig *config) {
//
//  /*--- Normalized normal vector ---*/
//
//  Area = 0.0;
//  for (iDim = 0; iDim < nDim; iDim++)
//    Area += Normal[iDim]*Normal[iDim];
//  Area = sqrt(Area);
//
//  for (iDim = 0; iDim < nDim; iDim++)
//    UnitNormal[iDim] = Normal[iDim]/Area;
//
//  /*--- Compute vector going from iPoint to jPoint ---*/
//
//  dist_ij_2 = 0.0;
//  for (iDim = 0; iDim < nDim; iDim++) {
//    Edge_Vector[iDim] = Coord_j[iDim]-Coord_i[iDim];
//    dist_ij_2 += Edge_Vector[iDim]*Edge_Vector[iDim];
//  }
//
//  /*--- Laminar and Eddy viscosity ---*/
//
//  Laminar_Viscosity_i = V_i[nDim+5];  Laminar_Viscosity_j = V_j[nDim+5];
//  Eddy_Viscosity_i = V_i[nDim+6];     Eddy_Viscosity_j = V_j[nDim+6];
//  Thermal_Conductivity_i = V_i[nDim+7]; Thermal_Conductivity_j = V_j[nDim+7];
//  Cp_i = V_i[nDim+8]; Cp_j = V_j[nDim+8];
//
//  for (iVar = 0; iVar < nDim+3; iVar++) {
//    PrimVar_i[iVar] = V_i[iVar];
//    PrimVar_j[iVar] = V_j[iVar];
//    Mean_PrimVar[iVar] = 0.5*(PrimVar_i[iVar]+PrimVar_j[iVar]);
//  }
//
//  /*--- Secondary variables ---*/
//  for (iVar = 0; iVar < 8; iVar++) {
//    Mean_SecVar[iVar] = 0.5*(S_i[iVar]+S_j[iVar]);
//  }
//
//  /*--- Mean Viscosities and turbulent kinetic energy ---*/
//
//  Mean_Laminar_Viscosity    = 0.5*(Laminar_Viscosity_i + Laminar_Viscosity_j);
//  Mean_Eddy_Viscosity       = 0.5*(Eddy_Viscosity_i + Eddy_Viscosity_j);
//  Mean_turb_ke              = 0.5*(turb_ke_i + turb_ke_j);
//  Mean_Thermal_Conductivity = 0.5*(Thermal_Conductivity_i + Thermal_Conductivity_j);
//  Mean_Cp                   = 0.5*(Cp_i + Cp_j);
//
//  /*--- Projection of the mean gradient in the direction of the edge ---*/
//
//  for (iVar = 0; iVar < nDim+1; iVar++) {
//    Proj_Mean_GradPrimVar_Edge[iVar] = 0.0;
//    for (iDim = 0; iDim < nDim; iDim++) {
//      Mean_GradPrimVar[iVar][iDim] = 0.5*(PrimVar_Grad_i[iVar][iDim] + PrimVar_Grad_j[iVar][iDim]);
//      Proj_Mean_GradPrimVar_Edge[iVar] += Mean_GradPrimVar[iVar][iDim]*Edge_Vector[iDim];
//    }
//    if (dist_ij_2 != 0.0) {
//      for (iDim = 0; iDim < nDim; iDim++) {
//        Mean_GradPrimVar[iVar][iDim] -= (Proj_Mean_GradPrimVar_Edge[iVar] -
//                                         (PrimVar_j[iVar]-PrimVar_i[iVar]))*Edge_Vector[iDim] / dist_ij_2;
//      }
//    }
//  }
//
//  /*--- Get projected flux tensor ---*/
//
//  GetViscousProjFlux( Mean_PrimVar, Mean_GradPrimVar, Mean_turb_ke, Normal, Mean_Laminar_Viscosity, Mean_Eddy_Viscosity,
<<<<<<< HEAD
//                    Mean_Thermal_Conductivity, Mean_Cp );
=======
//                  Mean_Thermal_Conductivity, Mean_Cp );
>>>>>>> b1fff5a4
//
//  /*--- Save residual value ---*/
//
//  for (iVar = 0; iVar < nVar; iVar++)
//    val_residual[iVar] = Proj_Flux_Tensor[iVar];
//
//  /*--- Compute the implicit part ---*/
//
//  if (implicit) {
//
//    if (dist_ij_2 == 0.0) {
//      for (iVar = 0; iVar < nVar; iVar++) {
//        for (jVar = 0; jVar < nVar; jVar++) {
//          val_Jacobian_i[iVar][jVar] = 0.0;
//          val_Jacobian_j[iVar][jVar] = 0.0;
//        }
//      }
//    }
//    else {
<<<<<<< HEAD
////        GetViscousProjJacs(Mean_PrimVar, Mean_Laminar_Viscosity, Mean_Eddy_Viscosity,
////                sqrt(dist_ij_2), UnitNormal, Area, Proj_Flux_Tensor, val_Jacobian_i, val_Jacobian_j);
//        GetViscousProjJacs(Mean_PrimVar, Mean_GradPrimVar, Mean_SecVar, Mean_Laminar_Viscosity, Mean_Eddy_Viscosity, Mean_Thermal_Conductivity, Mean_Cp,
//                      sqrt(dist_ij_2), UnitNormal, Area, Proj_Flux_Tensor, val_Jacobian_i, val_Jacobian_j);
=======
////    GetViscousProjJacs(Mean_PrimVar, Mean_Laminar_Viscosity, Mean_Eddy_Viscosity,
////        sqrt(dist_ij_2), UnitNormal, Area, Proj_Flux_Tensor, val_Jacobian_i, val_Jacobian_j);
//        GetViscousProjJacs(Mean_PrimVar, Mean_GradPrimVar, Mean_SecVar, Mean_Laminar_Viscosity, Mean_Eddy_Viscosity, Mean_Thermal_Conductivity, Mean_Cp,
//                sqrt(dist_ij_2), UnitNormal, Area, Proj_Flux_Tensor, val_Jacobian_i, val_Jacobian_j);
>>>>>>> b1fff5a4
//    }
//
//  }
//
//}

CGeneralAvgGradCorrected_Flow::CGeneralAvgGradCorrected_Flow(unsigned short val_nDim, unsigned short val_nVar, CConfig *config) : CNumerics(val_nDim, val_nVar, config) {
  
  implicit = (config->GetKind_TimeIntScheme_Flow() == EULER_IMPLICIT);
  
  /*--- Compressible flow, primitive variables nDim+3, (vx, vy, vz, P, rho, h) ---*/
  PrimVar_i = new su2double [nDim+4];
  PrimVar_j = new su2double [nDim+4];
  Mean_PrimVar = new su2double [nDim+4];
  Mean_SecVar = new su2double [2];
  
  /*--- Compressible flow, primitive gradient variables nDim+1, (T, vx, vy, vz) ---*/
  Proj_Mean_GradPrimVar_Edge = new su2double [nDim+1];
  Mean_GradPrimVar = new su2double* [nDim+1];
  for (iVar = 0; iVar < nDim+1; iVar++)
    Mean_GradPrimVar[iVar] = new su2double [nDim];
  
  Edge_Vector = new su2double [nDim];
  
}

CGeneralAvgGradCorrected_Flow::~CGeneralAvgGradCorrected_Flow(void) {
  
  delete [] PrimVar_i;
  delete [] PrimVar_j;
  delete [] Mean_PrimVar;
  delete [] Mean_SecVar;
  delete [] Proj_Mean_GradPrimVar_Edge;
  delete [] Edge_Vector;
  
  for (iVar = 0; iVar < nDim+1; iVar++)
    delete [] Mean_GradPrimVar[iVar];
  delete [] Mean_GradPrimVar;
  
}

void CGeneralAvgGradCorrected_Flow::ComputeResidual(su2double *val_residual, su2double **val_Jacobian_i, su2double **val_Jacobian_j, CConfig *config) {
  
  AD::StartPreacc();
  AD::SetPreaccIn(V_i, nDim+9); AD::SetPreaccIn(V_j, nDim+9);
  AD::SetPreaccIn(Coord_i, nDim); AD::SetPreaccIn(Coord_j, nDim);
  AD::SetPreaccIn(S_i, 4); AD::SetPreaccIn(S_j, 4);
  AD::SetPreaccIn(PrimVar_Grad_i, nDim+1, nDim);
  AD::SetPreaccIn(PrimVar_Grad_j, nDim+1, nDim);
  AD::SetPreaccIn(turb_ke_i); AD::SetPreaccIn(turb_ke_j);
  AD::SetPreaccIn(Normal, nDim);

  /*--- Normalized normal vector ---*/
  
  Area = 0.0;
  for (iDim = 0; iDim < nDim; iDim++)
    Area += Normal[iDim]*Normal[iDim];
  Area = sqrt(Area);
  
  for (iDim = 0; iDim < nDim; iDim++)
    UnitNormal[iDim] = Normal[iDim]/Area;
  
  /*--- Compute vector going from iPoint to jPoint ---*/
  
  dist_ij_2 = 0.0;
  for (iDim = 0; iDim < nDim; iDim++) {
    Edge_Vector[iDim] = Coord_j[iDim]-Coord_i[iDim];
    dist_ij_2 += Edge_Vector[iDim]*Edge_Vector[iDim];
  }
  
  /*--- Laminar and Eddy viscosity ---*/
  
  Laminar_Viscosity_i = V_i[nDim+5];  Laminar_Viscosity_j = V_j[nDim+5];
  Eddy_Viscosity_i = V_i[nDim+6];     Eddy_Viscosity_j = V_j[nDim+6];
  Thermal_Conductivity_i = V_i[nDim+7]; Thermal_Conductivity_j = V_j[nDim+7];
  Cp_i = V_i[nDim+8]; Cp_j = V_j[nDim+8];
  
  for (iVar = 0; iVar < nDim+4; iVar++) {
    PrimVar_i[iVar] = V_i[iVar];
    PrimVar_j[iVar] = V_j[iVar];
    Mean_PrimVar[iVar] = 0.5*(PrimVar_i[iVar]+PrimVar_j[iVar]);
  }
  
  /*--- Secondary variables ---*/
  for (iVar = 0; iVar < 2; iVar++) {
    Mean_SecVar[iVar] = 0.5*(S_i[iVar+2]+S_j[iVar+2]);
  }

  /*--- Mean Viscosities and turbulent kinetic energy ---*/
  
  Mean_Laminar_Viscosity    = 0.5*(Laminar_Viscosity_i + Laminar_Viscosity_j);
  Mean_Eddy_Viscosity       = 0.5*(Eddy_Viscosity_i + Eddy_Viscosity_j);
  Mean_turb_ke              = 0.5*(turb_ke_i + turb_ke_j);
  Mean_Thermal_Conductivity = 0.5*(Thermal_Conductivity_i + Thermal_Conductivity_j);
  Mean_Cp                   = 0.5*(Cp_i + Cp_j);
  
  /*--- Projection of the mean gradient in the direction of the edge ---*/
  
  for (iVar = 0; iVar < nDim+1; iVar++) {
    Proj_Mean_GradPrimVar_Edge[iVar] = 0.0;
    for (iDim = 0; iDim < nDim; iDim++) {
      Mean_GradPrimVar[iVar][iDim] = 0.5*(PrimVar_Grad_i[iVar][iDim] + PrimVar_Grad_j[iVar][iDim]);
      Proj_Mean_GradPrimVar_Edge[iVar] += Mean_GradPrimVar[iVar][iDim]*Edge_Vector[iDim];
    }
    if (dist_ij_2 != 0.0) {
      for (iDim = 0; iDim < nDim; iDim++) {
        Mean_GradPrimVar[iVar][iDim] -= (Proj_Mean_GradPrimVar_Edge[iVar] -
                                         (PrimVar_j[iVar]-PrimVar_i[iVar]))*Edge_Vector[iDim] / dist_ij_2;
      }
    }
  }
  
  /*--- Get projected flux tensor ---*/
  
  GetViscousProjFlux( Mean_PrimVar, Mean_GradPrimVar, Mean_turb_ke, Normal, Mean_Laminar_Viscosity, Mean_Eddy_Viscosity,
<<<<<<< HEAD
                      Mean_Thermal_Conductivity, Mean_Cp );
=======
                  Mean_Thermal_Conductivity, Mean_Cp );
>>>>>>> b1fff5a4
  
  /*--- Save residual value ---*/
  
  for (iVar = 0; iVar < nVar; iVar++)
    val_residual[iVar] = Proj_Flux_Tensor[iVar];
  
  /*--- Compute the implicit part ---*/
  
  if (implicit) {
    
    if (dist_ij_2 == 0.0) {
      for (iVar = 0; iVar < nVar; iVar++) {
        for (jVar = 0; jVar < nVar; jVar++) {
          val_Jacobian_i[iVar][jVar] = 0.0;
          val_Jacobian_j[iVar][jVar] = 0.0;
        }
      }
    }
    else {
<<<<<<< HEAD
//      GetViscousProjJacs(Mean_PrimVar, Mean_Laminar_Viscosity, Mean_Eddy_Viscosity,
//              sqrt(dist_ij_2), UnitNormal, Area, Proj_Flux_Tensor, val_Jacobian_i, val_Jacobian_j);
        GetViscousProjJacs(Mean_PrimVar, Mean_GradPrimVar, Mean_SecVar, Mean_Laminar_Viscosity, Mean_Eddy_Viscosity, Mean_Thermal_Conductivity, Mean_Cp,
                        sqrt(dist_ij_2), UnitNormal, Area, Proj_Flux_Tensor, val_Jacobian_i, val_Jacobian_j);
=======
//    GetViscousProjJacs(Mean_PrimVar, Mean_Laminar_Viscosity, Mean_Eddy_Viscosity,
//        sqrt(dist_ij_2), UnitNormal, Area, Proj_Flux_Tensor, val_Jacobian_i, val_Jacobian_j);
        GetViscousProjJacs(Mean_PrimVar, Mean_GradPrimVar, Mean_SecVar, Mean_Laminar_Viscosity, Mean_Eddy_Viscosity, Mean_Thermal_Conductivity, Mean_Cp,
                sqrt(dist_ij_2), UnitNormal, Area, Proj_Flux_Tensor, val_Jacobian_i, val_Jacobian_j);
>>>>>>> b1fff5a4
    }
    
  }

  AD::SetPreaccOut(val_residual, nVar);
  AD::EndPreacc();
  
}

CSourceGravity::CSourceGravity(unsigned short val_nDim, unsigned short val_nVar, CConfig *config) : CNumerics(val_nDim, val_nVar, config) {
  
  compressible = (config->GetKind_Regime() == COMPRESSIBLE);
  incompressible = (config->GetKind_Regime() == INCOMPRESSIBLE);
  
}

CSourceGravity::~CSourceGravity(void) { }

void CSourceGravity::ComputeResidual(su2double *val_residual, CConfig *config) {
  unsigned short iVar;
  
  for (iVar = 0; iVar < nVar; iVar++)
    val_residual[iVar] = 0.0;
  
  if (compressible) {
    
    /*--- Evaluate the source term  ---*/
    val_residual[nDim] = Volume * U_i[0] * STANDART_GRAVITY;
    
  }
  if (incompressible) {
    
    /*--- Compute the Froude number  ---*/
    Froude = config->GetFroude();
    
    /*--- Evaluate the source term  ---*/
    val_residual[nDim] = Volume * DensityInc_i / (Froude * Froude);
    
  }
  
}

CSourceRotatingFrame_Flow::CSourceRotatingFrame_Flow(unsigned short val_nDim, unsigned short val_nVar, CConfig *config) : CNumerics(val_nDim, val_nVar, config) {
  
  Gamma = config->GetGamma();
  Gamma_Minus_One = Gamma - 1.0;
  
}

CSourceRotatingFrame_Flow::~CSourceRotatingFrame_Flow(void) { }

void CSourceRotatingFrame_Flow::ComputeResidual(su2double *val_residual, su2double **val_Jacobian_i, CConfig *config) {
  
  unsigned short iDim, iVar, jVar;
  su2double Omega[3] = {0,0,0}, Momentum[3] = {0,0,0};
  
  bool implicit     = (config->GetKind_TimeIntScheme_Flow() == EULER_IMPLICIT);
  bool compressible = (config->GetKind_Regime() == COMPRESSIBLE);
  
  /*--- Retrieve the angular velocity vector from config. ---*/
  
  Omega[0] = config->GetRotation_Rate_X(ZONE_0)/config->GetOmega_Ref();
  Omega[1] = config->GetRotation_Rate_Y(ZONE_0)/config->GetOmega_Ref();
  Omega[2] = config->GetRotation_Rate_Z(ZONE_0)/config->GetOmega_Ref();
  
  /*--- Get the momentum vector at the current node. ---*/
  
  for (iDim = 0; iDim < nDim; iDim++)
    Momentum[iDim] = U_i[iDim+1];
  
  /*--- Calculate rotating frame source term as ( Omega X Rho-U ) ---*/
  
  if (nDim == 2) {
    val_residual[0] = 0.0;
    val_residual[1] = (Omega[1]*Momentum[2] - Omega[2]*Momentum[1])*Volume;
    val_residual[2] = (Omega[2]*Momentum[0] - Omega[0]*Momentum[2])*Volume;
    if (compressible) val_residual[3] = 0.0;
  } else {
    val_residual[0] = 0.0;
    val_residual[1] = (Omega[1]*Momentum[2] - Omega[2]*Momentum[1])*Volume;
    val_residual[2] = (Omega[2]*Momentum[0] - Omega[0]*Momentum[2])*Volume;
    val_residual[3] = (Omega[0]*Momentum[1] - Omega[1]*Momentum[0])*Volume;
    if (compressible) val_residual[4] = 0.0;
  }
  
  /*--- Calculate the source term Jacobian ---*/
  
  if (implicit) {
    for (iVar = 0; iVar < nVar; iVar++)
      for (jVar = 0; jVar < nVar; jVar++)
        val_Jacobian_i[iVar][jVar] = 0.0;
    if (nDim == 2) {
      val_Jacobian_i[1][2] = -Omega[2]*Volume;
      val_Jacobian_i[2][1] =  Omega[2]*Volume;
    } else {
      val_Jacobian_i[1][2] = -Omega[2]*Volume;
      val_Jacobian_i[1][3] =  Omega[1]*Volume;
      val_Jacobian_i[2][1] =  Omega[2]*Volume;
      val_Jacobian_i[2][3] = -Omega[0]*Volume;
      val_Jacobian_i[3][1] = -Omega[1]*Volume;
      val_Jacobian_i[3][2] =  Omega[0]*Volume;
    }
  }
  
}

CSourceAxisymmetric_Flow::CSourceAxisymmetric_Flow(unsigned short val_nDim, unsigned short val_nVar, CConfig *config) : CNumerics(val_nDim, val_nVar, config) {
  
  Gamma = config->GetGamma();
  Gamma_Minus_One = Gamma - 1.0;
  
}

CSourceAxisymmetric_Flow::~CSourceAxisymmetric_Flow(void) { }

void CSourceAxisymmetric_Flow::ComputeResidual(su2double *val_residual, su2double **Jacobian_i, CConfig *config) {
  
  su2double yinv, Pressure_i, Enthalpy_i, Velocity_i, sq_vel;
  unsigned short iDim;
  
  bool implicit       = (config->GetKind_TimeIntScheme_Turb() == EULER_IMPLICIT);
  bool compressible   = (config->GetKind_Regime() == COMPRESSIBLE);
  bool incompressible = (config->GetKind_Regime() == INCOMPRESSIBLE);
  
  if (Coord_i[1] > 0.0) yinv = 1.0/Coord_i[1];
  else yinv = 0.0;
  
  if (compressible) {
    sq_vel = 0.0;
    for (iDim = 0; iDim < nDim; iDim++) {
      Velocity_i = U_i[iDim+1] / U_i[0];
      sq_vel += Velocity_i *Velocity_i;
    }
    
    Pressure_i = (Gamma-1.0)*U_i[0]*(U_i[nDim+1]/U_i[0]-0.5*sq_vel);
    Enthalpy_i = (U_i[nDim+1] + Pressure_i) / U_i[0];
    
    val_residual[0] = yinv*Volume*U_i[2];
    val_residual[1] = yinv*Volume*U_i[1]*U_i[2]/U_i[0];
    val_residual[2] = yinv*Volume*(U_i[2]*U_i[2]/U_i[0]);
    val_residual[3] = yinv*Volume*Enthalpy_i*U_i[2];
  }
  if (incompressible) {
    val_residual[0] = yinv*Volume*U_i[2]*BetaInc2_i;
    val_residual[1] = yinv*Volume*U_i[1]*U_i[2]/DensityInc_i;
    val_residual[2] = yinv*Volume*U_i[2]*U_i[2]/DensityInc_i;
  }
  
  if (implicit) {
    Jacobian_i[0][0] = 0;
    Jacobian_i[0][1] = 0;
    Jacobian_i[0][2] = 1.;
    Jacobian_i[0][3] = 0;
    
    Jacobian_i[1][0] = -U_i[1]*U_i[2]/(U_i[0]*U_i[0]);
    Jacobian_i[1][1] = U_i[2]/U_i[0];
    Jacobian_i[1][2] = U_i[1]/U_i[0];
    Jacobian_i[1][3] = 0;
    
    Jacobian_i[2][0] = -U_i[2]*U_i[2]/(U_i[0]*U_i[0]);
    Jacobian_i[2][1] = 0;
    Jacobian_i[2][2] = 2*U_i[2]/U_i[0];
    Jacobian_i[2][3] = 0;
    
    Jacobian_i[3][0] = -Gamma*U_i[2]*U_i[3]/(U_i[0]*U_i[0]) + (Gamma-1)*U_i[2]*(U_i[1]*U_i[1]+U_i[2]*U_i[2])/(U_i[0]*U_i[0]*U_i[0]);
    Jacobian_i[3][1] = -(Gamma-1)*U_i[2]*U_i[1]/(U_i[0]*U_i[0]);
    Jacobian_i[3][2] = Gamma*U_i[3]/U_i[0] - 1/2*(Gamma-1)*( (U_i[1]*U_i[1]+U_i[2]*U_i[2])/(U_i[0]*U_i[0]) + 2*U_i[2]*U_i[2]/(U_i[0]*U_i[0]) );
    Jacobian_i[3][3] = Gamma*U_i[2]/U_i[0];
    
    for (int iVar=0; iVar<4; iVar++)
      for (int jVar=0; jVar<4; jVar++)
        Jacobian_i[iVar][jVar] *= yinv*Volume;
  }
  
}

CSourceWindGust::CSourceWindGust(unsigned short val_nDim, unsigned short val_nVar, CConfig *config) : CNumerics(val_nDim, val_nVar, config) {
  
}

CSourceWindGust::~CSourceWindGust(void) { }

void CSourceWindGust::ComputeResidual(su2double *val_residual, su2double **val_Jacobian_i, CConfig *config) {
  
  su2double u_gust, v_gust, du_gust_dx, du_gust_dy, du_gust_dt, dv_gust_dx, dv_gust_dy, dv_gust_dt, smx, smy, se, rho, u, v, p;
  unsigned short GustDir = config->GetGust_Dir(); //Gust direction
  
  u_gust = WindGust_i[0];
  v_gust = WindGust_i[1];
  
  if (GustDir == X_DIR) {
    du_gust_dx = WindGustDer_i[0];
    du_gust_dy = WindGustDer_i[1];
    du_gust_dt = WindGustDer_i[2];
    dv_gust_dx = 0.0;
    dv_gust_dy = 0.0;
    dv_gust_dt = 0.0;
  } else {
    du_gust_dx = 0.0;
    du_gust_dy = 0.0;
    du_gust_dt = 0.0;
    dv_gust_dx = WindGustDer_i[0];
    dv_gust_dy = WindGustDer_i[1];
    dv_gust_dt = WindGustDer_i[2];
    
  }
  
  /*--- Primitive variables at point i ---*/
  u = V_i[1];
  v = V_i[2];
  p = V_i[nDim+1];
  rho = V_i[nDim+2];
  
  /*--- Source terms ---*/
  smx = rho*(du_gust_dt + (u+u_gust)*du_gust_dx + (v+v_gust)*du_gust_dy);
  smy = rho*(dv_gust_dt + (u+u_gust)*dv_gust_dx + (v+v_gust)*dv_gust_dy);
  se = u*smx + v*smy + p*(du_gust_dx + dv_gust_dy);
  
  if (nDim == 2) {
    val_residual[0] = 0.0;
    val_residual[1] = smx*Volume;
    val_residual[2] = smy*Volume;
    val_residual[3] = se*Volume;
  } else {
    cout << "ERROR: You should only be in the gust source term in two dimensions" << endl;
#ifndef HAVE_MPI
    exit(EXIT_FAILURE);
#else
    MPI_Barrier(MPI_COMM_WORLD);
    MPI_Abort(MPI_COMM_WORLD,1);
    MPI_Finalize();
#endif
    
  }
  
  /*--- For now the source term Jacobian is just set to zero ---*/
  
  unsigned short iVar, jVar;
  bool implicit = (config->GetKind_TimeIntScheme_Flow() == EULER_IMPLICIT);
  
  /*--- Calculate the source term Jacobian ---*/
  
  if (implicit) {
    for (iVar = 0; iVar < nVar; iVar++)
      for (jVar = 0; jVar < nVar; jVar++)
        val_Jacobian_i[iVar][jVar] = 0.0;
  }
  
}<|MERGE_RESOLUTION|>--- conflicted
+++ resolved
@@ -650,16 +650,7 @@
   /*-- Face area ---*/
   
   Area = 0.0;
-<<<<<<< HEAD
-    for (iDim = 0; iDim < nDim; iDim++)
-        Area += Normal[iDim]*Normal[iDim];
-    Area = sqrt(Area);
-  
-    /*-- Unit normal ---*/
-  
-    for (iDim = 0; iDim < nDim; iDim++)
-        UnitNormal[iDim] = Normal[iDim]/Area;
-=======
+
   for (iDim = 0; iDim < nDim; iDim++)
     Area += Normal[iDim]*Normal[iDim];
   Area = sqrt(Area);
@@ -668,7 +659,6 @@
   
   for (iDim = 0; iDim < nDim; iDim++)
     UnitNormal[iDim] = Normal[iDim]/Area;
->>>>>>> b1fff5a4
   
   /*--- Recompute conservative variables ---*/
   
@@ -877,13 +867,8 @@
     ProjVelocity_j += Velocity_j[iDim]*UnitNormal[iDim];
   }
   
-<<<<<<< HEAD
-  mL    = ProjVelocity_i/SoundSpeed_i;
-  mR    = ProjVelocity_j/SoundSpeed_j;
-=======
   mL  = ProjVelocity_i/SoundSpeed_i;
   mR  = ProjVelocity_j/SoundSpeed_j;
->>>>>>> b1fff5a4
   
   if (fabs(mL) <= 1.0) mLP = 0.25*(mL+1.0)*(mL+1.0);
   else mLP = 0.5*(mL+fabs(mL));
@@ -1064,22 +1049,14 @@
   ProjInterfaceVel = 0;
 
   if (grid_movement) {
-
-<<<<<<< HEAD
     for (iDim = 0; iDim < nDim; iDim++)
-        ProjInterfaceVel += 0.5 * ( GridVel_i[iDim] + GridVel_j[iDim] )*UnitNormal[iDim];
+      ProjInterfaceVel += 0.5 * ( GridVel_i[iDim] + GridVel_j[iDim] )*UnitNormal[iDim];
 
     SoundSpeed_i -= ProjInterfaceVel;
-=======
-  for (iDim = 0; iDim < nDim; iDim++)
-    ProjInterfaceVel += 0.5 * ( GridVel_i[iDim] + GridVel_j[iDim] )*UnitNormal[iDim];
-
-  SoundSpeed_i -= ProjInterfaceVel;
->>>>>>> b1fff5a4
     SoundSpeed_j += ProjInterfaceVel;
 
-        ProjVelocity_i -= ProjInterfaceVel; 
-        ProjVelocity_j -= ProjInterfaceVel;
+    ProjVelocity_i -= ProjInterfaceVel; 
+    ProjVelocity_j -= ProjInterfaceVel;
   }  
   
   /*--- Roe's averaging ---*/
@@ -1121,121 +1098,62 @@
   pStar = Density_j * ( ProjVelocity_j - sR ) * ( ProjVelocity_j - sM ) + Pressure_j;
 
 
-if (sM > 0.0) {
-
-<<<<<<< HEAD
+  if (sM > 0.0) {
+
     if (sL > 0.0) {
 
-        /*--- Compute Left Flux ---*/
-
-        val_residual[0] = Density_i * ProjVelocity_i;
-        for (iDim = 0; iDim < nDim; iDim++)
-            val_residual[iDim+1] = Density_i * Velocity_i[iDim] * ProjVelocity_i + Pressure_i * UnitNormal[iDim];
-        val_residual[nVar-1] = Enthalpy_i * Density_i * ProjVelocity_i;
+      /*--- Compute Left Flux ---*/
+
+      val_residual[0] = Density_i * ProjVelocity_i;
+      for (iDim = 0; iDim < nDim; iDim++)
+        val_residual[iDim+1] = Density_i * Velocity_i[iDim] * ProjVelocity_i + Pressure_i * UnitNormal[iDim];
+      val_residual[nVar-1] = Enthalpy_i * Density_i * ProjVelocity_i;
     }
     else {
 
-        /*--- Compute Flux Left Star from Left Star State ---*/
-
-                rhoSL = ( sL - ProjVelocity_i ) / ( sL - sM );
-
-        IntermediateState[0] = rhoSL * Density_i;
-        for (iDim = 0; iDim < nDim; iDim++)
-            IntermediateState[iDim+1] = rhoSL * ( Density_i * Velocity_i[iDim] + ( pStar - Pressure_i ) / ( sL - ProjVelocity_i ) * UnitNormal[iDim] ) ;
-        IntermediateState[nVar-1] = rhoSL * ( Density_i * Energy_i - ( Pressure_i * ProjVelocity_i - pStar * sM) / ( sL - ProjVelocity_i ) );
-
-
-        val_residual[0] = sM * IntermediateState[0];
-        for (iDim = 0; iDim < nDim; iDim++)
-            val_residual[iDim+1] = sM * IntermediateState[iDim+1] + pStar * UnitNormal[iDim];
-        val_residual[nVar-1] = sM * ( IntermediateState[nVar-1] + pStar ) + pStar * ProjInterfaceVel;
+      /*--- Compute Flux Left Star from Left Star State ---*/
+
+      rhoSL = ( sL - ProjVelocity_i ) / ( sL - sM );
+
+      IntermediateState[0] = rhoSL * Density_i;
+      for (iDim = 0; iDim < nDim; iDim++)
+        IntermediateState[iDim+1] = rhoSL * ( Density_i * Velocity_i[iDim] + ( pStar - Pressure_i ) / ( sL - ProjVelocity_i ) * UnitNormal[iDim] ) ;
+      IntermediateState[nVar-1] = rhoSL * ( Density_i * Energy_i - ( Pressure_i * ProjVelocity_i - pStar * sM) / ( sL - ProjVelocity_i ) );
+
+
+    val_residual[0] = sM * IntermediateState[0];
+      for (iDim = 0; iDim < nDim; iDim++)
+        val_residual[iDim+1] = sM * IntermediateState[iDim+1] + pStar * UnitNormal[iDim];
+      val_residual[nVar-1] = sM * ( IntermediateState[nVar-1] + pStar ) + pStar * ProjInterfaceVel;
     }
   }
   else {
-
     if (sR < 0.0) {
 
-        /*--- Compute Right Flux ---*/
-
-        val_residual[0] = Density_j * ProjVelocity_j;   
-        for (iDim = 0; iDim < nDim; iDim++)
-            val_residual[iDim+1] = Density_j * Velocity_j[iDim] * ProjVelocity_j + Pressure_j * UnitNormal[iDim];
-        val_residual[nVar-1] = Enthalpy_j * Density_j * ProjVelocity_j;
+      /*--- Compute Right Flux ---*/
+
+      val_residual[0] = Density_j * ProjVelocity_j;  
+      for (iDim = 0; iDim < nDim; iDim++)
+        val_residual[iDim+1] = Density_j * Velocity_j[iDim] * ProjVelocity_j + Pressure_j * UnitNormal[iDim];
+      val_residual[nVar-1] = Enthalpy_j * Density_j * ProjVelocity_j;
     }
     else {
 
-        /*--- Compute Flux Right Star from Right Star State ---*/
-
-                rhoSR = ( sR - ProjVelocity_j ) / ( sR - sM );
-
-        IntermediateState[0] = rhoSR * Density_j;
-        for (iDim = 0; iDim < nDim; iDim++)
-            IntermediateState[iDim+1] = rhoSR * ( Density_j * Velocity_j[iDim] + ( pStar - Pressure_j ) / ( sR - ProjVelocity_j ) * UnitNormal[iDim] ) ;
-        IntermediateState[nVar-1] = rhoSR * ( Density_j * Energy_j - ( Pressure_j * ProjVelocity_j - pStar * sM ) / ( sR - ProjVelocity_j ) );
-
-
-        val_residual[0] = sM * IntermediateState[0];
-        for (iDim = 0; iDim < nDim; iDim++)
-            val_residual[iDim+1] = sM * IntermediateState[iDim+1] + pStar * UnitNormal[iDim];
-        val_residual[nVar-1] = sM * (IntermediateState[nVar-1] + pStar ) + pStar * ProjInterfaceVel;
-    }
-=======
-  if (sL > 0.0) {
-
-    /*--- Compute Left Flux ---*/
-
-    val_residual[0] = Density_i * ProjVelocity_i;
-    for (iDim = 0; iDim < nDim; iDim++)
-      val_residual[iDim+1] = Density_i * Velocity_i[iDim] * ProjVelocity_i + Pressure_i * UnitNormal[iDim];
-    val_residual[nVar-1] = Enthalpy_i * Density_i * ProjVelocity_i;
-  }
-  else {
-
-    /*--- Compute Flux Left Star from Left Star State ---*/
-
-                rhoSL = ( sL - ProjVelocity_i ) / ( sL - sM );
-
-    IntermediateState[0] = rhoSL * Density_i;
-    for (iDim = 0; iDim < nDim; iDim++)
-      IntermediateState[iDim+1] = rhoSL * ( Density_i * Velocity_i[iDim] + ( pStar - Pressure_i ) / ( sL - ProjVelocity_i ) * UnitNormal[iDim] ) ;
-    IntermediateState[nVar-1] = rhoSL * ( Density_i * Energy_i - ( Pressure_i * ProjVelocity_i - pStar * sM) / ( sL - ProjVelocity_i ) );
-
-
-    val_residual[0] = sM * IntermediateState[0];
-    for (iDim = 0; iDim < nDim; iDim++)
-      val_residual[iDim+1] = sM * IntermediateState[iDim+1] + pStar * UnitNormal[iDim];
-    val_residual[nVar-1] = sM * ( IntermediateState[nVar-1] + pStar ) + pStar * ProjInterfaceVel;
-  }
-  }
-  else {
-
-  if (sR < 0.0) {
-
-    /*--- Compute Right Flux ---*/
-
-    val_residual[0] = Density_j * ProjVelocity_j;  
-    for (iDim = 0; iDim < nDim; iDim++)
-      val_residual[iDim+1] = Density_j * Velocity_j[iDim] * ProjVelocity_j + Pressure_j * UnitNormal[iDim];
-    val_residual[nVar-1] = Enthalpy_j * Density_j * ProjVelocity_j;
-  }
-  else {
-
-    /*--- Compute Flux Right Star from Right Star State ---*/
-
-                rhoSR = ( sR - ProjVelocity_j ) / ( sR - sM );
-
-    IntermediateState[0] = rhoSR * Density_j;
-    for (iDim = 0; iDim < nDim; iDim++)
-      IntermediateState[iDim+1] = rhoSR * ( Density_j * Velocity_j[iDim] + ( pStar - Pressure_j ) / ( sR - ProjVelocity_j ) * UnitNormal[iDim] ) ;
-    IntermediateState[nVar-1] = rhoSR * ( Density_j * Energy_j - ( Pressure_j * ProjVelocity_j - pStar * sM ) / ( sR - ProjVelocity_j ) );
-
-
-    val_residual[0] = sM * IntermediateState[0];
-    for (iDim = 0; iDim < nDim; iDim++)
-      val_residual[iDim+1] = sM * IntermediateState[iDim+1] + pStar * UnitNormal[iDim];
-    val_residual[nVar-1] = sM * (IntermediateState[nVar-1] + pStar ) + pStar * ProjInterfaceVel;
-  }
->>>>>>> b1fff5a4
+      /*--- Compute Flux Right Star from Right Star State ---*/
+
+      rhoSR = ( sR - ProjVelocity_j ) / ( sR - sM );
+
+      IntermediateState[0] = rhoSR * Density_j;
+      for (iDim = 0; iDim < nDim; iDim++)
+        IntermediateState[iDim+1] = rhoSR * ( Density_j * Velocity_j[iDim] + ( pStar - Pressure_j ) / ( sR - ProjVelocity_j ) * UnitNormal[iDim] ) ;
+      IntermediateState[nVar-1] = rhoSR * ( Density_j * Energy_j - ( Pressure_j * ProjVelocity_j - pStar * sM ) / ( sR - ProjVelocity_j ) );
+
+
+      val_residual[0] = sM * IntermediateState[0];
+      for (iDim = 0; iDim < nDim; iDim++)
+        val_residual[iDim+1] = sM * IntermediateState[iDim+1] + pStar * UnitNormal[iDim];
+      val_residual[nVar-1] = sM * (IntermediateState[nVar-1] + pStar ) + pStar * ProjInterfaceVel;
+    }
   }
 
 
@@ -1245,587 +1163,291 @@
 
   if (implicit) {
 
-<<<<<<< HEAD
     if (sM > 0.0) {
 
-        if (sL > 0.0) {
-
-            /*--- Compute Jacobian based on Left State ---*/
-    
-            for (iVar = 0; iVar < nVar; iVar++) 
-                for (jVar = 0; jVar < nVar; jVar++) 
-                    val_Jacobian_j[iVar][jVar] = 0;
-
-            GetInviscidProjJac(Velocity_i, &Energy_i, UnitNormal, 1.0, val_Jacobian_i);
-
+      if (sL > 0.0) {
+
+        /*--- Compute Jacobian based on Left State ---*/
+  
+        for (iVar = 0; iVar < nVar; iVar++) 
+          for (jVar = 0; jVar < nVar; jVar++) 
+            val_Jacobian_j[iVar][jVar] = 0;
+
+        GetInviscidProjJac(Velocity_i, &Energy_i, UnitNormal, 1.0, val_Jacobian_i);
+      }
+      else {
+        /*--- Compute Jacobian based on Left Star State ---*/
+
+        EStar = IntermediateState[nVar-1];
+        Omega = 1/(sL-sM);
+        OmegaSM = Omega * sM;
+
+
+        /*--------- Left Jacobian ---------*/
+
+
+        /*--- Computing pressure derivatives d/dU_L (PI) ---*/
+
+        dPI_dU[0] = 0.5 * Gamma_Minus_One * sq_vel_i;
+        for (iDim = 0; iDim < nDim; iDim++)      
+          dPI_dU[iDim+1] = - Gamma_Minus_One * Velocity_i[iDim];
+        dPI_dU[nVar-1] = Gamma_Minus_One;
+      
+
+        /*--- Computing d/dU_L (Sm) ---*/
+
+        dSm_dU[0] = ( - ProjVelocity_i * ProjVelocity_i + sM * sL + dPI_dU[0] ) / RHO;
+        for (iDim = 0; iDim < nDim; iDim++)
+          dSm_dU[iDim+1] = ( UnitNormal[iDim] * ( 2 * ProjVelocity_i - sL - sM ) + dPI_dU[iDim+1] ) / RHO;
+        dSm_dU[nVar-1] = dPI_dU[nVar-1] / RHO;
+
+      
+        /*--- Computing d/dU_L (rhoStar) ---*/
+
+        drhoStar_dU[0] = Omega * ( sL + IntermediateState[0] * dSm_dU[0] );
+        for (iDim = 0; iDim < nDim; iDim++)
+          drhoStar_dU[iDim+1] = Omega * ( - UnitNormal[iDim] + IntermediateState[0] * dSm_dU[iDim+1] );
+        drhoStar_dU[nVar-1] = Omega * IntermediateState[0] * dSm_dU[nVar-1];
+      
+
+        /*--- Computing d/dU_L (pStar) ---*/
+
+        for (iVar = 0; iVar < nVar; iVar++)
+          dpStar_dU[iVar] = Density_i * (sR - ProjVelocity_j) * dSm_dU[iVar];
+
+
+        /*--- Computing d/dU_L (EStar) ---*/
+
+        for (iVar = 0; iVar < nVar; iVar++)
+          dEStar_dU[iVar] = Omega * ( sM * dpStar_dU[iVar] + ( EStar + pStar ) * dSm_dU[iVar] );
+      
+        dEStar_dU[0] += Omega * ProjVelocity_i * ( Enthalpy_i - dPI_dU[0] );
+        for (iDim = 0; iDim < nDim; iDim++)
+          dEStar_dU[iDim+1] += Omega * ( - UnitNormal[iDim] * Enthalpy_i - ProjVelocity_i * dPI_dU[iDim+1] );
+        dEStar_dU[nVar-1] += Omega * ( sL - ProjVelocity_i - ProjVelocity_i * dPI_dU[nVar-1] );
+
+
+
+        /*--- Jacobian First Row ---*/
+            
+        for (iVar = 0; iVar < nVar; iVar++)
+          val_Jacobian_i[0][iVar] = sM * drhoStar_dU[iVar] + IntermediateState[0] * dSm_dU[iVar];
+
+        /*--- Jacobian Middle Rows ---*/
+
+        for (jDim = 0; jDim < nDim; jDim++) {
+          for (iVar = 0; iVar < nVar; iVar++)
+            val_Jacobian_i[jDim+1][iVar] = ( OmegaSM + 1 ) * ( UnitNormal[jDim] * dpStar_dU[iVar] + IntermediateState[jDim+1] * dSm_dU[iVar] );
+
+          val_Jacobian_i[jDim+1][0] += OmegaSM * Velocity_i[jDim] * ProjVelocity_i;
+
+          val_Jacobian_i[jDim+1][jDim+1] += OmegaSM * (sL - ProjVelocity_i);
+        
+          for (iDim = 0; iDim < nDim; iDim++)
+            val_Jacobian_i[jDim+1][iDim+1] -= OmegaSM * Velocity_i[jDim] * UnitNormal[iDim];
+
+          for (iVar = 0; iVar < nVar; iVar++)
+            val_Jacobian_i[jDim+1][iVar] -= OmegaSM * dPI_dU[iVar] * UnitNormal[jDim];
         }
-        else {
-            /*--- Compute Jacobian based on Left Star State ---*/
-
-            EStar = IntermediateState[nVar-1];
-            Omega = 1/(sL-sM);
-            OmegaSM = Omega * sM;
-
-
-            /*--------- Left Jacobian ---------*/
-
-
-            /*--- Computing pressure derivatives d/dU_L (PI) ---*/
-
-            dPI_dU[0] = 0.5 * Gamma_Minus_One * sq_vel_i;
-            for (iDim = 0; iDim < nDim; iDim++)         
-                dPI_dU[iDim+1] = - Gamma_Minus_One * Velocity_i[iDim];
-            dPI_dU[nVar-1] = Gamma_Minus_One;
+
+        /*--- Jacobian Last Row ---*/
+      
+        for (iVar = 0; iVar < nVar; iVar++)
+          val_Jacobian_i[nVar-1][iVar] = sM * ( dEStar_dU[iVar] + dpStar_dU[iVar] ) + ( EStar + pStar ) * dSm_dU[iVar];
+
+
+
+        /*--------- Right Jacobian ---------*/
+
+
+        /*--- Computing d/dU_R (Sm) ---*/
+      
+        dSm_dU[0] = ( ProjVelocity_j * ProjVelocity_j - sM * sR - 0.5 * Gamma_Minus_One * sq_vel_j ) / RHO;
+        for (iDim = 0; iDim < nDim; iDim++)
+          dSm_dU[iDim+1] = - ( UnitNormal[iDim] * ( 2 * ProjVelocity_j - sR - sM) - Gamma_Minus_One * Velocity_j[iDim] ) / RHO;
+        dSm_dU[nVar-1]  = - Gamma_Minus_One / RHO;
+      
+      
+        /*--- Computing d/dU_R (pStar) ---*/
+
+        for (iVar = 0; iVar < nVar; iVar++)
+          dpStar_dU[iVar] = Density_j * (sL - ProjVelocity_i) * dSm_dU[iVar];
+
+
+        /*--- Computing d/dU_R (EStar) ---*/
+
+        for (iVar = 0; iVar < nVar; iVar++)
+          dEStar_dU[iVar] = Omega * ( sM * dpStar_dU[iVar] + ( EStar + pStar ) * dSm_dU[iVar] );
+      
+
+
+        /*--- Jacobian First Row ---*/
+
+        for (iVar = 0; iVar < nVar; iVar++)
+          val_Jacobian_j[0][iVar] = IntermediateState[0] * ( OmegaSM + 1 ) * dSm_dU[iVar];
+
+        /*--- Jacobian Middle Rows ---*/
+
+        for (iDim = 0; iDim < nDim; iDim++) {
+          for (iVar = 0; iVar < nVar; iVar++)
+            val_Jacobian_j[iDim+1][iVar] = ( OmegaSM + 1 ) * ( IntermediateState[iDim+1] * dSm_dU[iVar] + UnitNormal[iDim] * dpStar_dU[iVar] );
+        }
+
+        /*--- Jacobian Last Row ---*/
+
+        for (iVar = 0; iVar < nVar; iVar++)
+          val_Jacobian_j[nVar-1][iVar] = sM * (dEStar_dU[iVar] + dpStar_dU[iVar]) + (EStar + pStar) * dSm_dU[iVar];
+      }
+  }
+    else {
+      if (sR < 0.0) {
+
+        /*--- Compute Jacobian based on Right State ---*/
+  
+        for (iVar = 0; iVar < nVar; iVar++) 
+          for (jVar = 0; jVar < nVar; jVar++) 
+            val_Jacobian_i[iVar][jVar] = 0;
+
+        GetInviscidProjJac(Velocity_j, &Energy_j, UnitNormal, 1.0, val_Jacobian_j);
+      }
+      else {
+        /*--- Compute Jacobian based on Right Star State ---*/
+
+        EStar = IntermediateState[nVar-1];
+        Omega = 1/(sR-sM);
+        OmegaSM = Omega * sM;
+
+
+        /*--------- Left Jacobian ---------*/
+
+
+        /*--- Computing d/dU_L (Sm) ---*/
+
+        dSm_dU[0] = ( - ProjVelocity_i * ProjVelocity_i + sM * sL + 0.5 * Gamma_Minus_One * sq_vel_i ) / RHO;
+        for (iDim = 0; iDim < nDim; iDim++)
+          dSm_dU[iDim+1] = ( UnitNormal[iDim] * ( 2 * ProjVelocity_i - sL - sM ) - Gamma_Minus_One * Velocity_i[iDim] ) / RHO;
+        dSm_dU[nVar-1] = Gamma_Minus_One / RHO;
+      
+
+        /*--- Computing d/dU_L (pStar) ---*/
+
+        for (iVar = 0; iVar < nVar; iVar++)
+          dpStar_dU[iVar] = Density_i * (sR - ProjVelocity_j) * dSm_dU[iVar];
+
+
+        /*--- Computing d/dU_L (EStar) ---*/
+
+        for (iVar = 0; iVar < nVar; iVar++)
+          dEStar_dU[iVar] = Omega * ( sM * dpStar_dU[iVar] + ( EStar + pStar ) * dSm_dU[iVar] );
+      
+
+
+        /*--- Jacobian First Row ---*/
+
+        for (iVar = 0; iVar < nVar; iVar++)
+          val_Jacobian_i[0][iVar] = IntermediateState[0] * ( OmegaSM + 1 ) * dSm_dU[iVar];
+
+        /*--- Jacobian Middle Rows ---*/
+
+        for (iDim = 0; iDim < nDim; iDim++) {
+          for (iVar = 0; iVar < nVar; iVar++)
+            val_Jacobian_i[iDim+1][iVar] = (OmegaSM + 1) * ( IntermediateState[iDim+1] * dSm_dU[iVar] + UnitNormal[iDim] * dpStar_dU[iVar] );
+        }
+
+        /*--- Jacobian Last Row ---*/
+ 
+        for (iVar = 0; iVar < nVar; iVar++)
+          val_Jacobian_i[nVar-1][iVar] = sM * (dEStar_dU[iVar] + dpStar_dU[iVar]) + (EStar + pStar) * dSm_dU[iVar];
+
+
+
+        /*--------- Right Jacobian ---------*/
+      
+      
+        /*--- Computing pressure derivatives d/dU_R (PI) ---*/
+
+        dPI_dU[0] = 0.5 * Gamma_Minus_One * sq_vel_j;
+        for (iDim = 0; iDim < nDim; iDim++)      
+        dPI_dU[iDim+1] = - Gamma_Minus_One * Velocity_j[iDim];
+        dPI_dU[nVar-1] = Gamma_Minus_One;
+
+
+
+        /*--- Computing d/dU_R (Sm) ---*/
+      
+        dSm_dU[0] = - ( - ProjVelocity_j * ProjVelocity_j + sM * sR + dPI_dU[0] ) / RHO;
+        for (iDim = 0; iDim < nDim; iDim++)
+          dSm_dU[iDim+1] = - ( UnitNormal[iDim] * ( 2 * ProjVelocity_j - sR - sM) + dPI_dU[iDim+1] ) / RHO;
+        dSm_dU[nVar-1]  = - dPI_dU[nVar-1] / RHO;
+      
+
+        /*--- Computing d/dU_R (pStar) ---*/
+  
+        for (iVar = 0; iVar < nVar; iVar++)
+          dpStar_dU[iVar] = Density_j * (sL - ProjVelocity_i) * dSm_dU[iVar];
+      
+
+        /*--- Computing d/dU_R (rhoStar) ---*/
+
+        drhoStar_dU[0] = Omega * ( sR + IntermediateState[0] * dSm_dU[0] );
+        for (iDim = 0; iDim < nDim; iDim++)
+          drhoStar_dU[iDim+1] = Omega * ( - UnitNormal[iDim] + IntermediateState[0] * dSm_dU[iDim+1] );
+        drhoStar_dU[nVar-1] = Omega * IntermediateState[0] * dSm_dU[nVar-1];
+
+
+        /*--- Computing d/dU_R (EStar) ---*/
+
+        for (iVar = 0; iVar < nVar; iVar++)
+          dEStar_dU[iVar] = Omega * ( sM * dpStar_dU[iVar] + ( EStar + pStar ) * dSm_dU[iVar] );
+      
+        dEStar_dU[0] += Omega * ProjVelocity_j * ( Enthalpy_j - dPI_dU[0] );
+        for (iDim = 0; iDim < nDim; iDim++)
+          dEStar_dU[iDim+1] += Omega * ( - UnitNormal[iDim] * Enthalpy_j - ProjVelocity_j * dPI_dU[iDim+1] );
+        dEStar_dU[nVar-1] += Omega * ( sR - ProjVelocity_j - ProjVelocity_j * dPI_dU[nVar-1] );
+
+
+
+        /*--- Jacobian First Row ---*/
             
-
-            /*--- Computing d/dU_L (Sm) ---*/
-
-            dSm_dU[0] = ( - ProjVelocity_i * ProjVelocity_i + sM * sL + dPI_dU[0] ) / RHO;
-            for (iDim = 0; iDim < nDim; iDim++)
-                dSm_dU[iDim+1] = ( UnitNormal[iDim] * ( 2 * ProjVelocity_i - sL - sM ) + dPI_dU[iDim+1] ) / RHO;
-            dSm_dU[nVar-1] = dPI_dU[nVar-1] / RHO;
-
-            
-            /*--- Computing d/dU_L (rhoStar) ---*/
-
-            drhoStar_dU[0] = Omega * ( sL + IntermediateState[0] * dSm_dU[0] );
-            for (iDim = 0; iDim < nDim; iDim++)
-                drhoStar_dU[iDim+1] = Omega * ( - UnitNormal[iDim] + IntermediateState[0] * dSm_dU[iDim+1] );
-            drhoStar_dU[nVar-1] = Omega * IntermediateState[0] * dSm_dU[nVar-1];
-            
-
-            /*--- Computing d/dU_L (pStar) ---*/
-
-            for (iVar = 0; iVar < nVar; iVar++)
-                dpStar_dU[iVar] = Density_i * (sR - ProjVelocity_j) * dSm_dU[iVar];
-
-
-            /*--- Computing d/dU_L (EStar) ---*/
-
-            for (iVar = 0; iVar < nVar; iVar++)
-                dEStar_dU[iVar] = Omega * ( sM * dpStar_dU[iVar] + ( EStar + pStar ) * dSm_dU[iVar] );
-            
-            dEStar_dU[0] += Omega * ProjVelocity_i * ( Enthalpy_i - dPI_dU[0] );
-            for (iDim = 0; iDim < nDim; iDim++)
-                dEStar_dU[iDim+1] += Omega * ( - UnitNormal[iDim] * Enthalpy_i - ProjVelocity_i * dPI_dU[iDim+1] );
-            dEStar_dU[nVar-1] += Omega * ( sL - ProjVelocity_i - ProjVelocity_i * dPI_dU[nVar-1] );
-
-
-
-            /*--- Jacobian First Row ---*/
-                        
-            for (iVar = 0; iVar < nVar; iVar++)
-                val_Jacobian_i[0][iVar] = sM * drhoStar_dU[iVar] + IntermediateState[0] * dSm_dU[iVar];
-
-            /*--- Jacobian Middle Rows ---*/
-
-            for (jDim = 0; jDim < nDim; jDim++) {
-                for (iVar = 0; iVar < nVar; iVar++)
-                    val_Jacobian_i[jDim+1][iVar] = ( OmegaSM + 1 ) * ( UnitNormal[jDim] * dpStar_dU[iVar] + IntermediateState[jDim+1] * dSm_dU[iVar] );
-
-                val_Jacobian_i[jDim+1][0] += OmegaSM * Velocity_i[jDim] * ProjVelocity_i;
-
-                val_Jacobian_i[jDim+1][jDim+1] += OmegaSM * (sL - ProjVelocity_i);
-                
-                for (iDim = 0; iDim < nDim; iDim++)
-                    val_Jacobian_i[jDim+1][iDim+1] -= OmegaSM * Velocity_i[jDim] * UnitNormal[iDim];
-
-                for (iVar = 0; iVar < nVar; iVar++)
-                    val_Jacobian_i[jDim+1][iVar] -= OmegaSM * dPI_dU[iVar] * UnitNormal[jDim];
-            }
-
-            /*--- Jacobian Last Row ---*/
-            
-            for (iVar = 0; iVar < nVar; iVar++)
-                val_Jacobian_i[nVar-1][iVar] = sM * ( dEStar_dU[iVar] + dpStar_dU[iVar] ) + ( EStar + pStar ) * dSm_dU[iVar];
-
-
-
-
-            /*--------- Right Jacobian ---------*/
-
-
-            /*--- Computing d/dU_R (Sm) ---*/
-            
-            dSm_dU[0] = ( ProjVelocity_j * ProjVelocity_j - sM * sR - 0.5 * Gamma_Minus_One * sq_vel_j ) / RHO;
-            for (iDim = 0; iDim < nDim; iDim++)
-                dSm_dU[iDim+1] = - ( UnitNormal[iDim] * ( 2 * ProjVelocity_j - sR - sM) - Gamma_Minus_One * Velocity_j[iDim] ) / RHO;
-            dSm_dU[nVar-1]  = - Gamma_Minus_One / RHO;
-            
-            
-            /*--- Computing d/dU_R (pStar) ---*/
-
-            for (iVar = 0; iVar < nVar; iVar++)
-                dpStar_dU[iVar] = Density_j * (sL - ProjVelocity_i) * dSm_dU[iVar];
-
-
-            /*--- Computing d/dU_R (EStar) ---*/
-
-            for (iVar = 0; iVar < nVar; iVar++)
-                dEStar_dU[iVar] = Omega * ( sM * dpStar_dU[iVar] + ( EStar + pStar ) * dSm_dU[iVar] );
-            
-
-
-            /*--- Jacobian First Row ---*/
-
-            for (iVar = 0; iVar < nVar; iVar++)
-                val_Jacobian_j[0][iVar] = IntermediateState[0] * ( OmegaSM + 1 ) * dSm_dU[iVar];
-
-            /*--- Jacobian Middle Rows ---*/
-
-            for (iDim = 0; iDim < nDim; iDim++) {
-                for (iVar = 0; iVar < nVar; iVar++)
-                    val_Jacobian_j[iDim+1][iVar] = ( OmegaSM + 1 ) * ( IntermediateState[iDim+1] * dSm_dU[iVar] + UnitNormal[iDim] * dpStar_dU[iVar] );
-            }
-
-            /*--- Jacobian Last Row ---*/
-
-            for (iVar = 0; iVar < nVar; iVar++)
-                val_Jacobian_j[nVar-1][iVar] = sM * (dEStar_dU[iVar] + dpStar_dU[iVar]) + (EStar + pStar) * dSm_dU[iVar];
+        for (iVar = 0; iVar < nVar; iVar++)
+          val_Jacobian_j[0][iVar] = sM * drhoStar_dU[iVar] + IntermediateState[0] * dSm_dU[iVar];
+
+        /*--- Jacobian Middle Rows ---*/
+
+        for (jDim = 0; jDim < nDim; jDim++) {
+          for (iVar = 0; iVar < nVar; iVar++)
+            val_Jacobian_j[jDim+1][iVar] = ( OmegaSM + 1 ) * ( UnitNormal[jDim] * dpStar_dU[iVar] + IntermediateState[jDim+1] * dSm_dU[iVar] );
+
+          val_Jacobian_j[jDim+1][0] += OmegaSM * Velocity_j[jDim] * ProjVelocity_j;
+
+          val_Jacobian_j[jDim+1][jDim+1] += OmegaSM * (sR - ProjVelocity_j);
+        
+          for (iDim = 0; iDim < nDim; iDim++)
+            val_Jacobian_j[jDim+1][iDim+1] -= OmegaSM * Velocity_j[jDim] * UnitNormal[iDim];
+
+          for (iVar = 0; iVar < nVar; iVar++)
+            val_Jacobian_j[jDim+1][iVar] -= OmegaSM * dPI_dU[iVar] * UnitNormal[jDim];
         }
-    }
-    else {
-        if (sR < 0.0) {
-
-            /*--- Compute Jacobian based on Right State ---*/
-    
-            for (iVar = 0; iVar < nVar; iVar++) 
-                for (jVar = 0; jVar < nVar; jVar++) 
-                    val_Jacobian_i[iVar][jVar] = 0;
-
-            GetInviscidProjJac(Velocity_j, &Energy_j, UnitNormal, 1.0, val_Jacobian_j);
-        
-        }
-        else {
-            /*--- Compute Jacobian based on Right Star State ---*/
-
-            EStar = IntermediateState[nVar-1];
-            Omega = 1/(sR-sM);
-            OmegaSM = Omega * sM;
-
-
-            /*--------- Left Jacobian ---------*/
-
-
-            /*--- Computing d/dU_L (Sm) ---*/
-
-            dSm_dU[0] = ( - ProjVelocity_i * ProjVelocity_i + sM * sL + 0.5 * Gamma_Minus_One * sq_vel_i ) / RHO;
-            for (iDim = 0; iDim < nDim; iDim++)
-                dSm_dU[iDim+1] = ( UnitNormal[iDim] * ( 2 * ProjVelocity_i - sL - sM ) - Gamma_Minus_One * Velocity_i[iDim] ) / RHO;
-            dSm_dU[nVar-1] = Gamma_Minus_One / RHO;
-            
-
-            /*--- Computing d/dU_L (pStar) ---*/
-
-            for (iVar = 0; iVar < nVar; iVar++)
-                dpStar_dU[iVar] = Density_i * (sR - ProjVelocity_j) * dSm_dU[iVar];
-
-
-            /*--- Computing d/dU_L (EStar) ---*/
-
-            for (iVar = 0; iVar < nVar; iVar++)
-                dEStar_dU[iVar] = Omega * ( sM * dpStar_dU[iVar] + ( EStar + pStar ) * dSm_dU[iVar] );
-            
-
-
-            /*--- Jacobian First Row ---*/
-
-            for (iVar = 0; iVar < nVar; iVar++)
-                val_Jacobian_i[0][iVar] = IntermediateState[0] * ( OmegaSM + 1 ) * dSm_dU[iVar];
-
-            /*--- Jacobian Middle Rows ---*/
-
-            for (iDim = 0; iDim < nDim; iDim++) {
-                for (iVar = 0; iVar < nVar; iVar++)
-                    val_Jacobian_i[iDim+1][iVar] = (OmegaSM + 1) * ( IntermediateState[iDim+1] * dSm_dU[iVar] + UnitNormal[iDim] * dpStar_dU[iVar] );
-            }
-
-            /*--- Jacobian Last Row ---*/
-
-            for (iVar = 0; iVar < nVar; iVar++)
-                val_Jacobian_i[nVar-1][iVar] = sM * (dEStar_dU[iVar] + dpStar_dU[iVar]) + (EStar + pStar) * dSm_dU[iVar];
-
-
-
-            /*--------- Right Jacobian ---------*/
-            
-            
-            /*--- Computing pressure derivatives d/dU_R (PI) ---*/
-
-            dPI_dU[0] = 0.5 * Gamma_Minus_One * sq_vel_j;
-            for (iDim = 0; iDim < nDim; iDim++)         
-                dPI_dU[iDim+1] = - Gamma_Minus_One * Velocity_j[iDim];
-            dPI_dU[nVar-1] = Gamma_Minus_One;
-
-
-
-            /*--- Computing d/dU_R (Sm) ---*/
-            
-            dSm_dU[0] = - ( - ProjVelocity_j * ProjVelocity_j + sM * sR + dPI_dU[0] ) / RHO;
-            for (iDim = 0; iDim < nDim; iDim++)
-                dSm_dU[iDim+1] = - ( UnitNormal[iDim] * ( 2 * ProjVelocity_j - sR - sM) + dPI_dU[iDim+1] ) / RHO;
-            dSm_dU[nVar-1]  = - dPI_dU[nVar-1] / RHO;
-            
-
-            /*--- Computing d/dU_R (pStar) ---*/
-
-            for (iVar = 0; iVar < nVar; iVar++)
-                dpStar_dU[iVar] = Density_j * (sL - ProjVelocity_i) * dSm_dU[iVar];
-            
-
-            /*--- Computing d/dU_R (rhoStar) ---*/
-
-            drhoStar_dU[0] = Omega * ( sR + IntermediateState[0] * dSm_dU[0] );
-            for (iDim = 0; iDim < nDim; iDim++)
-                drhoStar_dU[iDim+1] = Omega * ( - UnitNormal[iDim] + IntermediateState[0] * dSm_dU[iDim+1] );
-            drhoStar_dU[nVar-1] = Omega * IntermediateState[0] * dSm_dU[nVar-1];
-
-
-            /*--- Computing d/dU_R (EStar) ---*/
-
-            for (iVar = 0; iVar < nVar; iVar++)
-                dEStar_dU[iVar] = Omega * ( sM * dpStar_dU[iVar] + ( EStar + pStar ) * dSm_dU[iVar] );
-            
-            dEStar_dU[0] += Omega * ProjVelocity_j * ( Enthalpy_j - dPI_dU[0] );
-            for (iDim = 0; iDim < nDim; iDim++)
-                dEStar_dU[iDim+1] += Omega * ( - UnitNormal[iDim] * Enthalpy_j - ProjVelocity_j * dPI_dU[iDim+1] );
-            dEStar_dU[nVar-1] += Omega * ( sR - ProjVelocity_j - ProjVelocity_j * dPI_dU[nVar-1] );
-
-
-
-            /*--- Jacobian First Row ---*/
-                        
-            for (iVar = 0; iVar < nVar; iVar++)
-                val_Jacobian_j[0][iVar] = sM * drhoStar_dU[iVar] + IntermediateState[0] * dSm_dU[iVar];
-
-            /*--- Jacobian Middle Rows ---*/
-
-            for (jDim = 0; jDim < nDim; jDim++) {
-                for (iVar = 0; iVar < nVar; iVar++)
-                    val_Jacobian_j[jDim+1][iVar] = ( OmegaSM + 1 ) * ( UnitNormal[jDim] * dpStar_dU[iVar] + IntermediateState[jDim+1] * dSm_dU[iVar] );
-
-                val_Jacobian_j[jDim+1][0] += OmegaSM * Velocity_j[jDim] * ProjVelocity_j;
-
-                val_Jacobian_j[jDim+1][jDim+1] += OmegaSM * (sR - ProjVelocity_j);
-                
-                for (iDim = 0; iDim < nDim; iDim++)
-                    val_Jacobian_j[jDim+1][iDim+1] -= OmegaSM * Velocity_j[jDim] * UnitNormal[iDim];
-
-                for (iVar = 0; iVar < nVar; iVar++)
-                    val_Jacobian_j[jDim+1][iVar] -= OmegaSM * dPI_dU[iVar] * UnitNormal[jDim];
-            }
-
-            /*--- Jacobian Last Row ---*/
-            
-            for (iVar = 0; iVar < nVar; iVar++)
-                val_Jacobian_j[nVar-1][iVar] = sM * ( dEStar_dU[iVar] + dpStar_dU[iVar] ) + ( EStar + pStar ) * dSm_dU[iVar];
-    
-        }
+
+        /*--- Jacobian Last Row ---*/
+      
+        for (iVar = 0; iVar < nVar; iVar++)
+          val_Jacobian_j[nVar-1][iVar] = sM * ( dEStar_dU[iVar] + dpStar_dU[iVar] ) + ( EStar + pStar ) * dSm_dU[iVar];
+      }
     }
 
 
     /*--- Jacobians of the inviscid flux, scale = k because val_residual ~ 0.5*(fc_i+fc_j)*Normal ---*/
-    
+  
     Area *= kappa;  
-
+  
     for (iVar = 0; iVar < nVar; iVar++) {
-        for (jVar = 0; jVar < nVar; jVar++) {
-            val_Jacobian_i[iVar][jVar] *=   Area;
-            val_Jacobian_j[iVar][jVar] *=   Area;
-        }
-    }
-=======
-  if (sM > 0.0) {
-
-    if (sL > 0.0) {
-
-      /*--- Compute Jacobian based on Left State ---*/
-  
-      for (iVar = 0; iVar < nVar; iVar++) 
-        for (jVar = 0; jVar < nVar; jVar++) 
-          val_Jacobian_j[iVar][jVar] = 0;
-
-      GetInviscidProjJac(Velocity_i, &Energy_i, UnitNormal, 1.0, val_Jacobian_i);
-
-    }
-    else {
-      /*--- Compute Jacobian based on Left Star State ---*/
-
-      EStar = IntermediateState[nVar-1];
-      Omega = 1/(sL-sM);
-      OmegaSM = Omega * sM;
-
-
-      /*--------- Left Jacobian ---------*/
-
-
-      /*--- Computing pressure derivatives d/dU_L (PI) ---*/
-
-      dPI_dU[0] = 0.5 * Gamma_Minus_One * sq_vel_i;
-      for (iDim = 0; iDim < nDim; iDim++)      
-        dPI_dU[iDim+1] = - Gamma_Minus_One * Velocity_i[iDim];
-      dPI_dU[nVar-1] = Gamma_Minus_One;
-      
-
-      /*--- Computing d/dU_L (Sm) ---*/
-
-      dSm_dU[0] = ( - ProjVelocity_i * ProjVelocity_i + sM * sL + dPI_dU[0] ) / RHO;
-      for (iDim = 0; iDim < nDim; iDim++)
-        dSm_dU[iDim+1] = ( UnitNormal[iDim] * ( 2 * ProjVelocity_i - sL - sM ) + dPI_dU[iDim+1] ) / RHO;
-      dSm_dU[nVar-1] = dPI_dU[nVar-1] / RHO;
-
-      
-      /*--- Computing d/dU_L (rhoStar) ---*/
-
-      drhoStar_dU[0] = Omega * ( sL + IntermediateState[0] * dSm_dU[0] );
-      for (iDim = 0; iDim < nDim; iDim++)
-        drhoStar_dU[iDim+1] = Omega * ( - UnitNormal[iDim] + IntermediateState[0] * dSm_dU[iDim+1] );
-      drhoStar_dU[nVar-1] = Omega * IntermediateState[0] * dSm_dU[nVar-1];
-      
-
-      /*--- Computing d/dU_L (pStar) ---*/
-
-      for (iVar = 0; iVar < nVar; iVar++)
-        dpStar_dU[iVar] = Density_i * (sR - ProjVelocity_j) * dSm_dU[iVar];
-
-
-      /*--- Computing d/dU_L (EStar) ---*/
-
-      for (iVar = 0; iVar < nVar; iVar++)
-        dEStar_dU[iVar] = Omega * ( sM * dpStar_dU[iVar] + ( EStar + pStar ) * dSm_dU[iVar] );
-      
-      dEStar_dU[0] += Omega * ProjVelocity_i * ( Enthalpy_i - dPI_dU[0] );
-      for (iDim = 0; iDim < nDim; iDim++)
-        dEStar_dU[iDim+1] += Omega * ( - UnitNormal[iDim] * Enthalpy_i - ProjVelocity_i * dPI_dU[iDim+1] );
-      dEStar_dU[nVar-1] += Omega * ( sL - ProjVelocity_i - ProjVelocity_i * dPI_dU[nVar-1] );
-
-
-
-      /*--- Jacobian First Row ---*/
-            
-      for (iVar = 0; iVar < nVar; iVar++)
-        val_Jacobian_i[0][iVar] = sM * drhoStar_dU[iVar] + IntermediateState[0] * dSm_dU[iVar];
-
-      /*--- Jacobian Middle Rows ---*/
-
-      for (jDim = 0; jDim < nDim; jDim++) {
-        for (iVar = 0; iVar < nVar; iVar++)
-          val_Jacobian_i[jDim+1][iVar] = ( OmegaSM + 1 ) * ( UnitNormal[jDim] * dpStar_dU[iVar] + IntermediateState[jDim+1] * dSm_dU[iVar] );
-
-        val_Jacobian_i[jDim+1][0] += OmegaSM * Velocity_i[jDim] * ProjVelocity_i;
-
-        val_Jacobian_i[jDim+1][jDim+1] += OmegaSM * (sL - ProjVelocity_i);
-        
-        for (iDim = 0; iDim < nDim; iDim++)
-          val_Jacobian_i[jDim+1][iDim+1] -= OmegaSM * Velocity_i[jDim] * UnitNormal[iDim];
-
-        for (iVar = 0; iVar < nVar; iVar++)
-          val_Jacobian_i[jDim+1][iVar] -= OmegaSM * dPI_dU[iVar] * UnitNormal[jDim];
+      for (jVar = 0; jVar < nVar; jVar++) {
+        val_Jacobian_i[iVar][jVar] *=   Area;
+        val_Jacobian_j[iVar][jVar] *=   Area;
       }
-
-      /*--- Jacobian Last Row ---*/
-      
-      for (iVar = 0; iVar < nVar; iVar++)
-        val_Jacobian_i[nVar-1][iVar] = sM * ( dEStar_dU[iVar] + dpStar_dU[iVar] ) + ( EStar + pStar ) * dSm_dU[iVar];
-
-
-
-
-      /*--------- Right Jacobian ---------*/
-
-
-      /*--- Computing d/dU_R (Sm) ---*/
-      
-      dSm_dU[0] = ( ProjVelocity_j * ProjVelocity_j - sM * sR - 0.5 * Gamma_Minus_One * sq_vel_j ) / RHO;
-      for (iDim = 0; iDim < nDim; iDim++)
-        dSm_dU[iDim+1] = - ( UnitNormal[iDim] * ( 2 * ProjVelocity_j - sR - sM) - Gamma_Minus_One * Velocity_j[iDim] ) / RHO;
-      dSm_dU[nVar-1]  = - Gamma_Minus_One / RHO;
-      
-      
-      /*--- Computing d/dU_R (pStar) ---*/
-
-      for (iVar = 0; iVar < nVar; iVar++)
-        dpStar_dU[iVar] = Density_j * (sL - ProjVelocity_i) * dSm_dU[iVar];
-
-
-      /*--- Computing d/dU_R (EStar) ---*/
-
-      for (iVar = 0; iVar < nVar; iVar++)
-        dEStar_dU[iVar] = Omega * ( sM * dpStar_dU[iVar] + ( EStar + pStar ) * dSm_dU[iVar] );
-      
-
-
-      /*--- Jacobian First Row ---*/
-
-      for (iVar = 0; iVar < nVar; iVar++)
-        val_Jacobian_j[0][iVar] = IntermediateState[0] * ( OmegaSM + 1 ) * dSm_dU[iVar];
-
-      /*--- Jacobian Middle Rows ---*/
-
-      for (iDim = 0; iDim < nDim; iDim++) {
-        for (iVar = 0; iVar < nVar; iVar++)
-          val_Jacobian_j[iDim+1][iVar] = ( OmegaSM + 1 ) * ( IntermediateState[iDim+1] * dSm_dU[iVar] + UnitNormal[iDim] * dpStar_dU[iVar] );
-      }
-
-      /*--- Jacobian Last Row ---*/
-
-      for (iVar = 0; iVar < nVar; iVar++)
-        val_Jacobian_j[nVar-1][iVar] = sM * (dEStar_dU[iVar] + dpStar_dU[iVar]) + (EStar + pStar) * dSm_dU[iVar];
-    }
-  }
-  else {
-    if (sR < 0.0) {
-
-      /*--- Compute Jacobian based on Right State ---*/
-  
-      for (iVar = 0; iVar < nVar; iVar++) 
-        for (jVar = 0; jVar < nVar; jVar++) 
-          val_Jacobian_i[iVar][jVar] = 0;
-
-      GetInviscidProjJac(Velocity_j, &Energy_j, UnitNormal, 1.0, val_Jacobian_j);
-    
-    }
-    else {
-      /*--- Compute Jacobian based on Right Star State ---*/
-
-      EStar = IntermediateState[nVar-1];
-      Omega = 1/(sR-sM);
-      OmegaSM = Omega * sM;
-
-
-      /*--------- Left Jacobian ---------*/
-
-
-      /*--- Computing d/dU_L (Sm) ---*/
-
-      dSm_dU[0] = ( - ProjVelocity_i * ProjVelocity_i + sM * sL + 0.5 * Gamma_Minus_One * sq_vel_i ) / RHO;
-      for (iDim = 0; iDim < nDim; iDim++)
-        dSm_dU[iDim+1] = ( UnitNormal[iDim] * ( 2 * ProjVelocity_i - sL - sM ) - Gamma_Minus_One * Velocity_i[iDim] ) / RHO;
-      dSm_dU[nVar-1] = Gamma_Minus_One / RHO;
-      
-
-      /*--- Computing d/dU_L (pStar) ---*/
-
-      for (iVar = 0; iVar < nVar; iVar++)
-        dpStar_dU[iVar] = Density_i * (sR - ProjVelocity_j) * dSm_dU[iVar];
-
-
-      /*--- Computing d/dU_L (EStar) ---*/
-
-      for (iVar = 0; iVar < nVar; iVar++)
-        dEStar_dU[iVar] = Omega * ( sM * dpStar_dU[iVar] + ( EStar + pStar ) * dSm_dU[iVar] );
-      
-
-
-      /*--- Jacobian First Row ---*/
-
-      for (iVar = 0; iVar < nVar; iVar++)
-        val_Jacobian_i[0][iVar] = IntermediateState[0] * ( OmegaSM + 1 ) * dSm_dU[iVar];
-
-      /*--- Jacobian Middle Rows ---*/
-
-      for (iDim = 0; iDim < nDim; iDim++) {
-        for (iVar = 0; iVar < nVar; iVar++)
-          val_Jacobian_i[iDim+1][iVar] = (OmegaSM + 1) * ( IntermediateState[iDim+1] * dSm_dU[iVar] + UnitNormal[iDim] * dpStar_dU[iVar] );
-      }
-
-      /*--- Jacobian Last Row ---*/
-
-      for (iVar = 0; iVar < nVar; iVar++)
-        val_Jacobian_i[nVar-1][iVar] = sM * (dEStar_dU[iVar] + dpStar_dU[iVar]) + (EStar + pStar) * dSm_dU[iVar];
-
-
-
-      /*--------- Right Jacobian ---------*/
-      
-      
-      /*--- Computing pressure derivatives d/dU_R (PI) ---*/
-
-      dPI_dU[0] = 0.5 * Gamma_Minus_One * sq_vel_j;
-      for (iDim = 0; iDim < nDim; iDim++)      
-        dPI_dU[iDim+1] = - Gamma_Minus_One * Velocity_j[iDim];
-      dPI_dU[nVar-1] = Gamma_Minus_One;
-
-
-
-      /*--- Computing d/dU_R (Sm) ---*/
-      
-      dSm_dU[0] = - ( - ProjVelocity_j * ProjVelocity_j + sM * sR + dPI_dU[0] ) / RHO;
-      for (iDim = 0; iDim < nDim; iDim++)
-        dSm_dU[iDim+1] = - ( UnitNormal[iDim] * ( 2 * ProjVelocity_j - sR - sM) + dPI_dU[iDim+1] ) / RHO;
-      dSm_dU[nVar-1]  = - dPI_dU[nVar-1] / RHO;
-      
-
-      /*--- Computing d/dU_R (pStar) ---*/
-
-      for (iVar = 0; iVar < nVar; iVar++)
-        dpStar_dU[iVar] = Density_j * (sL - ProjVelocity_i) * dSm_dU[iVar];
-      
-
-      /*--- Computing d/dU_R (rhoStar) ---*/
-
-      drhoStar_dU[0] = Omega * ( sR + IntermediateState[0] * dSm_dU[0] );
-      for (iDim = 0; iDim < nDim; iDim++)
-        drhoStar_dU[iDim+1] = Omega * ( - UnitNormal[iDim] + IntermediateState[0] * dSm_dU[iDim+1] );
-      drhoStar_dU[nVar-1] = Omega * IntermediateState[0] * dSm_dU[nVar-1];
-
-
-      /*--- Computing d/dU_R (EStar) ---*/
-
-      for (iVar = 0; iVar < nVar; iVar++)
-        dEStar_dU[iVar] = Omega * ( sM * dpStar_dU[iVar] + ( EStar + pStar ) * dSm_dU[iVar] );
-      
-      dEStar_dU[0] += Omega * ProjVelocity_j * ( Enthalpy_j - dPI_dU[0] );
-      for (iDim = 0; iDim < nDim; iDim++)
-        dEStar_dU[iDim+1] += Omega * ( - UnitNormal[iDim] * Enthalpy_j - ProjVelocity_j * dPI_dU[iDim+1] );
-      dEStar_dU[nVar-1] += Omega * ( sR - ProjVelocity_j - ProjVelocity_j * dPI_dU[nVar-1] );
-
-
-
-      /*--- Jacobian First Row ---*/
-            
-      for (iVar = 0; iVar < nVar; iVar++)
-        val_Jacobian_j[0][iVar] = sM * drhoStar_dU[iVar] + IntermediateState[0] * dSm_dU[iVar];
-
-      /*--- Jacobian Middle Rows ---*/
-
-      for (jDim = 0; jDim < nDim; jDim++) {
-        for (iVar = 0; iVar < nVar; iVar++)
-          val_Jacobian_j[jDim+1][iVar] = ( OmegaSM + 1 ) * ( UnitNormal[jDim] * dpStar_dU[iVar] + IntermediateState[jDim+1] * dSm_dU[iVar] );
-
-        val_Jacobian_j[jDim+1][0] += OmegaSM * Velocity_j[jDim] * ProjVelocity_j;
-
-        val_Jacobian_j[jDim+1][jDim+1] += OmegaSM * (sR - ProjVelocity_j);
-        
-        for (iDim = 0; iDim < nDim; iDim++)
-          val_Jacobian_j[jDim+1][iDim+1] -= OmegaSM * Velocity_j[jDim] * UnitNormal[iDim];
-
-        for (iVar = 0; iVar < nVar; iVar++)
-          val_Jacobian_j[jDim+1][iVar] -= OmegaSM * dPI_dU[iVar] * UnitNormal[jDim];
-      }
-
-      /*--- Jacobian Last Row ---*/
-      
-      for (iVar = 0; iVar < nVar; iVar++)
-        val_Jacobian_j[nVar-1][iVar] = sM * ( dEStar_dU[iVar] + dpStar_dU[iVar] ) + ( EStar + pStar ) * dSm_dU[iVar];
-  
-    }
-  }
-
-
-  /*--- Jacobians of the inviscid flux, scale = k because val_residual ~ 0.5*(fc_i+fc_j)*Normal ---*/
-  
-  Area *= kappa;  
-
-  for (iVar = 0; iVar < nVar; iVar++) {
-    for (jVar = 0; jVar < nVar; jVar++) {
-      val_Jacobian_i[iVar][jVar] *=   Area;
-      val_Jacobian_j[iVar][jVar] *=   Area;
-    }
-  }
->>>>>>> b1fff5a4
-}
-
+    }
+  }
 }
 
 CUpwGeneralHLLC_Flow::CUpwGeneralHLLC_Flow(unsigned short val_nDim, unsigned short val_nVar, CConfig *config) : CNumerics(val_nDim, val_nVar, config) {
@@ -1940,22 +1562,14 @@
   ProjInterfaceVel = 0;
 
   if (grid_movement) {
-
-<<<<<<< HEAD
     for (iDim = 0; iDim < nDim; iDim++)
-        ProjInterfaceVel += 0.5 * ( GridVel_i[iDim] + GridVel_j[iDim] )*UnitNormal[iDim];
+      ProjInterfaceVel += 0.5 * ( GridVel_i[iDim] + GridVel_j[iDim] )*UnitNormal[iDim];
 
     SoundSpeed_i -= ProjInterfaceVel;
-=======
-  for (iDim = 0; iDim < nDim; iDim++)
-    ProjInterfaceVel += 0.5 * ( GridVel_i[iDim] + GridVel_j[iDim] )*UnitNormal[iDim];
-
-  SoundSpeed_i -= ProjInterfaceVel;
->>>>>>> b1fff5a4
     SoundSpeed_j += ProjInterfaceVel;
 
-        ProjVelocity_i -= ProjInterfaceVel; 
-        ProjVelocity_j -= ProjInterfaceVel;
+    ProjVelocity_i -= ProjInterfaceVel; 
+    ProjVelocity_j -= ProjInterfaceVel;
   }  
 
   /*--- Roe's averaging ---*/
@@ -2002,63 +1616,6 @@
 
 if (sM > 0.0) {
 
-<<<<<<< HEAD
-    if (sL > 0.0) {
-
-        /*--- Compute Left Flux ---*/
-
-        val_residual[0] = Density_i * ProjVelocity_i;
-        for (iDim = 0; iDim < nDim; iDim++)
-            val_residual[iDim+1] = Density_i * Velocity_i[iDim] * ProjVelocity_i + Pressure_i * UnitNormal[iDim];
-        val_residual[nVar-1] = Enthalpy_i * Density_i * ProjVelocity_i;
-    }
-    else {
-
-        /*--- Compute Flux Left Star from Left Star State ---*/
-
-                rhoSL = ( sL - ProjVelocity_i ) / ( sL - sM );
-
-        IntermediateState[0] = rhoSL * Density_i;
-        for (iDim = 0; iDim < nDim; iDim++)
-            IntermediateState[iDim+1] = rhoSL * ( Density_i * Velocity_i[iDim] + ( pStar - Pressure_i ) / ( sL - ProjVelocity_i ) * UnitNormal[iDim] ) ;
-        IntermediateState[nVar-1] = rhoSL * ( Density_i * Energy_i - ( Pressure_i * ProjVelocity_i - pStar * sM) / ( sL - ProjVelocity_i ) );
-
-
-        val_residual[0] = sM * IntermediateState[0];
-        for (iDim = 0; iDim < nDim; iDim++)
-            val_residual[iDim+1] = sM * IntermediateState[iDim+1] + pStar * UnitNormal[iDim];
-        val_residual[nVar-1] = sM * ( IntermediateState[nVar-1] + pStar )  + pStar * ProjInterfaceVel;
-    }
-  }
-  else {
-
-    if (sR < 0.0) {
-
-        /*--- Compute Right Flux ---*/
-
-        val_residual[0] = Density_j * ProjVelocity_j;
-        for (iDim = 0; iDim < nDim; iDim++)
-            val_residual[iDim+1] = Density_j * Velocity_j[iDim] * ProjVelocity_j + Pressure_j * UnitNormal[iDim];
-        val_residual[nVar-1] = Enthalpy_j * Density_j * ProjVelocity_j;
-    }
-    else {
-
-        /*--- Compute Flux Right Star from Right Star State ---*/
-
-                rhoSR = ( sR - ProjVelocity_j ) / ( sR - sM );
-
-        IntermediateState[0] = rhoSR * Density_j;
-        for (iDim = 0; iDim < nDim; iDim++)
-            IntermediateState[iDim+1] = rhoSR * ( Density_j * Velocity_j[iDim] + ( pStar - Pressure_j ) / ( sR - ProjVelocity_j ) * UnitNormal[iDim] ) ;
-        IntermediateState[nVar-1] = rhoSR * ( Density_j * Energy_j - ( Pressure_j * ProjVelocity_j - pStar * sM ) / ( sR - ProjVelocity_j ) );
-
-
-        val_residual[0] = sM * IntermediateState[0];
-        for (iDim = 0; iDim < nDim; iDim++)
-            val_residual[iDim+1] = sM * IntermediateState[iDim+1] + pStar * UnitNormal[iDim];
-        val_residual[nVar-1] = sM * (IntermediateState[nVar-1] + pStar )  + pStar * ProjInterfaceVel;
-    }
-=======
   if (sL > 0.0) {
 
     /*--- Compute Left Flux ---*/
@@ -2114,7 +1671,6 @@
       val_residual[iDim+1] = sM * IntermediateState[iDim+1] + pStar * UnitNormal[iDim];
     val_residual[nVar-1] = sM * (IntermediateState[nVar-1] + pStar )  + pStar * ProjInterfaceVel;
   }
->>>>>>> b1fff5a4
   }
 
   for (iVar = 0; iVar < nVar; iVar++)
@@ -2123,312 +1679,6 @@
 
   if (implicit) {
 
-<<<<<<< HEAD
-    if (sM > 0.0) {
-
-        if (sL > 0.0) {
-
-            /*--- Compute Jacobian based on Left State ---*/
-    
-            for (iVar = 0; iVar < nVar; iVar++) 
-                for (jVar = 0; jVar < nVar; jVar++) 
-                    val_Jacobian_j[iVar][jVar] = 0;
-
-
-            GetInviscidProjJac(Velocity_i, &Enthalpy_i, &Chi_i, &Kappa_i, UnitNormal, 1.0, val_Jacobian_i);
-
-        }
-        else {
-            /*--- Compute Jacobian based on Left Star State ---*/
-
-            EStar = IntermediateState[nVar-1];
-            Omega = 1/(sL-sM);
-            OmegaSM = Omega * sM;
-
-
-            /*--------- Left Jacobian ---------*/
-
-
-            /*--- Computing pressure derivatives d/dU_L (PI) ---*/
-
-            dPI_dU[0] = Chi_i - 0.5 * Kappa_i * sq_vel_i;
-            for (iDim = 0; iDim < nDim; iDim++)         
-                dPI_dU[iDim+1] = - Kappa_i * Velocity_i[iDim];
-            dPI_dU[nVar-1] = Kappa_i;
-
-            
-            /*--- Computing d/dU_L (Sm) ---*/
-
-            dSm_dU[0] = ( - ProjVelocity_i * ProjVelocity_i + sM * sL + dPI_dU[0] ) / RHO;
-            for (iDim = 0; iDim < nDim; iDim++)
-                dSm_dU[iDim+1] = ( UnitNormal[iDim] * ( 2 * ProjVelocity_i - sL - sM ) + dPI_dU[iDim+1] ) / RHO;
-            dSm_dU[nVar-1] = dPI_dU[nVar-1] / RHO;
-
-
-            /*--- Computing d/dU_L (rhoStar) ---*/
-
-            drhoStar_dU[0] = Omega * ( sL + IntermediateState[0] * dSm_dU[0] );
-            for (iDim = 0; iDim < nDim; iDim++)
-                drhoStar_dU[iDim+1] = Omega * ( - UnitNormal[iDim] + IntermediateState[0] * dSm_dU[iDim+1] );
-            drhoStar_dU[nVar-1] = Omega * IntermediateState[0] * dSm_dU[nVar-1];
-
-            
-            /*--- Computing d/dU_L (pStar) ---*/
-
-            for (iVar = 0; iVar < nVar; iVar++)
-                dpStar_dU[iVar] = Density_i * (sR - ProjVelocity_j) * dSm_dU[iVar];
-
-
-            /*--- Computing d/dU_L (EStar) ---*/
-
-            for (iVar = 0; iVar < nVar; iVar++)
-                dEStar_dU[iVar] = Omega * ( sM * dpStar_dU[iVar] + ( EStar + pStar ) * dSm_dU[iVar] );
-            
-            dEStar_dU[0] += Omega * ProjVelocity_i * ( Enthalpy_i - dPI_dU[0] );
-            for (iDim = 0; iDim < nDim; iDim++)
-                dEStar_dU[iDim+1] += Omega * ( - UnitNormal[iDim] * Enthalpy_i - ProjVelocity_i * dPI_dU[iDim+1] );
-            dEStar_dU[nVar-1] += Omega * ( sL - ProjVelocity_i - ProjVelocity_i * dPI_dU[nVar-1] );
-
-
-
-            /*--- Jacobian First Row ---*/
-                        
-            for (iVar = 0; iVar < nVar; iVar++)
-                val_Jacobian_i[0][iVar] = sM * drhoStar_dU[iVar] + IntermediateState[0] * dSm_dU[iVar];
-
-            /*--- Jacobian Middle Rows ---*/
-
-            for (jDim = 0; jDim < nDim; jDim++) {
-
-                for (iVar = 0; iVar < nVar; iVar++)
-                    val_Jacobian_i[jDim+1][iVar] = ( OmegaSM + 1 ) * ( UnitNormal[jDim] * dpStar_dU[iVar] + IntermediateState[jDim+1] * dSm_dU[iVar] );
-
-                val_Jacobian_i[jDim+1][0] += OmegaSM * Velocity_i[jDim] * ProjVelocity_i;
-
-                val_Jacobian_i[jDim+1][jDim+1] += OmegaSM * (sL - ProjVelocity_i);
-                
-                for (iDim = 0; iDim < nDim; iDim++)
-                    val_Jacobian_i[jDim+1][iDim+1] -= OmegaSM * Velocity_i[jDim] * UnitNormal[iDim];
-
-                for (iVar = 0; iVar < nVar; iVar++)
-                    val_Jacobian_i[jDim+1][iVar] -= OmegaSM * dPI_dU[iVar] * UnitNormal[jDim];
-            }
-
-            /*--- Jacobian Last Row ---*/
-            
-            for (iVar = 0; iVar < nVar; iVar++)
-                val_Jacobian_i[nVar-1][iVar] = sM * ( dEStar_dU[iVar] + dpStar_dU[iVar] ) + ( EStar + pStar ) * dSm_dU[iVar];
-
-
-
-
-            /*--------- Right Jacobian ---------*/
-
-            
-            /*--- Computing pressure derivatives d/dU_R (PI) ---*/
-
-            dPI_dU[0] = Chi_j - 0.5 * Kappa_j * sq_vel_j;
-            for (iDim = 0; iDim < nDim; iDim++)         
-                dPI_dU[iDim+1] = - Kappa_j * Velocity_j[iDim];
-            dPI_dU[nVar-1] = Kappa_j;
-
-
-            /*--- Computing d/dU_R (Sm) ---*/
-            
-            dSm_dU[0] = ( ProjVelocity_j * ProjVelocity_j - sM * sR - dPI_dU[0] ) / RHO;
-            for (iDim = 0; iDim < nDim; iDim++)
-                dSm_dU[iDim+1] = - ( UnitNormal[iDim] * ( 2 * ProjVelocity_j - sR - sM) + dPI_dU[iDim+1] ) / RHO;
-            dSm_dU[nVar-1]  = - dPI_dU[nVar-1] / RHO;
-            
-
-            /*--- Computing d/dU_R (pStar) ---*/
-
-            for (iVar = 0; iVar < nVar; iVar++)
-                dpStar_dU[iVar] = Density_j * (sL - ProjVelocity_i) * dSm_dU[iVar];
-
-
-            /*--- Computing d/dU_R (EStar) ---*/
-
-            for (iVar = 0; iVar < nVar; iVar++)
-                dEStar_dU[iVar] = Omega * ( sM * dpStar_dU[iVar] + ( EStar + pStar ) * dSm_dU[iVar] );
-            
-
-
-            /*--- Jacobian First Row ---*/
-
-            for (iVar = 0; iVar < nVar; iVar++)
-                val_Jacobian_j[0][iVar] = IntermediateState[0] * ( OmegaSM + 1 ) * dSm_dU[iVar];
-
-            /*--- Jacobian Middle Rows ---*/
-
-            for (iDim = 0; iDim < nDim; iDim++) {
-                for (iVar = 0; iVar < nVar; iVar++)
-                    val_Jacobian_j[iDim+1][iVar] = ( OmegaSM + 1 ) * ( IntermediateState[iDim+1] * dSm_dU[iVar] + UnitNormal[iDim] * dpStar_dU[iVar] );
-            }
-
-            /*--- Jacobian Last Row ---*/
-
-            for (iVar = 0; iVar < nVar; iVar++)
-                val_Jacobian_j[nVar-1][iVar] = sM * (dEStar_dU[iVar] + dpStar_dU[iVar]) + (EStar + pStar) * dSm_dU[iVar];
-        }
-    }
-    else {
-        if (sR < 0.0) {
-
-            /*--- Compute Jacobian based on Right State ---*/
-    
-            for (iVar = 0; iVar < nVar; iVar++) 
-                for (jVar = 0; jVar < nVar; jVar++) 
-                    val_Jacobian_i[iVar][jVar] = 0;
-
-            GetInviscidProjJac(Velocity_j, &Enthalpy_j, &Chi_j, &Kappa_j, UnitNormal, 1.0, val_Jacobian_j);
-        
-        }
-        else {
-            /*--- Compute Jacobian based on Right Star State ---*/
-
-            EStar = IntermediateState[nVar-1];
-            Omega = 1/(sR-sM);
-            OmegaSM = Omega * sM;
-
-
-            /*--------- Left Jacobian ---------*/
-
-
-            /*--- Computing pressure derivatives d/dU_L (PI) ---*/
-
-            dPI_dU[0] = Chi_i - 0.5 * Kappa_i * sq_vel_i;
-            for (iDim = 0; iDim < nDim; iDim++)         
-                dPI_dU[iDim+1] = - Kappa_i * Velocity_i[iDim];
-            dPI_dU[nVar-1] = Kappa_i;
-
-
-            /*--- Computing d/dU_L (Sm) ---*/
-
-            dSm_dU[0] = ( - ProjVelocity_i * ProjVelocity_i + sM * sL + dPI_dU[0] ) / RHO;
-            for (iDim = 0; iDim < nDim; iDim++)
-                dSm_dU[iDim+1] = ( UnitNormal[iDim] * ( 2 * ProjVelocity_i - sL - sM ) + dPI_dU[iDim+1] ) / RHO;
-            dSm_dU[nVar-1] = dPI_dU[nVar-1] / RHO;
-            
-            
-            /*--- Computing d/dU_L (pStar) ---*/
-
-            for (iVar = 0; iVar < nVar; iVar++)
-                dpStar_dU[iVar] = Density_i * (sR - ProjVelocity_j) * dSm_dU[iVar];
-
-
-            /*--- Computing d/dU_L (EStar) ---*/
-
-            for (iVar = 0; iVar < nVar; iVar++)
-                dEStar_dU[iVar] = Omega * ( sM * dpStar_dU[iVar] + ( EStar + pStar ) * dSm_dU[iVar] );
-            
-
-
-            /*--- Jacobian First Row ---*/
-
-            for (iVar = 0; iVar < nVar; iVar++)
-                val_Jacobian_i[0][iVar] = IntermediateState[0] * ( OmegaSM + 1 ) * dSm_dU[iVar];
-
-            /*--- Jacobian Middle Rows ---*/
-
-            for (iDim = 0; iDim < nDim; iDim++) {
-                for (iVar = 0; iVar < nVar; iVar++)
-                    val_Jacobian_i[iDim+1][iVar] = (OmegaSM + 1) * ( IntermediateState[iDim+1] * dSm_dU[iVar] + UnitNormal[iDim] * dpStar_dU[iVar] );
-            }
-
-            /*--- Jacobian Last Row ---*/
-
-            for (iVar = 0; iVar < nVar; iVar++)
-                val_Jacobian_i[nVar-1][iVar] = sM * (dEStar_dU[iVar] + dpStar_dU[iVar]) + (EStar + pStar) * dSm_dU[iVar];
-
-
-
-            /*--------- Right Jacobian ---------*/
-
-            
-            /*--- Computing pressure derivatives d/dU_R (PI) ---*/
-
-            dPI_dU[0] = Chi_j - 0.5 * Kappa_j * sq_vel_j;
-            for (iDim = 0; iDim < nDim; iDim++)         
-                dPI_dU[iDim+1] = - Kappa_j * Velocity_j[iDim];
-            dPI_dU[nVar-1] = Kappa_j;
-
-
-            /*--- Computing d/dU_R (Sm) ---*/
-            
-            dSm_dU[0] = - ( - ProjVelocity_j * ProjVelocity_j + sM * sR + dPI_dU[0] ) / RHO;
-            for (iDim = 0; iDim < nDim; iDim++)
-                dSm_dU[iDim+1] = - ( UnitNormal[iDim] * ( 2 * ProjVelocity_j - sR - sM) + dPI_dU[iDim+1] ) / RHO;
-            dSm_dU[nVar-1]  = - dPI_dU[nVar-1] / RHO;
-
-
-            /*--- Computing d/dU_R (pStar) ---*/
-
-            for (iVar = 0; iVar < nVar; iVar++)
-                dpStar_dU[iVar] = Density_j * (sL - ProjVelocity_i) * dSm_dU[iVar];
-
-            
-            /*--- Computing d/dU_R (rhoStar) ---*/
-
-            drhoStar_dU[0] = Omega * ( sR + IntermediateState[0] * dSm_dU[0] );
-            for (iDim = 0; iDim < nDim; iDim++)
-                drhoStar_dU[iDim+1] = Omega * ( - UnitNormal[iDim] + IntermediateState[0] * dSm_dU[iDim+1] );
-            drhoStar_dU[nVar-1] = Omega * IntermediateState[0] * dSm_dU[nVar-1];
-
-
-            /*--- Computing d/dU_R (EStar) ---*/
-
-            for (iVar = 0; iVar < nVar; iVar++)
-                dEStar_dU[iVar] = Omega * ( sM * dpStar_dU[iVar] + ( EStar + pStar ) * dSm_dU[iVar] );
-            
-            dEStar_dU[0] += Omega * ProjVelocity_j * ( Enthalpy_j - dPI_dU[0] );
-            for (iDim = 0; iDim < nDim; iDim++)
-                dEStar_dU[iDim+1] += Omega * ( - UnitNormal[iDim] * Enthalpy_j - ProjVelocity_j * dPI_dU[iDim+1] );
-            dEStar_dU[nVar-1] += Omega * ( sR - ProjVelocity_j - ProjVelocity_j * dPI_dU[nVar-1] );
-
-
-
-            /*--- Jacobian First Row ---*/
-                        
-            for (iVar = 0; iVar < nVar; iVar++)
-                val_Jacobian_j[0][iVar] = sM * drhoStar_dU[iVar] + IntermediateState[0] * dSm_dU[iVar];
-
-            /*--- Jacobian Middle Rows ---*/
-
-            for (jDim = 0; jDim < nDim; jDim++) {
-                for (iVar = 0; iVar < nVar; iVar++)
-                    val_Jacobian_j[jDim+1][iVar] = ( OmegaSM + 1 ) * ( UnitNormal[jDim] * dpStar_dU[iVar] + IntermediateState[jDim+1] * dSm_dU[iVar] );
-
-                val_Jacobian_j[jDim+1][0] += OmegaSM * Velocity_j[jDim] * ProjVelocity_j;
-
-                val_Jacobian_j[jDim+1][jDim+1] += OmegaSM * (sR - ProjVelocity_j);
-                
-                for (iDim = 0; iDim < nDim; iDim++)
-                    val_Jacobian_j[jDim+1][iDim+1] -= OmegaSM * Velocity_j[jDim] * UnitNormal[iDim];
-
-                for (iVar = 0; iVar < nVar; iVar++)
-                    val_Jacobian_j[jDim+1][iVar] -= OmegaSM * dPI_dU[iVar] * UnitNormal[jDim];
-            }
-            
-            /*--- Jacobian Last Row ---*/
-            
-            for (iVar = 0; iVar < nVar; iVar++)
-                val_Jacobian_j[nVar-1][iVar] = sM * ( dEStar_dU[iVar] + dpStar_dU[iVar] ) + ( EStar + pStar ) * dSm_dU[iVar];   
-        }
-    }
-
-
-    /*--- Jacobians of the inviscid flux, scale = kappa because val_residual ~ 0.5*(fc_i+fc_j)*Normal ---*/
-
-    Area *= kappa;
-    
-    for (iVar = 0; iVar < nVar; iVar++) {
-        for (jVar = 0; jVar < nVar; jVar++) {
-            val_Jacobian_i[iVar][jVar] *= Area;
-            val_Jacobian_j[iVar][jVar] *= Area;
-        }
-    }
-=======
   if (sM > 0.0) {
 
     if (sL > 0.0) {
@@ -2525,8 +1775,6 @@
         val_Jacobian_i[nVar-1][iVar] = sM * ( dEStar_dU[iVar] + dpStar_dU[iVar] ) + ( EStar + pStar ) * dSm_dU[iVar];
 
 
-
-
       /*--------- Right Jacobian ---------*/
 
       
@@ -2733,37 +1981,12 @@
       val_Jacobian_j[iVar][jVar] *= Area;
     }
   }
->>>>>>> b1fff5a4
-
   }
 
 }
 
 void CUpwGeneralHLLC_Flow::VinokurMontagne() {
 
-<<<<<<< HEAD
-    su2double delta_rhoStaticEnergy, delta_rho, delta_p, err_P, s, D;
-
-    delta_rho = Density_j - Density_i;
-    delta_p   = Pressure_j - Pressure_i;
-
-    RoeKappaStaticEnthalpy = 0.5 * ( StaticEnthalpy_i * Kappa_i + StaticEnthalpy_j * Kappa_j );
-
-    s = RoeChi + RoeKappaStaticEnthalpy;
-
-    D = s*s * delta_rho * delta_rho + delta_p * delta_p;
-
-    delta_rhoStaticEnergy = Density_j * StaticEnergy_j - Density_i * StaticEnergy_i;
-
-    err_P = delta_p - RoeChi * delta_rho - RoeKappa * delta_rhoStaticEnergy;
-
-    if (abs((D - delta_p*err_P)/Density_i) > 1e-3 && abs(delta_rho/Density_i) > 1e-3 && s/Density_i > 1e-3) {
-
-        RoeKappa = ( D * RoeKappa ) / ( D - delta_p * err_P );
-        RoeChi   = ( D * RoeChi+ s*s * delta_rho * err_P ) / ( D - delta_p * err_P );
-
-    }
-=======
   su2double delta_rhoStaticEnergy, delta_rho, delta_p, err_P, s, D;
 
   delta_rho = Density_j - Density_i;
@@ -2785,7 +2008,6 @@
     RoeChi   = ( D * RoeChi+ s*s * delta_rho * err_P ) / ( D - delta_p * err_P );
 
   }
->>>>>>> b1fff5a4
 }
 
 #ifdef CHECK
@@ -3400,19 +2622,6 @@
   }
   su2double U_i[5] = {0.0,0.0,0.0,0.0,0.0}, U_j[5] = {0.0,0.0,0.0,0.0,0.0};
 
-<<<<<<< HEAD
-    /*--- Face area (norm or the normal vector) ---*/
-
-  Area = 0.0;
-  for (iDim = 0; iDim < nDim; iDim++)
-    Area += Normal[iDim]*Normal[iDim];
-  Area = sqrt(Area);
-
-    /*-- Unit Normal ---*/
-
-  for (iDim = 0; iDim < nDim; iDim++)
-        UnitNormal[iDim] = Normal[iDim]/Area;
-=======
   /*--- Face area (norm or the normal vector) ---*/
 
   Area = 0.0;
@@ -3424,19 +2633,13 @@
 
   for (iDim = 0; iDim < nDim; iDim++)
     UnitNormal[iDim] = Normal[iDim]/Area;
->>>>>>> b1fff5a4
 
   /*--- Primitive variables at point i ---*/
 
   Velocity2_i = 0.0;
   for (iDim = 0; iDim < nDim; iDim++) {
-<<<<<<< HEAD
-      Velocity_i[iDim] = V_i[iDim+1];
-      Velocity2_i += Velocity_i[iDim]*Velocity_i[iDim];
-=======
     Velocity_i[iDim] = V_i[iDim+1];
     Velocity2_i += Velocity_i[iDim]*Velocity_i[iDim];
->>>>>>> b1fff5a4
   }
 
   Pressure_i = V_i[nDim+1];
@@ -3481,80 +2684,21 @@
 
 //  /*--- Roe-averaged variables at interface between i & j ---*/
 
-    ComputeRoeAverage();
-
-    if (RoeSoundSpeed2 <= 0.0) {
-<<<<<<< HEAD
-        for (iVar = 0; iVar < nVar; iVar++) {
-          val_residual[iVar] = 0.0;
-          for (jVar = 0; jVar < nVar; jVar++) {
-            val_Jacobian_i[iVar][iVar] = 0.0;
-            val_Jacobian_j[iVar][iVar] = 0.0;
-          }
-        }
-=======
+  ComputeRoeAverage();
+
+  if (RoeSoundSpeed2 <= 0.0) {
     for (iVar = 0; iVar < nVar; iVar++) {
       val_residual[iVar] = 0.0;
       for (jVar = 0; jVar < nVar; jVar++) {
-      val_Jacobian_i[iVar][iVar] = 0.0;
-      val_Jacobian_j[iVar][iVar] = 0.0;
+        val_Jacobian_i[iVar][iVar] = 0.0;
+        val_Jacobian_j[iVar][iVar] = 0.0;
       }
     }
->>>>>>> b1fff5a4
-      return;
-    }
-
-    RoeSoundSpeed = sqrt(RoeSoundSpeed2);
-
-<<<<<<< HEAD
-    /*--- Compute ProjFlux_i ---*/
-    GetInviscidProjFlux(&Density_i, Velocity_i, &Pressure_i, &Enthalpy_i, Normal, ProjFlux_i);
-
-    /*--- Compute ProjFlux_j ---*/
-    GetInviscidProjFlux(&Density_j, Velocity_j, &Pressure_j, &Enthalpy_j, Normal, ProjFlux_j);
-
-    /*--- Compute P and Lambda (do it with the Normal) ---*/
-
-    GetPMatrix(&RoeDensity, RoeVelocity, &RoeSoundSpeed, &RoeEnthalpy, &RoeChi, &RoeKappa, UnitNormal, P_Tensor);
-
-    ProjVelocity = 0.0; ProjVelocity_i = 0.0; ProjVelocity_j = 0.0;
-    for (iDim = 0; iDim < nDim; iDim++) {
-        ProjVelocity   += RoeVelocity[iDim]*UnitNormal[iDim];
-        ProjVelocity_i += Velocity_i[iDim]*UnitNormal[iDim];
-        ProjVelocity_j += Velocity_j[iDim]*UnitNormal[iDim];
-    }
-
-    /*--- Projected velocity adjustment due to mesh motion ---*/
-    if (grid_movement) {
-        su2double ProjGridVel = 0.0;
-        for (iDim = 0; iDim < nDim; iDim++) {
-            ProjGridVel   += 0.5*(GridVel_i[iDim]+GridVel_j[iDim])*UnitNormal[iDim];
-        }
-        ProjVelocity   -= ProjGridVel;
-        ProjVelocity_i -= ProjGridVel;
-        ProjVelocity_j -= ProjGridVel;
-    }
-
-    /*--- Flow eigenvalues and entropy correctors ---*/
-    for (iDim = 0; iDim < nDim; iDim++)
-        Lambda[iDim] = ProjVelocity;
-
-    Lambda[nVar-2] = ProjVelocity + RoeSoundSpeed;
-    Lambda[nVar-1] = ProjVelocity - RoeSoundSpeed;
-
-    /*--- Compute absolute value with Mavriplis' entropy correction ---*/
-
-    MaxLambda = fabs(ProjVelocity) + RoeSoundSpeed;
-    Delta = config->GetEntropyFix_Coeff();
-
-    for (iVar = 0; iVar < nVar; iVar++) {
-        Lambda[iVar] = max(fabs(Lambda[iVar]), Delta*MaxLambda);
-     }
-
-//  /*--- Harten and Hyman (1983) entropy correction ---*/
-//  for (iDim = 0; iDim < nDim; iDim++)
-//      Epsilon[iDim] = 4.0*max(0.0, max(Lambda[iDim]-ProjVelocity_i, ProjVelocity_j-Lambda[iDim]));
-=======
+    return;
+  }
+
+  RoeSoundSpeed = sqrt(RoeSoundSpeed2);
+
   /*--- Compute ProjFlux_i ---*/
   GetInviscidProjFlux(&Density_i, Velocity_i, &Pressure_i, &Enthalpy_i, Normal, ProjFlux_i);
 
@@ -3602,113 +2746,11 @@
 //  /*--- Harten and Hyman (1983) entropy correction ---*/
 //  for (iDim = 0; iDim < nDim; iDim++)
 //    Epsilon[iDim] = 4.0*max(0.0, max(Lambda[iDim]-ProjVelocity_i, ProjVelocity_j-Lambda[iDim]));
->>>>>>> b1fff5a4
 //
 //  Epsilon[nVar-2] = 4.0*max(0.0, max(Lambda[nVar-2]-(ProjVelocity_i+SoundSpeed_i),(ProjVelocity_j+SoundSpeed_j)-Lambda[nVar-2]));
 //  Epsilon[nVar-1] = 4.0*max(0.0, max(Lambda[nVar-1]-(ProjVelocity_i-SoundSpeed_i),(ProjVelocity_j-SoundSpeed_j)-Lambda[nVar-1]));
 //
 //  for (iVar = 0; iVar < nVar; iVar++)
-<<<<<<< HEAD
-//      if ( fabs(Lambda[iVar]) < Epsilon[iVar] )
-//          Lambda[iVar] = (Lambda[iVar]*Lambda[iVar] + Epsilon[iVar]*Epsilon[iVar])/(2.0*Epsilon[iVar]);
-//      else
-//          Lambda[iVar] = fabs(Lambda[iVar]);
-
-//  for (iVar = 0; iVar < nVar; iVar++)
-//      Lambda[iVar] = fabs(Lambda[iVar]);
-
-    if (!implicit) {
-
-        /*--- Compute wave amplitudes (characteristics) ---*/
-        proj_delta_vel = 0.0;
-        for (iDim = 0; iDim < nDim; iDim++) {
-            delta_vel[iDim] = Velocity_j[iDim] - Velocity_i[iDim];
-            proj_delta_vel += delta_vel[iDim]*Normal[iDim];
-        }
-        delta_p = Pressure_j - Pressure_i;
-        delta_rho = Density_j - Density_i;
-        proj_delta_vel = proj_delta_vel/Area;
-
-        if (nDim == 2) {
-            delta_wave[0] = delta_rho - delta_p/(RoeSoundSpeed*RoeSoundSpeed);
-            delta_wave[1] = UnitNormal[1]*delta_vel[0]-UnitNormal[0]*delta_vel[1];
-            delta_wave[2] = proj_delta_vel + delta_p/(RoeDensity*RoeSoundSpeed);
-            delta_wave[3] = -proj_delta_vel + delta_p/(RoeDensity*RoeSoundSpeed);
-        } else {
-            delta_wave[0] = delta_rho - delta_p/(RoeSoundSpeed*RoeSoundSpeed);
-            delta_wave[1] = UnitNormal[0]*delta_vel[2]-UnitNormal[2]*delta_vel[0];
-            delta_wave[2] = UnitNormal[1]*delta_vel[0]-UnitNormal[0]*delta_vel[1];
-            delta_wave[3] = proj_delta_vel + delta_p/(RoeDensity*RoeSoundSpeed);
-            delta_wave[4] = -proj_delta_vel + delta_p/(RoeDensity*RoeSoundSpeed);
-        }
-
-        /*--- Roe's Flux approximation ---*/
-        for (iVar = 0; iVar < nVar; iVar++) {
-            val_residual[iVar] = 0.5*(ProjFlux_i[iVar]+ProjFlux_j[iVar]);
-            for (jVar = 0; jVar < nVar; jVar++)
-                val_residual[iVar] -= 0.5*Lambda[jVar]*delta_wave[jVar]*P_Tensor[iVar][jVar]*Area;
-        }
-
-        /*--- Flux contribution due to grid motion ---*/
-        if (grid_movement) {
-            ProjVelocity = 0.0;
-            for (iDim = 0; iDim < nDim; iDim++)
-                ProjVelocity += 0.5*(GridVel_i[iDim]+GridVel_j[iDim])*Normal[iDim];
-            for (iVar = 0; iVar < nVar; iVar++) {
-                val_residual[iVar] -= ProjVelocity * 0.5*(U_i[iVar]+U_j[iVar]);
-            }
-        }
-    }
-    else {
-
-        /*--- Compute inverse P ---*/
-
-        GetPMatrix_inv(invP_Tensor, &RoeDensity, RoeVelocity, &RoeSoundSpeed, &RoeChi , &RoeKappa, UnitNormal);
-
-         /*--- Jacobians of the inviscid flux, scaled by
-          kappa because val_resconv ~ kappa*(fc_i+fc_j)*Normal ---*/
-
-        GetInviscidProjJac(Velocity_i, &Enthalpy_i, &Chi_i, &Kappa_i, Normal, kappa, val_Jacobian_i);
-
-        GetInviscidProjJac(Velocity_j, &Enthalpy_j, &Chi_j, &Kappa_j, Normal, kappa, val_Jacobian_j);
-
-
-        /*--- Diference variables iPoint and jPoint ---*/
-        for (iVar = 0; iVar < nVar; iVar++)
-            Diff_U[iVar] = U_j[iVar]-U_i[iVar];
-
-        /*--- Roe's Flux approximation ---*/
-        for (iVar = 0; iVar < nVar; iVar++) {
-            val_residual[iVar] = kappa*(ProjFlux_i[iVar]+ProjFlux_j[iVar]);
-            for (jVar = 0; jVar < nVar; jVar++) {
-                Proj_ModJac_Tensor_ij = 0.0;
-
-                /*--- Compute |Proj_ModJac_Tensor| = P x |Lambda| x inverse P ---*/
-
-                for (kVar = 0; kVar < nVar; kVar++)
-                    Proj_ModJac_Tensor_ij += P_Tensor[iVar][kVar]*Lambda[kVar]*invP_Tensor[kVar][jVar];
-
-                val_residual[iVar] -= (1.0-kappa)*Proj_ModJac_Tensor_ij*Diff_U[jVar]*Area;
-                val_Jacobian_i[iVar][jVar] += (1.0-kappa)*Proj_ModJac_Tensor_ij*Area;
-                val_Jacobian_j[iVar][jVar] -= (1.0-kappa)*Proj_ModJac_Tensor_ij*Area;
-            }
-        }
-
-        /*--- Jacobian contributions due to grid motion ---*/
-        if (grid_movement) {
-            ProjVelocity = 0.0;
-            for (iDim = 0; iDim < nDim; iDim++)
-                ProjVelocity += 0.5*(GridVel_i[iDim]+GridVel_j[iDim])*Normal[iDim];
-            for (iVar = 0; iVar < nVar; iVar++) {
-                val_residual[iVar] -= ProjVelocity * 0.5*(U_i[iVar]+U_j[iVar]);
-                /*--- Implicit terms ---*/
-                val_Jacobian_i[iVar][iVar] -= 0.5*ProjVelocity;
-                val_Jacobian_j[iVar][iVar] -= 0.5*ProjVelocity;
-            }
-        }
-
-    }
-=======
 //    if ( fabs(Lambda[iVar]) < Epsilon[iVar] )
 //      Lambda[iVar] = (Lambda[iVar]*Lambda[iVar] + Epsilon[iVar]*Epsilon[iVar])/(2.0*Epsilon[iVar]);
 //    else
@@ -3808,7 +2850,6 @@
     }
 
   }
->>>>>>> b1fff5a4
 
   AD::SetPreaccOut(val_residual, nVar);
   AD::EndPreacc();
@@ -3817,44 +2858,6 @@
 
 void CUpwGeneralRoe_Flow::ComputeRoeAverage() {
 
-<<<<<<< HEAD
-    su2double delta_rhoStaticEnergy, err_P, s, D;//, stateSeparationLimit;
-    // su2double tol = 10-6;
-    //
-    R = sqrt(fabs(Density_j/Density_i));
-    RoeDensity = R*Density_i;
-    sq_vel = 0; for (iDim = 0; iDim < nDim; iDim++) {
-        RoeVelocity[iDim] = (R*Velocity_j[iDim]+Velocity_i[iDim])/(R+1);
-        sq_vel += RoeVelocity[iDim]*RoeVelocity[iDim];
-    }
-
-    RoeEnthalpy = (R*Enthalpy_j+Enthalpy_i)/(R+1);
-    delta_rho = Density_j - Density_i;
-    delta_p = Pressure_j - Pressure_i;
-    RoeKappa = 0.5*(Kappa_i + Kappa_j);
-    RoeKappa = (Kappa_i + Kappa_j + 4*RoeKappa)/6;
-    RoeChi = 0.5*(Chi_i + Chi_j);
-    RoeChi = (Chi_i + Chi_j + 4*RoeChi)/6;
-
-    //
-
-    RoeKappaStaticEnthalpy = 0.5*(StaticEnthalpy_i*Kappa_i + StaticEnthalpy_j*Kappa_j);
-    RoeKappaStaticEnthalpy = (StaticEnthalpy_i*Kappa_i + StaticEnthalpy_j*Kappa_j + 4*RoeKappaStaticEnthalpy)/6;
-    s = RoeChi + RoeKappaStaticEnthalpy;
-    D = s*s*delta_rho*delta_rho + delta_p*delta_p;
-    delta_rhoStaticEnergy = Density_j*StaticEnergy_j - Density_i*StaticEnergy_i;
-    err_P = delta_p - RoeChi*delta_rho - RoeKappa*delta_rhoStaticEnergy;
-
-
-    if (abs((D - delta_p*err_P)/Density_i)>1e-3 && abs(delta_rho/Density_i)>1e-3 && s/Density_i > 1e-3) {
-
-        RoeKappa = (D*RoeKappa)/(D - delta_p*err_P);
-        RoeChi = (D*RoeChi+ s*s*delta_rho*err_P)/(D - delta_p*err_P);
-
-    }
-
-    RoeSoundSpeed2 = RoeChi + RoeKappa*(RoeEnthalpy-0.5*sq_vel);
-=======
   su2double delta_rhoStaticEnergy, err_P, s, D;//, stateSeparationLimit;
   // su2double tol = 10-6;
   //
@@ -3891,8 +2894,6 @@
   }
 
   RoeSoundSpeed2 = RoeChi + RoeKappa*(RoeEnthalpy-0.5*sq_vel);
->>>>>>> b1fff5a4
-
 }
 
 CUpwMSW_Flow::CUpwMSW_Flow(unsigned short val_nDim, unsigned short val_nVar, CConfig *config) : CNumerics(val_nDim, val_nVar, config) {
@@ -3901,16 +2902,7 @@
   implicit = (config->GetKind_TimeIntScheme_Flow() == EULER_IMPLICIT);
   
   /*--- Allocate arrays ---*/
-<<<<<<< HEAD
-    Diff_U   = new su2double [nVar];
-  Fc_i     = new su2double [nVar];
-    Fc_j       = new su2double [nVar];
-    Lambda_i = new su2double [nVar];
-  Lambda_j = new su2double [nVar];
-  
-    u_i        = new su2double [nDim];
-    u_j        = new su2double [nDim];
-=======
+  
   Diff_U   = new su2double [nVar];
   Fc_i     = new su2double [nVar];
   Fc_j     = new su2double [nVar];
@@ -3919,7 +2911,6 @@
   
   u_i       = new su2double [nDim];
   u_j       = new su2double [nDim];
->>>>>>> b1fff5a4
   ust_i    = new su2double [nDim];
   ust_j    = new su2double [nDim];
   Vst_i    = new su2double [nPrimVar];
@@ -3930,37 +2921,20 @@
   Velst_i    = new su2double [nDim];
   Velst_j    = new su2double [nDim];
   
-<<<<<<< HEAD
-    P_Tensor        = new su2double* [nVar];
-    invP_Tensor = new su2double* [nVar];
-    for (unsigned short iVar = 0; iVar < nVar; iVar++) {
-        P_Tensor[iVar]    = new su2double [nVar];
-        invP_Tensor[iVar] = new su2double [nVar];
-    }
-=======
   P_Tensor    = new su2double* [nVar];
   invP_Tensor  = new su2double* [nVar];
   for (unsigned short iVar = 0; iVar < nVar; iVar++) {
     P_Tensor[iVar]    = new su2double [nVar];
     invP_Tensor[iVar] = new su2double [nVar];
   }
->>>>>>> b1fff5a4
-  
 }
 
 CUpwMSW_Flow::~CUpwMSW_Flow(void) {
   
-<<<<<<< HEAD
-    delete [] Diff_U;
-  delete [] Fc_i;
-    delete [] Fc_j;
-    delete [] Lambda_i;
-=======
   delete [] Diff_U;
   delete [] Fc_i;
   delete [] Fc_j;
   delete [] Lambda_i;
->>>>>>> b1fff5a4
   delete [] Lambda_j;
   
   delete [] u_i;
@@ -3987,19 +2961,11 @@
                                    su2double **val_Jacobian_i,
                                    su2double **val_Jacobian_j, CConfig *config) {
   
-<<<<<<< HEAD
-    unsigned short iDim, iVar, jVar, kVar;
-  su2double P_i, P_j;
-  su2double ProjVel_i, ProjVel_j, ProjVelst_i, ProjVelst_j;
-  su2double sqvel_i, sqvel_j;
-    su2double alpha, w, dp, onemw;
-=======
   unsigned short iDim, iVar, jVar, kVar;
   su2double P_i, P_j;
   su2double ProjVel_i, ProjVel_j, ProjVelst_i, ProjVelst_j;
   su2double sqvel_i, sqvel_j;
   su2double alpha, w, dp, onemw;
->>>>>>> b1fff5a4
   su2double Proj_ModJac_Tensor_i, Proj_ModJac_Tensor_j;
   
   /*--- Set parameters in the numerical method ---*/
@@ -4007,22 +2973,6 @@
   
   /*--- Calculate supporting geometry parameters ---*/
   
-<<<<<<< HEAD
-    Area = 0;
-    for (iDim = 0; iDim < nDim; iDim++)
-        Area += Normal[iDim]*Normal[iDim];
-    Area = sqrt(Area);
-  
-    for (iDim = 0; iDim < nDim; iDim++)
-        UnitNormal[iDim] = Normal[iDim]/Area;
-
-  /*--- Initialize flux & Jacobian vectors ---*/
-  
-    for (iVar = 0; iVar < nVar; iVar++) {
-        Fc_i[iVar] = 0.0;
-        Fc_j[iVar] = 0.0;
-    }
-=======
   Area = 0;
   for (iDim = 0; iDim < nDim; iDim++)
     Area += Normal[iDim]*Normal[iDim];
@@ -4037,7 +2987,7 @@
     Fc_i[iVar] = 0.0;
     Fc_j[iVar] = 0.0;
   }
->>>>>>> b1fff5a4
+
   if (implicit) {
     for (iVar = 0; iVar < nVar; iVar++) {
       for (jVar = 0; jVar < nVar; jVar++) {
@@ -4123,11 +3073,7 @@
     }
   }
   
-<<<<<<< HEAD
-    /*--- Flow eigenvalues at j (Lambda-) ---*/
-=======
   /*--- Flow eigenvalues at j (Lambda-) ---*/
->>>>>>> b1fff5a4
   
   for (iDim = 0; iDim < nDim; iDim++) {
     Lambda_j[iDim]          = 0.5*(ProjVelst_j - fabs(ProjVelst_j));
@@ -4142,11 +3088,7 @@
   GetPMatrix(&Vst_j[nDim+2], Velst_j, &Vst_j[nDim+4], UnitNormal, P_Tensor);
   GetPMatrix_inv(&Vst_j[nDim+2], Velst_j, &Vst_j[nDim+4], UnitNormal, invP_Tensor);
   
-<<<<<<< HEAD
-    /*--- Projected flux (f-) ---*/
-=======
   /*--- Projected flux (f-) ---*/
->>>>>>> b1fff5a4
   
   for (iVar = 0; iVar < nVar; iVar++) {
     for (jVar = 0; jVar < nVar; jVar++) {
@@ -4160,20 +3102,11 @@
     }
   }
   
-<<<<<<< HEAD
-    /*--- Flux splitting ---*/
-  
-    for (iVar = 0; iVar < nVar; iVar++) {
-        val_residual[iVar] = Fc_i[iVar]+Fc_j[iVar];
-    }
-=======
   /*--- Flux splitting ---*/
   
   for (iVar = 0; iVar < nVar; iVar++) {
     val_residual[iVar] = Fc_i[iVar]+Fc_j[iVar];
-  }
->>>>>>> b1fff5a4
-  
+  } 
 }
 
 CUpwTurkel_Flow::CUpwTurkel_Flow(unsigned short val_nDim, unsigned short val_nVar, CConfig *config) : CNumerics(val_nDim, val_nVar, config) {
@@ -4320,19 +3253,13 @@
     Lambda[iDim] = ProjVelocity;
   
   local_Mach = sqrt(sq_vel)/RoeSoundSpeed;
-<<<<<<< HEAD
-  Beta     = max(Beta_min, min(local_Mach, Beta_max));
-  Beta2        = Beta*Beta;
-  
-  one_m_Betasqr            = 1.0 - Beta2;  // 1-Beta*Beta
-  one_p_Betasqr            = 1.0 + Beta2;  // 1+Beta*Beta
-=======
+
   Beta      = max(Beta_min, min(local_Mach, Beta_max));
   Beta2      = Beta*Beta;
   
   one_m_Betasqr        = 1.0 - Beta2;  // 1-Beta*Beta
   one_p_Betasqr        = 1.0 + Beta2;  // 1+Beta*Beta
->>>>>>> b1fff5a4
+
   sqr_one_m_Betasqr_Lam1 = pow((one_m_Betasqr*Lambda[0]),2); // [(1-Beta^2)*Lambda[0]]^2
   sqr_two_Beta_c_Area    = pow(2.0*Beta*RoeSoundSpeed*Area,2); // [2*Beta*c*Area]^2
   
@@ -4414,17 +3341,6 @@
 
 CAvgGrad_Flow::CAvgGrad_Flow(unsigned short val_nDim, unsigned short val_nVar, CConfig *config) : CNumerics(val_nDim, val_nVar, config) {
 
-<<<<<<< HEAD
-    implicit = (config->GetKind_TimeIntScheme_Flow() == EULER_IMPLICIT);
-
-    PrimVar_i = new su2double [nDim+3];
-    PrimVar_j = new su2double [nDim+3];
-    Mean_PrimVar = new su2double [nDim+3];
-  
-    Mean_GradPrimVar = new su2double* [nDim+1];
-    for (iVar = 0; iVar < nDim+1; iVar++)
-        Mean_GradPrimVar[iVar] = new su2double [nDim];
-=======
   implicit = (config->GetKind_TimeIntScheme_Flow() == EULER_IMPLICIT);
 
   PrimVar_i = new su2double [nDim+3];
@@ -4434,62 +3350,21 @@
   Mean_GradPrimVar = new su2double* [nDim+1];
   for (iVar = 0; iVar < nDim+1; iVar++)
     Mean_GradPrimVar[iVar] = new su2double [nDim];
->>>>>>> b1fff5a4
   
 }
 
 CAvgGrad_Flow::~CAvgGrad_Flow(void) {
 
-<<<<<<< HEAD
-    delete [] PrimVar_i;
-    delete [] PrimVar_j;
-    delete [] Mean_PrimVar;
-    for (iVar = 0; iVar < nDim+1; iVar++)
-        delete [] Mean_GradPrimVar[iVar];
-    delete [] Mean_GradPrimVar;
-=======
   delete [] PrimVar_i;
   delete [] PrimVar_j;
   delete [] Mean_PrimVar;
   for (iVar = 0; iVar < nDim+1; iVar++)
     delete [] Mean_GradPrimVar[iVar];
-  delete [] Mean_GradPrimVar;
->>>>>>> b1fff5a4
-  
+  delete [] Mean_GradPrimVar; 
 }
 
 void CAvgGrad_Flow::ComputeResidual(su2double *val_residual, su2double **val_Jacobian_i, su2double **val_Jacobian_j, CConfig *config) {
 
-<<<<<<< HEAD
-    /*--- Normalized normal vector ---*/
-  
-    Area = 0.0;
-    for (iDim = 0; iDim < nDim; iDim++)
-        Area += Normal[iDim]*Normal[iDim];
-    Area = sqrt(Area);
-  
-    for (iDim = 0; iDim < nDim; iDim++)
-        UnitNormal[iDim] = Normal[iDim]/Area;
-  
-    for (iVar = 0; iVar < nDim+3; iVar++) {
-        PrimVar_i[iVar] = V_i[iVar];
-        PrimVar_j[iVar] = V_j[iVar];
-        Mean_PrimVar[iVar] = 0.5*(PrimVar_i[iVar]+PrimVar_j[iVar]);
-    }
-  
-    /*--- Laminar and Eddy viscosity ---*/
-  
-    Laminar_Viscosity_i = V_i[nDim+5]; Laminar_Viscosity_j = V_j[nDim+5];
-    Eddy_Viscosity_i = V_i[nDim+6]; Eddy_Viscosity_j = V_j[nDim+6];
-
-    /*--- Mean Viscosities and turbulent kinetic energy---*/
-  
-    Mean_Laminar_Viscosity = 0.5*(Laminar_Viscosity_i + Laminar_Viscosity_j);
-    Mean_Eddy_Viscosity = 0.5*(Eddy_Viscosity_i + Eddy_Viscosity_j);
-    Mean_turb_ke = 0.5*(turb_ke_i + turb_ke_j);
-  
-    /*--- Mean gradient approximation ---*/
-=======
   /*--- Normalized normal vector ---*/
   
   Area = 0.0;
@@ -4518,7 +3393,6 @@
   Mean_turb_ke = 0.5*(turb_ke_i + turb_ke_j);
   
   /*--- Mean gradient approximation ---*/
->>>>>>> b1fff5a4
 
   for (iVar = 0; iVar < nDim+1; iVar++) {
     for (iDim = 0; iDim < nDim; iDim++) {
@@ -4526,40 +3400,6 @@
     }
   }
   
-<<<<<<< HEAD
-    /*--- Get projected flux tensor ---*/
-  
-    GetViscousProjFlux(Mean_PrimVar, Mean_GradPrimVar, Mean_turb_ke, Normal, Mean_Laminar_Viscosity, Mean_Eddy_Viscosity);
-
-    /*--- Update viscous residual ---*/
-  
-    for (iVar = 0; iVar < nVar; iVar++)
-        val_residual[iVar] = Proj_Flux_Tensor[iVar];
-  
-    /*--- Compute the implicit part ---*/
-  
-    if (implicit) {
-    
-        dist_ij = 0.0;
-        for (iDim = 0; iDim < nDim; iDim++)
-            dist_ij += (Coord_j[iDim]-Coord_i[iDim])*(Coord_j[iDim]-Coord_i[iDim]);
-        dist_ij = sqrt(dist_ij);
-    
-        if (dist_ij == 0.0) {
-            for (iVar = 0; iVar < nVar; iVar++) {
-                for (jVar = 0; jVar < nVar; jVar++) {
-                    val_Jacobian_i[iVar][jVar] = 0.0;
-                    val_Jacobian_j[iVar][jVar] = 0.0;
-                }
-            }
-        }
-        else {
-            GetViscousProjJacs(Mean_PrimVar, Mean_Laminar_Viscosity, Mean_Eddy_Viscosity,
-                    dist_ij, UnitNormal, Area, Proj_Flux_Tensor, val_Jacobian_i, val_Jacobian_j);
-        }
-    
-    }
-=======
   /*--- Get projected flux tensor ---*/
   
   GetViscousProjFlux(Mean_PrimVar, Mean_GradPrimVar, Mean_turb_ke, Normal, Mean_Laminar_Viscosity, Mean_Eddy_Viscosity);
@@ -4592,8 +3432,7 @@
     }
     
   }
->>>>>>> b1fff5a4
-  
+
 }
 
 CGeneralAvgGrad_Flow::CGeneralAvgGrad_Flow(unsigned short val_nDim, unsigned short val_nVar, CConfig *config) : CNumerics(val_nDim, val_nVar, config) {
@@ -4671,11 +3510,8 @@
   
   /*--- Get projected flux tensor ---*/
   GetViscousProjFlux( Mean_PrimVar, Mean_GradPrimVar, Mean_turb_ke, Normal, Mean_Laminar_Viscosity, Mean_Eddy_Viscosity,
-<<<<<<< HEAD
-                      Mean_Thermal_Conductivity, Mean_Cp );
-=======
-                  Mean_Thermal_Conductivity, Mean_Cp );
->>>>>>> b1fff5a4
+
+  Mean_Thermal_Conductivity, Mean_Cp );
   
   /*--- Update viscous residual ---*/
   for (iVar = 0; iVar < nVar; iVar++)
@@ -4710,20 +3546,6 @@
 
 CAvgGradCorrected_Flow::CAvgGradCorrected_Flow(unsigned short val_nDim, unsigned short val_nVar, CConfig *config) : CNumerics(val_nDim, val_nVar, config) {
 
-<<<<<<< HEAD
-    implicit = (config->GetKind_TimeIntScheme_Flow() == EULER_IMPLICIT);
-  limiter = config->GetViscous_Limiter_Flow();
-
-    PrimVar_i = new su2double [nDim+3];
-    PrimVar_j = new su2double [nDim+3];
-    Mean_PrimVar = new su2double [nDim+3];
-  
-    Proj_Mean_GradPrimVar_Edge = new su2double [nDim+1];
-    Mean_GradPrimVar = new su2double* [nDim+1];
-    for (iVar = 0; iVar < nDim+1; iVar++)
-        Mean_GradPrimVar[iVar] = new su2double [nDim];
-    Edge_Vector = new su2double [nDim];
-=======
   implicit = (config->GetKind_TimeIntScheme_Flow() == EULER_IMPLICIT);
   limiter = config->GetViscous_Limiter_Flow();
 
@@ -4736,21 +3558,10 @@
   for (iVar = 0; iVar < nDim+1; iVar++)
     Mean_GradPrimVar[iVar] = new su2double [nDim];
   Edge_Vector = new su2double [nDim];
->>>>>>> b1fff5a4
   
 }
 CAvgGradCorrected_Flow::~CAvgGradCorrected_Flow(void) {
 
-<<<<<<< HEAD
-    delete [] PrimVar_i;
-    delete [] PrimVar_j;
-    delete [] Mean_PrimVar;
-    delete [] Proj_Mean_GradPrimVar_Edge;
-    delete [] Edge_Vector;
-    for (iVar = 0; iVar < nDim+1; iVar++)
-        delete [] Mean_GradPrimVar[iVar];
-    delete [] Mean_GradPrimVar;
-=======
   delete [] PrimVar_i;
   delete [] PrimVar_j;
   delete [] Mean_PrimVar;
@@ -4759,7 +3570,6 @@
   for (iVar = 0; iVar < nDim+1; iVar++)
     delete [] Mean_GradPrimVar[iVar];
   delete [] Mean_GradPrimVar;
->>>>>>> b1fff5a4
   
 }
 void CAvgGradCorrected_Flow::ComputeResidual(su2double *val_residual, su2double **val_Jacobian_i, su2double **val_Jacobian_j, CConfig *config) {
@@ -4774,17 +3584,6 @@
   AD::SetPreaccIn(turb_ke_i); AD::SetPreaccIn(turb_ke_j);
   AD::SetPreaccIn(Normal, nDim);
 
-<<<<<<< HEAD
-    /*--- Normalized normal vector ---*/
-  
-    Area = 0.0;
-    for (iDim = 0; iDim < nDim; iDim++)
-        Area += Normal[iDim]*Normal[iDim];
-    Area = sqrt(Area);
-  
-    for (iDim = 0; iDim < nDim; iDim++)
-        UnitNormal[iDim] = Normal[iDim]/Area;
-=======
   /*--- Normalized normal vector ---*/
   
   Area = 0.0;
@@ -4794,7 +3593,6 @@
   
   for (iDim = 0; iDim < nDim; iDim++)
     UnitNormal[iDim] = Normal[iDim]/Area;
->>>>>>> b1fff5a4
   
   for (iVar = 0; iVar < nDim+3; iVar++) {
     PrimVar_i[iVar] = V_i[iVar];
@@ -4802,25 +3600,6 @@
     Mean_PrimVar[iVar] = 0.5*(PrimVar_i[iVar]+PrimVar_j[iVar]);
   }
   
-<<<<<<< HEAD
-    /*--- Compute vector going from iPoint to jPoint ---*/
-  
-    dist_ij_2 = 0.0;
-    for (iDim = 0; iDim < nDim; iDim++) {
-        Edge_Vector[iDim] = Coord_j[iDim]-Coord_i[iDim];
-        dist_ij_2 += Edge_Vector[iDim]*Edge_Vector[iDim];
-    }
-  
-    /*--- Laminar and Eddy viscosity ---*/
-  
-    Laminar_Viscosity_i = V_i[nDim+5]; Laminar_Viscosity_j = V_j[nDim+5];
-    Eddy_Viscosity_i = V_i[nDim+6]; Eddy_Viscosity_j = V_j[nDim+6];
-  
-    /*--- Mean Viscosities and turbulent kinetic energy ---*/
-  
-    Mean_Laminar_Viscosity = 0.5*(Laminar_Viscosity_i + Laminar_Viscosity_j);
-    Mean_Eddy_Viscosity = 0.5*(Eddy_Viscosity_i + Eddy_Viscosity_j);
-=======
   /*--- Compute vector going from iPoint to jPoint ---*/
   
   dist_ij_2 = 0.0;
@@ -4838,7 +3617,6 @@
   
   Mean_Laminar_Viscosity = 0.5*(Laminar_Viscosity_i + Laminar_Viscosity_j);
   Mean_Eddy_Viscosity = 0.5*(Eddy_Viscosity_i + Eddy_Viscosity_j);
->>>>>>> b1fff5a4
   Mean_turb_ke = 0.5*(turb_ke_i + turb_ke_j);
   
   /*--- Projection of the mean gradient in the direction of the edge ---*/
@@ -4868,35 +3646,6 @@
     }
   }
   
-<<<<<<< HEAD
-    /*--- Get projected flux tensor ---*/
-  
-    GetViscousProjFlux(Mean_PrimVar, Mean_GradPrimVar, Mean_turb_ke, Normal, Mean_Laminar_Viscosity, Mean_Eddy_Viscosity);
-  
-    /*--- Save residual value ---*/
-  
-    for (iVar = 0; iVar < nVar; iVar++)
-        val_residual[iVar] = Proj_Flux_Tensor[iVar];
-  
-    /*--- Compute the implicit part ---*/
-  
-    if (implicit) {
-    
-        if (dist_ij_2 == 0.0) {
-            for (iVar = 0; iVar < nVar; iVar++) {
-                for (jVar = 0; jVar < nVar; jVar++) {
-                    val_Jacobian_i[iVar][jVar] = 0.0;
-                    val_Jacobian_j[iVar][jVar] = 0.0;
-                }
-            }
-        }
-        else {
-            GetViscousProjJacs(Mean_PrimVar, Mean_Laminar_Viscosity, Mean_Eddy_Viscosity,
-                    sqrt(dist_ij_2), UnitNormal, Area, Proj_Flux_Tensor, val_Jacobian_i, val_Jacobian_j);
-        }
-    
-    }
-=======
   /*--- Get projected flux tensor ---*/
   
   GetViscousProjFlux(Mean_PrimVar, Mean_GradPrimVar, Mean_turb_ke, Normal, Mean_Laminar_Viscosity, Mean_Eddy_Viscosity);
@@ -4924,7 +3673,6 @@
     }
     
   }
->>>>>>> b1fff5a4
 
   AD::SetPreaccOut(val_residual, nVar);
   AD::EndPreacc();
@@ -5031,11 +3779,7 @@
 //  /*--- Get projected flux tensor ---*/
 //
 //  GetViscousProjFlux( Mean_PrimVar, Mean_GradPrimVar, Mean_turb_ke, Normal, Mean_Laminar_Viscosity, Mean_Eddy_Viscosity,
-<<<<<<< HEAD
-//                    Mean_Thermal_Conductivity, Mean_Cp );
-=======
 //                  Mean_Thermal_Conductivity, Mean_Cp );
->>>>>>> b1fff5a4
 //
 //  /*--- Save residual value ---*/
 //
@@ -5055,17 +3799,10 @@
 //      }
 //    }
 //    else {
-<<<<<<< HEAD
-////        GetViscousProjJacs(Mean_PrimVar, Mean_Laminar_Viscosity, Mean_Eddy_Viscosity,
-////                sqrt(dist_ij_2), UnitNormal, Area, Proj_Flux_Tensor, val_Jacobian_i, val_Jacobian_j);
-//        GetViscousProjJacs(Mean_PrimVar, Mean_GradPrimVar, Mean_SecVar, Mean_Laminar_Viscosity, Mean_Eddy_Viscosity, Mean_Thermal_Conductivity, Mean_Cp,
-//                      sqrt(dist_ij_2), UnitNormal, Area, Proj_Flux_Tensor, val_Jacobian_i, val_Jacobian_j);
-=======
 ////    GetViscousProjJacs(Mean_PrimVar, Mean_Laminar_Viscosity, Mean_Eddy_Viscosity,
 ////        sqrt(dist_ij_2), UnitNormal, Area, Proj_Flux_Tensor, val_Jacobian_i, val_Jacobian_j);
 //        GetViscousProjJacs(Mean_PrimVar, Mean_GradPrimVar, Mean_SecVar, Mean_Laminar_Viscosity, Mean_Eddy_Viscosity, Mean_Thermal_Conductivity, Mean_Cp,
 //                sqrt(dist_ij_2), UnitNormal, Area, Proj_Flux_Tensor, val_Jacobian_i, val_Jacobian_j);
->>>>>>> b1fff5a4
 //    }
 //
 //  }
@@ -5181,11 +3918,8 @@
   /*--- Get projected flux tensor ---*/
   
   GetViscousProjFlux( Mean_PrimVar, Mean_GradPrimVar, Mean_turb_ke, Normal, Mean_Laminar_Viscosity, Mean_Eddy_Viscosity,
-<<<<<<< HEAD
-                      Mean_Thermal_Conductivity, Mean_Cp );
-=======
-                  Mean_Thermal_Conductivity, Mean_Cp );
->>>>>>> b1fff5a4
+
+  Mean_Thermal_Conductivity, Mean_Cp );
   
   /*--- Save residual value ---*/
   
@@ -5205,17 +3939,10 @@
       }
     }
     else {
-<<<<<<< HEAD
-//      GetViscousProjJacs(Mean_PrimVar, Mean_Laminar_Viscosity, Mean_Eddy_Viscosity,
-//              sqrt(dist_ij_2), UnitNormal, Area, Proj_Flux_Tensor, val_Jacobian_i, val_Jacobian_j);
-        GetViscousProjJacs(Mean_PrimVar, Mean_GradPrimVar, Mean_SecVar, Mean_Laminar_Viscosity, Mean_Eddy_Viscosity, Mean_Thermal_Conductivity, Mean_Cp,
-                        sqrt(dist_ij_2), UnitNormal, Area, Proj_Flux_Tensor, val_Jacobian_i, val_Jacobian_j);
-=======
 //    GetViscousProjJacs(Mean_PrimVar, Mean_Laminar_Viscosity, Mean_Eddy_Viscosity,
 //        sqrt(dist_ij_2), UnitNormal, Area, Proj_Flux_Tensor, val_Jacobian_i, val_Jacobian_j);
         GetViscousProjJacs(Mean_PrimVar, Mean_GradPrimVar, Mean_SecVar, Mean_Laminar_Viscosity, Mean_Eddy_Viscosity, Mean_Thermal_Conductivity, Mean_Cp,
                 sqrt(dist_ij_2), UnitNormal, Area, Proj_Flux_Tensor, val_Jacobian_i, val_Jacobian_j);
->>>>>>> b1fff5a4
     }
     
   }
