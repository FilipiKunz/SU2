/*!
 * \file integration_time.cpp
 * \brief Time dependent numerical methods
 * \author F. Palacios, T. Economon
 * \version 5.0.0 "Raven"
 *
 * SU2 Original Developers: Dr. Francisco D. Palacios.
 *                          Dr. Thomas D. Economon.
 *
 * SU2 Developers: Prof. Juan J. Alonso's group at Stanford University.
 *                 Prof. Piero Colonna's group at Delft University of Technology.
 *                 Prof. Nicolas R. Gauger's group at Kaiserslautern University of Technology.
 *                 Prof. Alberto Guardone's group at Polytechnic University of Milan.
 *                 Prof. Rafael Palacios' group at Imperial College London.
 *                 Prof. Edwin van der Weide's group at the University of Twente.
 *                 Prof. Vincent Terrapon's group at the University of Liege.
 *
 * Copyright (C) 2012-2017 SU2, the open-source CFD code.
 *
 * SU2 is free software; you can redistribute it and/or
 * modify it under the terms of the GNU Lesser General Public
 * License as published by the Free Software Foundation; either
 * version 2.1 of the License, or (at your option) any later version.
 *
 * SU2 is distributed in the hope that it will be useful,
 * but WITHOUT ANY WARRANTY; without even the implied warranty of
 * MERCHANTABILITY or FITNESS FOR A PARTICULAR PURPOSE. See the GNU
 * Lesser General Public License for more details.
 *
 * You should have received a copy of the GNU Lesser General Public
 * License along with SU2. If not, see <http://www.gnu.org/licenses/>.
 */

#include "../include/integration_structure.hpp"

CMultiGridIntegration::CMultiGridIntegration(CConfig *config) : CIntegration(config) {}

CMultiGridIntegration::~CMultiGridIntegration(void) { }

void CMultiGridIntegration::MultiGrid_Iteration(CGeometry ***geometry,
                                                CSolver ****solver_container,
                                                CNumerics *****numerics_container,
                                                CConfig **config,
                                                unsigned short RunTime_EqSystem,
                                                unsigned long Iteration,
                                                unsigned short iZone) {
  unsigned short FinestMesh, iMGLevel = 0;
  su2double monitor = 1.0;
  bool FullMG = false;

  const bool restart = (config[iZone]->GetRestart() || config[iZone]->GetRestart_Flow());
  const bool startup_multigrid = ((config[iZone]->GetRestart_Flow())     &&
                                  (RunTime_EqSystem == RUNTIME_FLOW_SYS) &&
                                  (Iteration == 0));
  const bool direct = ((config[iZone]->GetKind_Solver() == EULER)                         ||
                       (config[iZone]->GetKind_Solver() == NAVIER_STOKES)                 ||
                       (config[iZone]->GetKind_Solver() == RANS)                          ||
                       (config[iZone]->GetKind_Solver() == FEM_EULER)                     ||
                       (config[iZone]->GetKind_Solver() == FEM_NAVIER_STOKES)             ||
                       (config[iZone]->GetKind_Solver() == FEM_RANS)                      ||
                       (config[iZone]->GetKind_Solver() == FEM_LES)                       ||
                       (config[iZone]->GetKind_Solver() == DISC_ADJ_EULER)                ||
                       (config[iZone]->GetKind_Solver() == DISC_ADJ_NAVIER_STOKES)        ||
                       (config[iZone]->GetKind_Solver() == DISC_ADJ_RANS));
  const unsigned short SolContainer_Position = config[iZone]->GetContainerPosition(RunTime_EqSystem);
  unsigned short RecursiveParam = config[iZone]->GetMGCycle();

  if (config[iZone]->GetMGCycle() == FULLMG_CYCLE) {
    RecursiveParam = V_CYCLE;
    FullMG = true;
  }
<<<<<<< HEAD

  /*--- If low fidelity simulation ---*/

  if (config[iZone]->GetLowFidelitySim())
    config[iZone]->SetFinestMesh(MESH_1);

=======
  
>>>>>>> ae492765
  /*--- If restart, update multigrid levels at the first multigrid iteration ---*/
	/*-- Since the restart takes care of this I dont think is required, but we should check after the new restart routines are added ---*/

  if ((restart && (Iteration == config[iZone]->GetnStartUpIter())) || startup_multigrid)
  {
    for (iMGLevel = 0; iMGLevel < config[iZone]->GetnMGLevels(); iMGLevel++) {

      SetRestricted_Solution(RunTime_EqSystem, solver_container[iZone][iMGLevel][SolContainer_Position],
                             solver_container[iZone][iMGLevel+1][SolContainer_Position],
                             geometry[iZone][iMGLevel], geometry[iZone][iMGLevel+1], config[iZone]);

      SetRestricted_Solution(RUNTIME_TURB_SYS, solver_container[iZone][iMGLevel][SolContainer_Position], solver_container[iZone][iMGLevel+1][SolContainer_Position], geometry[iZone][iMGLevel], geometry[iZone][iMGLevel+1], config[iZone]);

      SetRestricted_EddyVisc(RUNTIME_TURB_SYS, solver_container[iZone][iMGLevel][SolContainer_Position], solver_container[iZone][iMGLevel+1][SolContainer_Position], geometry[iZone][iMGLevel], geometry[iZone][iMGLevel+1], config[iZone]);

    }
  }

  /*--- Full multigrid strategy and start up with fine grid only works with the direct problem ---*/

  if (!config[iZone]->GetRestart() && FullMG && direct && ( Convergence_FullMG && (config[iZone]->GetFinestMesh() != MESH_0 ))) {
    SetProlongated_Solution(RunTime_EqSystem, solver_container[iZone][config[iZone]->GetFinestMesh()-1][SolContainer_Position],
                            solver_container[iZone][config[iZone]->GetFinestMesh()][SolContainer_Position],
                            geometry[iZone][config[iZone]->GetFinestMesh()-1], geometry[iZone][config[iZone]->GetFinestMesh()],
                            config[iZone]);
    config[iZone]->SubtractFinestMesh();
  }

  /*--- Set the current finest grid (full multigrid strategy) ---*/

  FinestMesh = config[iZone]->GetFinestMesh();

  /*--- Perform the Full Approximation Scheme multigrid ---*/

  MultiGrid_Cycle(geometry, solver_container, numerics_container, config,
                  FinestMesh, RecursiveParam, RunTime_EqSystem,
                  Iteration, iZone);

  /*--- Computes primitive variables and gradients in the finest mesh (useful for the next solver (turbulence) and output ---*/

   solver_container[iZone][MESH_0][SolContainer_Position]->Preprocessing(geometry[iZone][MESH_0],
                                                                         solver_container[iZone][MESH_0], config[iZone],
                                                                         MESH_0, NO_RK_ITER, RunTime_EqSystem, true);

  /*--- Compute non-dimensional parameters and the convergence monitor ---*/

  NonDimensional_Parameters(geometry[iZone], solver_container[iZone],
                            numerics_container[iZone], config[iZone],
                            FinestMesh, RunTime_EqSystem, Iteration, &monitor);

  /*--- Convergence strategy ---*/

  Convergence_Monitoring(geometry[iZone][FinestMesh], config[iZone], Iteration, monitor, FinestMesh);

}

void CMultiGridIntegration::MultiGrid_Cycle(CGeometry ***geometry,
                                            CSolver ****solver_container,
                                            CNumerics *****numerics_container,
                                            CConfig **config,
                                            unsigned short iMesh,
                                            unsigned short RecursiveParam,
                                            unsigned short RunTime_EqSystem,
                                            unsigned long Iteration,
                                            unsigned short iZone) {

  unsigned short iPreSmooth, iPostSmooth, iRKStep, iRKLimit = 1;

  bool startup_multigrid = (config[iZone]->GetRestart_Flow() && (RunTime_EqSystem == RUNTIME_FLOW_SYS) && (Iteration == 0));
  unsigned short SolContainer_Position = config[iZone]->GetContainerPosition(RunTime_EqSystem);

  /*--- Do a presmoothing on the grid iMesh to be restricted to the grid iMesh+1 ---*/

  for (iPreSmooth = 0; iPreSmooth < config[iZone]->GetMG_PreSmooth(iMesh); iPreSmooth++) {

    switch (config[iZone]->GetKind_TimeIntScheme()) {
      case RUNGE_KUTTA_EXPLICIT: iRKLimit = config[iZone]->GetnRKStep(); break;
      case CLASSICAL_RK4_EXPLICIT: iRKLimit = 4; break;
      case EULER_EXPLICIT: case EULER_IMPLICIT: iRKLimit = 1; break; }

    /*--- Time and space integration ---*/

    for (iRKStep = 0; iRKStep < iRKLimit; iRKStep++) {

      /*--- Send-Receive boundary conditions, and preprocessing ---*/

      solver_container[iZone][iMesh][SolContainer_Position]->Preprocessing(geometry[iZone][iMesh], solver_container[iZone][iMesh], config[iZone], iMesh, iRKStep, RunTime_EqSystem, false);

      if (iRKStep == 0) {

        /*--- Set the old solution ---*/

        solver_container[iZone][iMesh][SolContainer_Position]->Set_OldSolution(geometry[iZone][iMesh]);

        if (config[iZone]->GetKind_TimeIntScheme() == CLASSICAL_RK4_EXPLICIT)
          solver_container[iZone][iMesh][SolContainer_Position]->Set_NewSolution(geometry[iZone][iMesh]);

        /*--- Compute time step, max eigenvalue, and integration scheme (steady and unsteady problems) ---*/

        solver_container[iZone][iMesh][SolContainer_Position]->SetTime_Step(geometry[iZone][iMesh], solver_container[iZone][iMesh], config[iZone], iMesh, Iteration);

        /*--- Restrict the solution and gradient for the adjoint problem ---*/

        Adjoint_Setup(geometry, solver_container, config, RunTime_EqSystem, Iteration, iZone);

      }

      /*--- Space integration ---*/

      Space_Integration(geometry[iZone][iMesh], solver_container[iZone][iMesh], numerics_container[iZone][iMesh][SolContainer_Position], config[iZone], iMesh, iRKStep, RunTime_EqSystem);

      /*--- Time integration, update solution using the old solution plus the solution increment ---*/

      Time_Integration(geometry[iZone][iMesh], solver_container[iZone][iMesh], config[iZone], iRKStep, RunTime_EqSystem, Iteration);

      /*--- Send-Receive boundary conditions, and postprocessing ---*/

      solver_container[iZone][iMesh][SolContainer_Position]->Postprocessing(geometry[iZone][iMesh], solver_container[iZone][iMesh], config[iZone], iMesh);

    }

  }

  /*--- Compute Forcing Term $P_(k+1) = I^(k+1)_k(P_k+F_k(u_k))-F_(k+1)(I^(k+1)_k u_k)$ and update solution for multigrid ---*/

  if ( (iMesh < config[iZone]->GetnMGLevels() && ((Iteration >= config[iZone]->GetnStartUpIter()) || startup_multigrid)) ) {
    /*--- Compute $r_k = P_k + F_k(u_k)$ ---*/

    solver_container[iZone][iMesh][SolContainer_Position]->Preprocessing(geometry[iZone][iMesh], solver_container[iZone][iMesh], config[iZone], iMesh, NO_RK_ITER, RunTime_EqSystem, false);
    Space_Integration(geometry[iZone][iMesh], solver_container[iZone][iMesh], numerics_container[iZone][iMesh][SolContainer_Position], config[iZone], iMesh, NO_RK_ITER, RunTime_EqSystem);
    SetResidual_Term(geometry[iZone][iMesh], solver_container[iZone][iMesh][SolContainer_Position]);

    /*--- Compute $r_(k+1) = F_(k+1)(I^(k+1)_k u_k)$ ---*/

    SetRestricted_Solution(RunTime_EqSystem, solver_container[iZone][iMesh][SolContainer_Position], solver_container[iZone][iMesh+1][SolContainer_Position], geometry[iZone][iMesh], geometry[iZone][iMesh+1], config[iZone]);
    solver_container[iZone][iMesh+1][SolContainer_Position]->Preprocessing(geometry[iZone][iMesh+1], solver_container[iZone][iMesh+1], config[iZone], iMesh+1, NO_RK_ITER, RunTime_EqSystem, false);
    Space_Integration(geometry[iZone][iMesh+1], solver_container[iZone][iMesh+1], numerics_container[iZone][iMesh+1][SolContainer_Position], config[iZone], iMesh+1, NO_RK_ITER, RunTime_EqSystem);

    /*--- Compute $P_(k+1) = I^(k+1)_k(r_k) - r_(k+1) ---*/

    SetForcing_Term(solver_container[iZone][iMesh][SolContainer_Position], solver_container[iZone][iMesh+1][SolContainer_Position], geometry[iZone][iMesh], geometry[iZone][iMesh+1], config[iZone], iMesh+1);

    /*--- Recursive call to MultiGrid_Cycle ---*/

    for (unsigned short imu = 0; imu <= RecursiveParam; imu++) {
      if (iMesh == config[iZone]->GetnMGLevels()-2) MultiGrid_Cycle(geometry, solver_container, numerics_container, config, iMesh+1, 0, RunTime_EqSystem, Iteration, iZone);
      else MultiGrid_Cycle(geometry, solver_container, numerics_container, config, iMesh+1, RecursiveParam, RunTime_EqSystem, Iteration, iZone);
    }

    /*--- Compute prolongated solution, and smooth the correction $u^(new)_k = u_k +  Smooth(I^k_(k+1)(u_(k+1)-I^(k+1)_k u_k))$ ---*/

    GetProlongated_Correction(RunTime_EqSystem, solver_container[iZone][iMesh][SolContainer_Position], solver_container[iZone][iMesh+1][SolContainer_Position],
                              geometry[iZone][iMesh], geometry[iZone][iMesh+1], config[iZone]);
    SmoothProlongated_Correction(RunTime_EqSystem, solver_container[iZone][iMesh][SolContainer_Position], geometry[iZone][iMesh],
                                 config[iZone]->GetMG_CorrecSmooth(iMesh), 1.25, config[iZone]);
    SetProlongated_Correction(solver_container[iZone][iMesh][SolContainer_Position], geometry[iZone][iMesh], config[iZone], iMesh);

    /*--- Solution postsmoothing in the prolongated grid ---*/

    for (iPostSmooth = 0; iPostSmooth < config[iZone]->GetMG_PostSmooth(iMesh); iPostSmooth++) {

      switch (config[iZone]->GetKind_TimeIntScheme()) {
        case RUNGE_KUTTA_EXPLICIT: iRKLimit = config[iZone]->GetnRKStep(); break;
        case CLASSICAL_RK4_EXPLICIT: iRKLimit = 4; break;
        case EULER_EXPLICIT: case EULER_IMPLICIT: iRKLimit = 1; break; }

      for (iRKStep = 0; iRKStep < iRKLimit; iRKStep++) {

        solver_container[iZone][iMesh][SolContainer_Position]->Preprocessing(geometry[iZone][iMesh], solver_container[iZone][iMesh], config[iZone], iMesh, iRKStep, RunTime_EqSystem, false);

        if (iRKStep == 0) {
          solver_container[iZone][iMesh][SolContainer_Position]->Set_OldSolution(geometry[iZone][iMesh]);
          if (config[iZone]->GetKind_TimeIntScheme() == CLASSICAL_RK4_EXPLICIT)
            solver_container[iZone][iMesh][SolContainer_Position]->Set_NewSolution(geometry[iZone][iMesh]);
          solver_container[iZone][iMesh][SolContainer_Position]->SetTime_Step(geometry[iZone][iMesh], solver_container[iZone][iMesh], config[iZone], iMesh, Iteration);
        }

        Space_Integration(geometry[iZone][iMesh], solver_container[iZone][iMesh], numerics_container[iZone][iMesh][SolContainer_Position], config[iZone], iMesh, iRKStep, RunTime_EqSystem);
        Time_Integration(geometry[iZone][iMesh], solver_container[iZone][iMesh], config[iZone], iRKStep, RunTime_EqSystem, Iteration);

        solver_container[iZone][iMesh][SolContainer_Position]->Postprocessing(geometry[iZone][iMesh], solver_container[iZone][iMesh], config[iZone], iMesh);

      }
    }
  }

}

void CMultiGridIntegration::GetProlongated_Correction(unsigned short RunTime_EqSystem, CSolver *sol_fine, CSolver *sol_coarse, CGeometry *geo_fine,
                                                      CGeometry *geo_coarse, CConfig *config) {
  unsigned long Point_Fine, Point_Coarse, iVertex;
  unsigned short Boundary, iMarker, iChildren, iVar;
  su2double Area_Parent, Area_Children, *Solution_Fine, *Solution_Coarse;

  const unsigned short nVar = sol_coarse->GetnVar();

  su2double *Solution = new su2double[nVar];

  for (Point_Coarse = 0; Point_Coarse < geo_coarse->GetnPointDomain(); Point_Coarse++) {

    Area_Parent = geo_coarse->node[Point_Coarse]->GetVolume();

    for (iVar = 0; iVar < nVar; iVar++) Solution[iVar] = 0.0;

    for (iChildren = 0; iChildren < geo_coarse->node[Point_Coarse]->GetnChildren_CV(); iChildren++) {
      Point_Fine = geo_coarse->node[Point_Coarse]->GetChildren_CV(iChildren);
      Area_Children = geo_fine->node[Point_Fine]->GetVolume();
      Solution_Fine = sol_fine->node[Point_Fine]->GetSolution();
      for (iVar = 0; iVar < nVar; iVar++)
        Solution[iVar] -= Solution_Fine[iVar]*Area_Children/Area_Parent;
    }

    Solution_Coarse = sol_coarse->node[Point_Coarse]->GetSolution();

    for (iVar = 0; iVar < nVar; iVar++)
      Solution[iVar] += Solution_Coarse[iVar];

    for (iVar = 0; iVar < nVar; iVar++)
      sol_coarse->node[Point_Coarse]->SetSolution_Old(Solution);

  }

  /*--- Remove any contributions from no-slip walls. ---*/

  for (iMarker = 0; iMarker < config->GetnMarker_All(); iMarker++) {
    Boundary = config->GetMarker_All_KindBC(iMarker);
    if ((Boundary == HEAT_FLUX             ) ||
        (Boundary == ISOTHERMAL            )) {

      for (iVertex = 0; iVertex < geo_coarse->nVertex[iMarker]; iVertex++) {

        Point_Coarse = geo_coarse->vertex[iMarker][iVertex]->GetNode();

        /*--- For dirichlet boundary condtions, set the correction to zero.
         Note that Solution_Old stores the correction not the actual value ---*/

        sol_coarse->node[Point_Coarse]->SetVelSolutionOldZero();

      }

    }
  }

  /*--- MPI the set solution old ---*/

  sol_coarse->Set_MPI_Solution_Old(geo_coarse, config);

  for (Point_Coarse = 0; Point_Coarse < geo_coarse->GetnPointDomain(); Point_Coarse++) {
    for (iChildren = 0; iChildren < geo_coarse->node[Point_Coarse]->GetnChildren_CV(); iChildren++) {
      Point_Fine = geo_coarse->node[Point_Coarse]->GetChildren_CV(iChildren);
      sol_fine->LinSysRes.SetBlock(Point_Fine, sol_coarse->node[Point_Coarse]->GetSolution_Old());
    }
  }

  delete [] Solution;

}

void CMultiGridIntegration::SmoothProlongated_Correction (unsigned short RunTime_EqSystem, CSolver *solver, CGeometry *geometry,
                                                          unsigned short val_nSmooth, su2double val_smooth_coeff, CConfig *config) {
  su2double *Residual_Old, *Residual_Sum, *Residual, *Residual_i, *Residual_j;
  unsigned short iVar, iSmooth, iMarker, nneigh;
  unsigned long iEdge, iPoint, jPoint, iVertex;

  const unsigned short nVar = solver->GetnVar();

  if (val_nSmooth > 0) {

    Residual = new su2double [nVar];

    for (iPoint = 0; iPoint < geometry->GetnPoint(); iPoint++) {
      Residual_Old = solver->LinSysRes.GetBlock(iPoint);
      solver->node[iPoint]->SetResidual_Old(Residual_Old);
    }

    /*--- Jacobi iterations ---*/

    for (iSmooth = 0; iSmooth < val_nSmooth; iSmooth++) {
      for (iPoint = 0; iPoint < geometry->GetnPoint(); iPoint++)
        solver->node[iPoint]->SetResidualSumZero();

      /*--- Loop over Interior edges ---*/

      for (iEdge = 0; iEdge < geometry->GetnEdge(); iEdge++) {
        iPoint = geometry->edge[iEdge]->GetNode(0);
        jPoint = geometry->edge[iEdge]->GetNode(1);

        Residual_i = solver->LinSysRes.GetBlock(iPoint);
        Residual_j = solver->LinSysRes.GetBlock(jPoint);

        /*--- Accumulate nearest neighbor Residual to Res_sum for each variable ---*/

        solver->node[iPoint]->AddResidual_Sum(Residual_j);
        solver->node[jPoint]->AddResidual_Sum(Residual_i);
      }

      /*--- Loop over all mesh points (Update Residuals with averaged sum) ---*/

      for (iPoint = 0; iPoint < geometry->GetnPoint(); iPoint++) {
        nneigh = geometry->node[iPoint]->GetnPoint();
        Residual_Sum = solver->node[iPoint]->GetResidual_Sum();
        Residual_Old = solver->node[iPoint]->GetResidual_Old();
        for (iVar = 0; iVar < nVar; iVar++) {
          Residual[iVar] =(Residual_Old[iVar] + val_smooth_coeff*Residual_Sum[iVar])
          /(1.0 + val_smooth_coeff*su2double(nneigh));
        }
        solver->LinSysRes.SetBlock(iPoint, Residual);
      }

      /*--- Copy boundary values ---*/

      for (iMarker = 0; iMarker < geometry->GetnMarker(); iMarker++)
        if (config->GetMarker_All_KindBC(iMarker) != INTERNAL_BOUNDARY)
        for (iVertex = 0; iVertex < geometry->GetnVertex(iMarker); iVertex++) {
          iPoint = geometry->vertex[iMarker][iVertex]->GetNode();
          Residual_Old = solver->node[iPoint]->GetResidual_Old();
          solver->LinSysRes.SetBlock(iPoint, Residual_Old);
        }
    }

    delete [] Residual;

  }
}

void CMultiGridIntegration::Smooth_Solution(unsigned short RunTime_EqSystem, CSolver *solver, CGeometry *geometry,
                                            unsigned short val_nSmooth, su2double val_smooth_coeff, CConfig *config) {
  su2double *Solution_Old, *Solution_Sum, *Solution, *Solution_i, *Solution_j;
  unsigned short iVar, iSmooth, iMarker, nneigh;
  unsigned long iEdge, iPoint, jPoint, iVertex;

  const unsigned short nVar = solver->GetnVar();

  if (val_nSmooth > 0) {

    Solution = new su2double [nVar];

    for (iPoint = 0; iPoint < geometry->GetnPoint(); iPoint++) {
      Solution_Old = solver->node[iPoint]->GetSolution();
      solver->node[iPoint]->SetResidual_Old(Solution_Old);
    }

    /*--- Jacobi iterations ---*/

    for (iSmooth = 0; iSmooth < val_nSmooth; iSmooth++) {
      for (iPoint = 0; iPoint < geometry->GetnPoint(); iPoint++)
        solver->node[iPoint]->SetResidualSumZero();

      /*--- Loop over Interior edges ---*/

      for (iEdge = 0; iEdge < geometry->GetnEdge(); iEdge++) {
        iPoint = geometry->edge[iEdge]->GetNode(0);
        jPoint = geometry->edge[iEdge]->GetNode(1);

        Solution_i = solver->node[iPoint]->GetSolution();
        Solution_j = solver->node[jPoint]->GetSolution();

        /*--- Accumulate nearest neighbor Residual to Res_sum for each variable ---*/

        solver->node[iPoint]->AddResidual_Sum(Solution_j);
        solver->node[jPoint]->AddResidual_Sum(Solution_i);
      }

      /*--- Loop over all mesh points (Update Residuals with averaged sum) ---*/

      for (iPoint = 0; iPoint < geometry->GetnPoint(); iPoint++) {
        nneigh = geometry->node[iPoint]->GetnPoint();
        Solution_Sum = solver->node[iPoint]->GetResidual_Sum();
        Solution_Old = solver->node[iPoint]->GetResidual_Old();
        for (iVar = 0; iVar < nVar; iVar++) {
          Solution[iVar] =(Solution_Old[iVar] + val_smooth_coeff*Solution_Sum[iVar])
          /(1.0 + val_smooth_coeff*su2double(nneigh));
        }
        solver->node[iPoint]->SetSolution(Solution);
      }

      /*--- Copy boundary values ---*/

      for (iMarker = 0; iMarker < geometry->GetnMarker(); iMarker++)
        if (config->GetMarker_All_KindBC(iMarker) != INTERNAL_BOUNDARY)
        for (iVertex = 0; iVertex < geometry->GetnVertex(iMarker); iVertex++) {
          iPoint = geometry->vertex[iMarker][iVertex]->GetNode();
          Solution_Old = solver->node[iPoint]->GetResidual_Old();
          solver->node[iPoint]->SetSolution(Solution_Old);
        }
    }

    delete [] Solution;

  }

}

void CMultiGridIntegration::SetProlongated_Correction(CSolver *sol_fine, CGeometry *geo_fine, CConfig *config, unsigned short iMesh) {
  unsigned long Point_Fine;
  unsigned short iVar;
  su2double *Solution_Fine, *Residual_Fine;

  const unsigned short nVar = sol_fine->GetnVar();
  su2double factor = config->GetDamp_Correc_Prolong(); //pow(config->GetDamp_Correc_Prolong(), iMesh+1);

  su2double *Solution = new su2double [nVar];

  for (Point_Fine = 0; Point_Fine < geo_fine->GetnPointDomain(); Point_Fine++) {
    Residual_Fine = sol_fine->LinSysRes.GetBlock(Point_Fine);
    Solution_Fine = sol_fine->node[Point_Fine]->GetSolution();
    for (iVar = 0; iVar < nVar; iVar++) {
      /*--- Prevent a fine grid divergence due to a coarse grid divergence ---*/
      if (Residual_Fine[iVar] != Residual_Fine[iVar]) Residual_Fine[iVar] = 0.0;
      Solution[iVar] = Solution_Fine[iVar]+factor*Residual_Fine[iVar];
    }
    sol_fine->node[Point_Fine]->SetSolution(Solution);
  }

  /*--- MPI the new interpolated solution ---*/
  sol_fine->Set_MPI_Solution(geo_fine, config);

  delete [] Solution;
}


void CMultiGridIntegration::SetProlongated_Solution(unsigned short RunTime_EqSystem, CSolver *sol_fine, CSolver *sol_coarse, CGeometry *geo_fine, CGeometry *geo_coarse, CConfig *config) {
  unsigned long Point_Fine, Point_Coarse;
  unsigned short iChildren;

  for (Point_Coarse = 0; Point_Coarse < geo_coarse->GetnPointDomain(); Point_Coarse++) {
    for (iChildren = 0; iChildren < geo_coarse->node[Point_Coarse]->GetnChildren_CV(); iChildren++) {
      Point_Fine = geo_coarse->node[Point_Coarse]->GetChildren_CV(iChildren);
      sol_fine->node[Point_Fine]->SetSolution(sol_coarse->node[Point_Coarse]->GetSolution());
    }
  }
}

void CMultiGridIntegration::SetForcing_Term(CSolver *sol_fine, CSolver *sol_coarse, CGeometry *geo_fine, CGeometry *geo_coarse, CConfig *config, unsigned short iMesh) {
  unsigned long Point_Fine, Point_Coarse, iVertex;
  unsigned short iMarker, iVar, iChildren;
  su2double *Residual_Fine;

  const unsigned short nVar = sol_coarse->GetnVar();
  su2double factor = config->GetDamp_Res_Restric(); //pow(config->GetDamp_Res_Restric(), iMesh);

  su2double *Residual = new su2double[nVar];

  for (Point_Coarse = 0; Point_Coarse < geo_coarse->GetnPointDomain(); Point_Coarse++) {
    sol_coarse->node[Point_Coarse]->SetRes_TruncErrorZero();

    for (iVar = 0; iVar < nVar; iVar++) Residual[iVar] = 0.0;
    for (iChildren = 0; iChildren < geo_coarse->node[Point_Coarse]->GetnChildren_CV(); iChildren++) {
      Point_Fine = geo_coarse->node[Point_Coarse]->GetChildren_CV(iChildren);
      Residual_Fine = sol_fine->LinSysRes.GetBlock(Point_Fine);
      for (iVar = 0; iVar < nVar; iVar++)
        Residual[iVar] += factor*Residual_Fine[iVar];
    }
    sol_coarse->node[Point_Coarse]->AddRes_TruncError(Residual);
  }

  for (iMarker = 0; iMarker < config->GetnMarker_All(); iMarker++) {
    if ((config->GetMarker_All_KindBC(iMarker) == HEAT_FLUX              ) ||
        (config->GetMarker_All_KindBC(iMarker) == ISOTHERMAL             )) {
      for (iVertex = 0; iVertex < geo_coarse->nVertex[iMarker]; iVertex++) {
        Point_Coarse = geo_coarse->vertex[iMarker][iVertex]->GetNode();
        sol_coarse->node[Point_Coarse]->SetVel_ResTruncError_Zero();
      }
    }
  }

  for (Point_Coarse = 0; Point_Coarse < geo_coarse->GetnPointDomain(); Point_Coarse++) {
    sol_coarse->node[Point_Coarse]->SubtractRes_TruncError(sol_coarse->LinSysRes.GetBlock(Point_Coarse));
  }

  delete [] Residual;
}

void CMultiGridIntegration::SetResidual_Term(CGeometry *geometry, CSolver *solver) {
  unsigned long iPoint;

  for (iPoint = 0; iPoint < geometry->GetnPointDomain(); iPoint++)
    solver->LinSysRes.AddBlock(iPoint, solver->node[iPoint]->GetResTruncError());

}

void CMultiGridIntegration::SetRestricted_Residual(CSolver *sol_fine, CSolver *sol_coarse, CGeometry *geo_fine, CGeometry *geo_coarse, CConfig *config) {
  unsigned long iVertex, Point_Fine, Point_Coarse;
  unsigned short iMarker, iVar, iChildren;
  su2double *Residual_Fine;

  const unsigned short nVar = sol_coarse->GetnVar();

  su2double *Residual = new su2double[nVar];

  for (Point_Coarse = 0; Point_Coarse < geo_coarse->GetnPointDomain(); Point_Coarse++) {
    sol_coarse->node[Point_Coarse]->SetRes_TruncErrorZero();

    for (iVar = 0; iVar < nVar; iVar++) Residual[iVar] = 0.0;
    for (iChildren = 0; iChildren < geo_coarse->node[Point_Coarse]->GetnChildren_CV(); iChildren++) {
      Point_Fine = geo_coarse->node[Point_Coarse]->GetChildren_CV(iChildren);
      Residual_Fine = sol_fine->LinSysRes.GetBlock(Point_Fine);
      for (iVar = 0; iVar < nVar; iVar++)
        Residual[iVar] += Residual_Fine[iVar];
    }
    sol_coarse->node[Point_Coarse]->AddRes_TruncError(Residual);
  }

  for (iMarker = 0; iMarker < config->GetnMarker_All(); iMarker++) {
    if ((config->GetMarker_All_KindBC(iMarker) == HEAT_FLUX              ) ||
        (config->GetMarker_All_KindBC(iMarker) == ISOTHERMAL             )) {
      for (iVertex = 0; iVertex<geo_coarse->nVertex[iMarker]; iVertex++) {
        Point_Coarse = geo_coarse->vertex[iMarker][iVertex]->GetNode();
        sol_coarse->node[Point_Coarse]->SetVel_ResTruncError_Zero();
      }
    }
  }

  delete [] Residual;
}

void CMultiGridIntegration::SetRestricted_Solution(unsigned short RunTime_EqSystem, CSolver *sol_fine, CSolver *sol_coarse, CGeometry *geo_fine, CGeometry *geo_coarse, CConfig *config) {
  unsigned long iVertex, Point_Fine, Point_Coarse;
  unsigned short iMarker, iVar, iChildren, iDim;
  su2double Area_Parent, Area_Children, *Solution_Fine, *Grid_Vel, Vector[3];

  const unsigned short SolContainer_Position = config->GetContainerPosition(RunTime_EqSystem);
  const unsigned short nVar = sol_coarse->GetnVar();
  const unsigned short nDim = geo_fine->GetnDim();
  const bool grid_movement  = config->GetGrid_Movement();

  su2double *Solution = new su2double[nVar];

  /*--- Compute coarse solution from fine solution ---*/

  for (Point_Coarse = 0; Point_Coarse < geo_coarse->GetnPointDomain(); Point_Coarse++) {
    Area_Parent = geo_coarse->node[Point_Coarse]->GetVolume();

    for (iVar = 0; iVar < nVar; iVar++) Solution[iVar] = 0.0;

    for (iChildren = 0; iChildren < geo_coarse->node[Point_Coarse]->GetnChildren_CV(); iChildren++) {

      Point_Fine = geo_coarse->node[Point_Coarse]->GetChildren_CV(iChildren);
      Area_Children = geo_fine->node[Point_Fine]->GetVolume();
      Solution_Fine = sol_fine->node[Point_Fine]->GetSolution();
      for (iVar = 0; iVar < nVar; iVar++) {
        Solution[iVar] += Solution_Fine[iVar]*Area_Children/Area_Parent;
      }
    }

    sol_coarse->node[Point_Coarse]->SetSolution(Solution);

  }

  /*--- Update the solution at the no-slip walls ---*/

  for (iMarker = 0; iMarker < config->GetnMarker_All(); iMarker++) {
    if ((config->GetMarker_All_KindBC(iMarker) == HEAT_FLUX              ) ||
        (config->GetMarker_All_KindBC(iMarker) == ISOTHERMAL             )) {

      for (iVertex = 0; iVertex < geo_coarse->nVertex[iMarker]; iVertex++) {
        Point_Coarse = geo_coarse->vertex[iMarker][iVertex]->GetNode();

        if (SolContainer_Position == FLOW_SOL) {

          /*--- At moving walls, set the solution based on the new density and wall velocity ---*/

          if (grid_movement) {
            Grid_Vel = geo_coarse->node[Point_Coarse]->GetGridVel();
            for (iDim = 0; iDim < nDim; iDim++)
              Vector[iDim] = sol_coarse->node[Point_Coarse]->GetSolution(0)*Grid_Vel[iDim];
            sol_coarse->node[Point_Coarse]->SetVelSolutionVector(Vector);
          } else {

            /*--- For stationary no-slip walls, set the velocity to zero. ---*/

            sol_coarse->node[Point_Coarse]->SetVelSolutionZero();
          }

        }

        if (SolContainer_Position == ADJFLOW_SOL) {
          sol_coarse->node[Point_Coarse]->SetVelSolutionDVector();
        }

      }
    }
  }

  /*--- MPI the new interpolated solution ---*/

  sol_coarse->Set_MPI_Solution(geo_coarse, config);

  delete [] Solution;

}

void CMultiGridIntegration::SetRestricted_Gradient(unsigned short RunTime_EqSystem, CSolver *sol_fine, CSolver *sol_coarse, CGeometry *geo_fine,
                                                   CGeometry *geo_coarse, CConfig *config) {
  unsigned long Point_Fine, Point_Coarse;
  unsigned short iVar, iDim, iChildren;
  su2double Area_Parent, Area_Children, **Gradient_fine;

  const unsigned short nDim = geo_coarse->GetnDim();
  const unsigned short nVar = sol_coarse->GetnVar();

  su2double **Gradient = new su2double* [nVar];
  for (iVar = 0; iVar < nVar; iVar++)
    Gradient[iVar] = new su2double [nDim];

  for (Point_Coarse = 0; Point_Coarse < geo_coarse->GetnPoint(); Point_Coarse++) {
    Area_Parent = geo_coarse->node[Point_Coarse]->GetVolume();

    for (iVar = 0; iVar < nVar; iVar++)
      for (iDim = 0; iDim < nDim; iDim++)
        Gradient[iVar][iDim] = 0.0;

    for (iChildren = 0; iChildren < geo_coarse->node[Point_Coarse]->GetnChildren_CV(); iChildren++) {
      Point_Fine = geo_coarse->node[Point_Coarse]->GetChildren_CV(iChildren);
      Area_Children = geo_fine->node[Point_Fine]->GetVolume();
      Gradient_fine = sol_fine->node[Point_Fine]->GetGradient();

      for (iVar = 0; iVar < nVar; iVar++)
        for (iDim = 0; iDim < nDim; iDim++)
          Gradient[iVar][iDim] += Gradient_fine[iVar][iDim]*Area_Children/Area_Parent;
    }
    sol_coarse->node[Point_Coarse]->SetGradient(Gradient);
  }

  for (iVar = 0; iVar < nVar; iVar++)
    delete [] Gradient[iVar];
  delete [] Gradient;

}

void CMultiGridIntegration::NonDimensional_Parameters(CGeometry **geometry, CSolver ***solver_container, CNumerics ****numerics_container,
                                                      CConfig *config, unsigned short FinestMesh, unsigned short RunTime_EqSystem, unsigned long Iteration,
                                                      su2double *monitor) {

  const unsigned short nDim = geometry[FinestMesh]->GetnDim();

  switch (RunTime_EqSystem) {

    case RUNTIME_FLOW_SYS:

      /*--- Calculate the inviscid and viscous forces ---*/

      solver_container[FinestMesh][FLOW_SOL]->Pressure_Forces(geometry[FinestMesh], config);
      solver_container[FinestMesh][FLOW_SOL]->Momentum_Forces(geometry[FinestMesh], config);
      solver_container[FinestMesh][FLOW_SOL]->Friction_Forces(geometry[FinestMesh], config);

      /*--- Evaluate convergence monitor ---*/

      if (config->GetConvCriteria() == CAUCHY) {
        if (config->GetCauchy_Func_Flow() == DRAG_COEFFICIENT) (*monitor) = solver_container[FinestMesh][FLOW_SOL]->GetTotal_CD();
        if (config->GetCauchy_Func_Flow() == LIFT_COEFFICIENT) (*monitor) = solver_container[FinestMesh][FLOW_SOL]->GetTotal_CL();
        if (config->GetCauchy_Func_Flow() == NEARFIELD_PRESSURE) (*monitor) = solver_container[FinestMesh][FLOW_SOL]->GetTotal_CNearFieldOF();
        if (config->GetCauchy_Func_Flow() == MASS_FLOW_RATE) (*monitor) = solver_container[FinestMesh][FLOW_SOL]->GetOneD_MassFlowRate();
      }

      if (config->GetConvCriteria() == RESIDUAL) {
        if (config->GetResidual_Func_Flow() == RHO_RESIDUAL) (*monitor) = log10(solver_container[FinestMesh][FLOW_SOL]->GetRes_RMS(0));
        else if (config->GetResidual_Func_Flow() == RHO_ENERGY_RESIDUAL) {
          if (nDim == 2) (*monitor) = log10(solver_container[FinestMesh][FLOW_SOL]->GetRes_RMS(3));
          else (*monitor) = log10(solver_container[FinestMesh][FLOW_SOL]->GetRes_RMS(4));
        }
      }

      break;

    case RUNTIME_ADJFLOW_SYS:

      /*--- Calculate the inviscid and viscous sensitivities ---*/

      solver_container[FinestMesh][ADJFLOW_SOL]->Inviscid_Sensitivity(geometry[FinestMesh], solver_container[FinestMesh], numerics_container[FinestMesh][ADJFLOW_SOL][CONV_BOUND_TERM], config);
      solver_container[FinestMesh][ADJFLOW_SOL]->Viscous_Sensitivity(geometry[FinestMesh], solver_container[FinestMesh], numerics_container[FinestMesh][ADJFLOW_SOL][CONV_BOUND_TERM], config);

      /*--- Smooth the inviscid and viscous sensitivities ---*/

      if (config->GetKind_SensSmooth() != NONE) solver_container[FinestMesh][ADJFLOW_SOL]->Smooth_Sensitivity(geometry[FinestMesh], solver_container[FinestMesh], numerics_container[FinestMesh][ADJFLOW_SOL][CONV_BOUND_TERM], config);

      /*--- Evaluate convergence monitor ---*/

      if (config->GetConvCriteria() == CAUCHY) {
        if (config->GetCauchy_Func_AdjFlow() == SENS_GEOMETRY) (*monitor) = solver_container[FinestMesh][ADJFLOW_SOL]->GetTotal_Sens_Geo();
        if (config->GetCauchy_Func_AdjFlow() == SENS_MACH) (*monitor) = solver_container[FinestMesh][ADJFLOW_SOL]->GetTotal_Sens_Mach();
      }

      if (config->GetConvCriteria() == RESIDUAL) {
        if (config->GetResidual_Func_Flow() == RHO_RESIDUAL) (*monitor) = log10(solver_container[FinestMesh][ADJFLOW_SOL]->GetRes_RMS(0));
        else if (config->GetResidual_Func_Flow() == RHO_ENERGY_RESIDUAL) {
          if (nDim == 2) (*monitor) = log10(solver_container[FinestMesh][ADJFLOW_SOL]->GetRes_RMS(3));
          else (*monitor) = log10(solver_container[FinestMesh][ADJFLOW_SOL]->GetRes_RMS(4));
        }
      }

      break;

  }

}

CSingleGridIntegration::CSingleGridIntegration(CConfig *config) : CIntegration(config) { }

CSingleGridIntegration::~CSingleGridIntegration(void) { }

void CSingleGridIntegration::SingleGrid_Iteration(CGeometry ***geometry, CSolver ****solver_container,
                                                  CNumerics *****numerics_container, CConfig **config, unsigned short RunTime_EqSystem, unsigned long Iteration, unsigned short iZone) {
  unsigned short iMesh;
  su2double monitor = 0.0;

  unsigned short SolContainer_Position = config[iZone]->GetContainerPosition(RunTime_EqSystem);

  unsigned short FinestMesh = config[iZone]->GetFinestMesh();

  /*--- Preprocessing ---*/

  solver_container[iZone][FinestMesh][SolContainer_Position]->Preprocessing(geometry[iZone][FinestMesh], solver_container[iZone][FinestMesh], config[iZone], FinestMesh, 0, RunTime_EqSystem, false);

  /*--- Set the old solution ---*/

  solver_container[iZone][FinestMesh][SolContainer_Position]->Set_OldSolution(geometry[iZone][FinestMesh]);

  /*--- Time step evaluation ---*/

  solver_container[iZone][FinestMesh][SolContainer_Position]->SetTime_Step(geometry[iZone][FinestMesh], solver_container[iZone][FinestMesh], config[iZone], FinestMesh, 0);

  /*--- Space integration ---*/

  Space_Integration(geometry[iZone][FinestMesh], solver_container[iZone][FinestMesh], numerics_container[iZone][FinestMesh][SolContainer_Position],
                    config[iZone], FinestMesh, NO_RK_ITER, RunTime_EqSystem);

  /*--- Time integration ---*/

  Time_Integration(geometry[iZone][FinestMesh], solver_container[iZone][FinestMesh], config[iZone], NO_RK_ITER,
                   RunTime_EqSystem, Iteration);

  /*--- Postprocessing ---*/

  solver_container[iZone][FinestMesh][SolContainer_Position]->Postprocessing(geometry[iZone][FinestMesh], solver_container[iZone][FinestMesh], config[iZone], FinestMesh);

  /*--- Compute adimensional parameters and the convergence monitor ---*/

  switch (RunTime_EqSystem) {
    case RUNTIME_WAVE_SYS:    monitor = log10(solver_container[iZone][FinestMesh][WAVE_SOL]->GetRes_RMS(0));    break;
    case RUNTIME_FEA_SYS:     monitor = log10(solver_container[iZone][FinestMesh][FEA_SOL]->GetRes_RMS(0));     break;
    case RUNTIME_HEAT_SYS:    monitor = log10(solver_container[iZone][FinestMesh][HEAT_SOL]->GetRes_RMS(0));    break;
    case RUNTIME_POISSON_SYS: monitor = log10(solver_container[iZone][FinestMesh][POISSON_SOL]->GetRes_RMS(0)); break;
  }

  /*--- Convergence strategy ---*/

  Convergence_Monitoring(geometry[iZone][FinestMesh], config[iZone], Iteration, monitor, FinestMesh);

  /*--- If turbulence model, copy the turbulence variables to the coarse levels ---*/

  if (RunTime_EqSystem == RUNTIME_TURB_SYS) {
    for (iMesh = FinestMesh; iMesh < config[iZone]->GetnMGLevels(); iMesh++) {
      SetRestricted_Solution(RunTime_EqSystem, solver_container[iZone][iMesh][SolContainer_Position], solver_container[iZone][iMesh+1][SolContainer_Position], geometry[iZone][iMesh], geometry[iZone][iMesh+1], config[iZone]);
      SetRestricted_EddyVisc(RunTime_EqSystem, solver_container[iZone][iMesh][SolContainer_Position], solver_container[iZone][iMesh+1][SolContainer_Position], geometry[iZone][iMesh], geometry[iZone][iMesh+1], config[iZone]);
    }
  }
}

void CSingleGridIntegration::SetRestricted_Solution(unsigned short RunTime_EqSystem, CSolver *sol_fine, CSolver *sol_coarse, CGeometry *geo_fine, CGeometry *geo_coarse, CConfig *config) {
  unsigned long Point_Fine, Point_Coarse;
  unsigned short iVar, iChildren;
  su2double Area_Parent, Area_Children, *Solution_Fine, *Solution;

  unsigned short nVar = sol_coarse->GetnVar();

  Solution = new su2double[nVar];

  /*--- Compute coarse solution from fine solution ---*/

  for (Point_Coarse = 0; Point_Coarse < geo_coarse->GetnPointDomain(); Point_Coarse++) {
    Area_Parent = geo_coarse->node[Point_Coarse]->GetVolume();

    for (iVar = 0; iVar < nVar; iVar++) Solution[iVar] = 0.0;

    for (iChildren = 0; iChildren < geo_coarse->node[Point_Coarse]->GetnChildren_CV(); iChildren++) {

      Point_Fine = geo_coarse->node[Point_Coarse]->GetChildren_CV(iChildren);
      Area_Children = geo_fine->node[Point_Fine]->GetVolume();
      Solution_Fine = sol_fine->node[Point_Fine]->GetSolution();
      for (iVar = 0; iVar < nVar; iVar++)
        Solution[iVar] += Solution_Fine[iVar]*Area_Children/Area_Parent;
    }

    sol_coarse->node[Point_Coarse]->SetSolution(Solution);

  }

  /*--- MPI the new interpolated solution ---*/

  sol_coarse->Set_MPI_Solution(geo_coarse, config);

  delete [] Solution;

}

void CSingleGridIntegration::SetRestricted_EddyVisc(unsigned short RunTime_EqSystem, CSolver *sol_fine, CSolver *sol_coarse, CGeometry *geo_fine, CGeometry *geo_coarse, CConfig *config) {

  unsigned long iVertex, Point_Fine, Point_Coarse;
  unsigned short iMarker, iChildren;
  su2double Area_Parent, Area_Children, EddyVisc_Fine, EddyVisc;

  /*--- Compute coarse Eddy Viscosity from fine solution ---*/

  for (Point_Coarse = 0; Point_Coarse < geo_coarse->GetnPointDomain(); Point_Coarse++) {
    Area_Parent = geo_coarse->node[Point_Coarse]->GetVolume();

    EddyVisc = 0.0;

    for (iChildren = 0; iChildren < geo_coarse->node[Point_Coarse]->GetnChildren_CV(); iChildren++) {
      Point_Fine = geo_coarse->node[Point_Coarse]->GetChildren_CV(iChildren);
      Area_Children = geo_fine->node[Point_Fine]->GetVolume();
      EddyVisc_Fine = sol_fine->node[Point_Fine]->GetmuT();
      EddyVisc += EddyVisc_Fine*Area_Children/Area_Parent;
    }

    sol_coarse->node[Point_Coarse]->SetmuT(EddyVisc);

  }

  /*--- Update solution at the no slip wall boundary, only the first
   variable (nu_tilde -in SA and SA_NEG- and k -in SST-), to guarantee that the eddy viscoisty
   is zero on the surface ---*/

  for (iMarker = 0; iMarker < config->GetnMarker_All(); iMarker++) {
    if ((config->GetMarker_All_KindBC(iMarker) == HEAT_FLUX              ) ||
        (config->GetMarker_All_KindBC(iMarker) == ISOTHERMAL             )) {
      for (iVertex = 0; iVertex < geo_coarse->nVertex[iMarker]; iVertex++) {
        Point_Coarse = geo_coarse->vertex[iMarker][iVertex]->GetNode();
        sol_coarse->node[Point_Coarse]->SetmuT(0);
      }
    }
  }

  /*--- MPI the new interpolated solution (this also includes the eddy viscosity) ---*/

  sol_coarse->Set_MPI_Solution(geo_coarse, config);

}


CStructuralIntegration::CStructuralIntegration(CConfig *config) : CIntegration(config) { }

CStructuralIntegration::~CStructuralIntegration(void) { }

void CStructuralIntegration::Structural_Iteration(CGeometry ***geometry, CSolver ****solver_container,
                                                  CNumerics *****numerics_container, CConfig **config, unsigned short RunTime_EqSystem, unsigned long Iteration, unsigned short iZone) {

  unsigned short SolContainer_Position = config[iZone]->GetContainerPosition(RunTime_EqSystem);

  /*--- Preprocessing ---*/

  solver_container[iZone][MESH_0][SolContainer_Position]->Preprocessing(geometry[iZone][MESH_0], solver_container[iZone][MESH_0],
      config[iZone], numerics_container[iZone][MESH_0][SolContainer_Position], MESH_0, Iteration, RunTime_EqSystem, false);


  /*--- Space integration ---*/

  Space_Integration_FEM(geometry[iZone][MESH_0], solver_container[iZone][MESH_0], numerics_container[iZone][MESH_0][SolContainer_Position],
                    config[iZone], RunTime_EqSystem, Iteration);

  /*--- Time integration ---*/

  Time_Integration_FEM(geometry[iZone][MESH_0], solver_container[iZone][MESH_0], numerics_container[iZone][MESH_0][SolContainer_Position],
                config[iZone], RunTime_EqSystem, Iteration);

  /*--- Postprocessing ---*/

  solver_container[iZone][MESH_0][SolContainer_Position]->Postprocessing(geometry[iZone][MESH_0], solver_container[iZone][MESH_0],
      config[iZone], numerics_container[iZone][MESH_0][SolContainer_Position],  MESH_0);

  /*--- Convergence strategy ---*/

  Convergence_Monitoring_FEM(geometry[iZone][MESH_0], config[iZone], solver_container[iZone][MESH_0][SolContainer_Position], Iteration);

}

CFEM_DG_Integration::CFEM_DG_Integration(CConfig *config) : CIntegration(config) { }

CFEM_DG_Integration::~CFEM_DG_Integration(void) { }

void CFEM_DG_Integration::SingleGrid_Iteration(CGeometry ***geometry,
                                               CSolver ****solver_container,
                                               CNumerics *****numerics_container,
                                               CConfig **config,
                                               unsigned short RunTime_EqSystem,
                                               unsigned long Iteration,
                                               unsigned short iZone) {

  unsigned short iMesh, iStep, iLimit = 1;
  double tick = 0.0;
  unsigned short SolContainer_Position = config[iZone]->GetContainerPosition(RunTime_EqSystem);
  unsigned short FinestMesh = config[iZone]->GetFinestMesh();

  /*--- For now, we assume no geometric multigrid. ---*/
  iMesh = FinestMesh;

  /*--- Check if only the Jacobian of the spatial discretization must
        be computed. If so, call the appropriate function and return. ---*/
  if (config[iZone]->GetJacobian_Spatial_Discretization_Only()) {
    solver_container[iZone][iMesh][SolContainer_Position]->ComputeSpatialJacobian(geometry[iZone][iMesh], solver_container[iZone][iMesh],
                                                                                  numerics_container[iZone][iMesh][SolContainer_Position],
                                                                                  config[iZone], iMesh, RunTime_EqSystem);
    return;
  }

  /*--- Determine the number of stages in the time stepping algorithm.
        For the Runge-Kutta schemes this is the number of RK stages,
        while for ADER-DG this information is not used, because a more
        complicated algorithm must be used to facilitate time accurate
        local time stepping.  Note that we are currently hard-coding
        the classical RK4 scheme. ---*/
  bool useADER = false;
  switch (config[iZone]->GetKind_TimeIntScheme()) {
    case RUNGE_KUTTA_EXPLICIT: iLimit = config[iZone]->GetnRKStep(); break;
    case CLASSICAL_RK4_EXPLICIT: iLimit = 4; break;
    case ADER_DG: iLimit = 1; useADER = true; break;
    case EULER_EXPLICIT: case EULER_IMPLICIT: iLimit = 1; break; }

  /*--- In case an unsteady simulation is carried out, it is possible that a
        synchronization time step is specified. If so, set the boolean
        TimeSynSpecified to true, which leads to an outer loop in the
        algorithm below. ---*/
  bool TimeSyncSpecified   = false;
  const su2double TimeSync = config[iZone]->GetDelta_UnstTimeND();
  if(config[iZone]->GetUnsteady_Simulation() == TIME_STEPPING &&
     config[iZone]->GetUnst_CFL()            != 0.0           &&
     TimeSync                                != 0.0) TimeSyncSpecified = true;

  /*--- Outer loop, which is only active when a synchronization time has been
        specified for an unsteady simulation. ---*/
  bool syncTimeReached = false;
  su2double timeEvolved = 0.0;
  while( !syncTimeReached ) {

    /* Compute the time step for stability. */
    config[ZONE_0]->Tick(&tick);
    solver_container[iZone][iMesh][SolContainer_Position]->SetTime_Step(geometry[iZone][iMesh],
                                                                        solver_container[iZone][iMesh],
                                                                        config[iZone], iMesh, Iteration);
    config[ZONE_0]->Tock(tick,"SetTime_Step",3);

    /* Possibly overrule the specified time step when a synchronization time was
       specified and determine whether or not the time loop must be continued.
       When TimeSyncSpecified is false, the loop is always terminated. */
    if( TimeSyncSpecified )
      solver_container[iZone][iMesh][SolContainer_Position]->CheckTimeSynchronization(config[iZone],
                                                                                      TimeSync, timeEvolved,
                                                                                      syncTimeReached);
    else
      syncTimeReached = true;

    /*--- For ADER in combination with time accurate local time stepping, the
          space and time integration are tightly coupled and cannot be treated
          segregatedly. Therefore a different function is called for ADER to
          carry out the space and time integration. ---*/
    if( useADER ) {
      config[ZONE_0]->Tick(&tick);
      solver_container[iZone][iMesh][SolContainer_Position]->ADER_SpaceTimeIntegration(geometry[iZone][iMesh], solver_container[iZone][iMesh],
                                                                                       numerics_container[iZone][iMesh][SolContainer_Position],
                                                                                       config[iZone], iMesh, RunTime_EqSystem);
      config[ZONE_0]->Tock(tick,"ADER_SpaceTimeIntegration",2);
    }
    else {

      /*--- Time and space integration can be decoupled. ---*/
      for (iStep = 0; iStep < iLimit; iStep++) {

        /*--- Preprocessing ---*/
        config[ZONE_0]->Tick(&tick);
        solver_container[iZone][iMesh][SolContainer_Position]->Preprocessing(geometry[iZone][iMesh], solver_container[iZone][iMesh], config[iZone], iMesh, iStep, RunTime_EqSystem, false);
        config[ZONE_0]->Tock(tick,"Preprocessing",2);

        /*--- Space integration ---*/
        config[ZONE_0]->Tick(&tick);
        Space_Integration(geometry[iZone][iMesh], solver_container[iZone][iMesh], numerics_container[iZone][iMesh][SolContainer_Position], config[iZone], iMesh, iStep, RunTime_EqSystem);
        config[ZONE_0]->Tock(tick,"Space_Integration",2);

        /*--- Time integration, update solution using the old solution plus the solution increment ---*/
        config[ZONE_0]->Tick(&tick);
        Time_Integration(geometry[iZone][iMesh], solver_container[iZone][iMesh], config[iZone], iStep, RunTime_EqSystem, Iteration);
        config[ZONE_0]->Tock(tick,"Time_Integration",2);

        /*--- Postprocessing ---*/
        config[ZONE_0]->Tick(&tick);
        solver_container[iZone][iMesh][SolContainer_Position]->Postprocessing(geometry[iZone][iMesh], solver_container[iZone][iMesh], config[iZone], iMesh);
        config[ZONE_0]->Tock(tick,"Postprocessing",2);
      }
    }
  }

  /*--- Calculate the inviscid and viscous forces ---*/
  config[ZONE_0]->Tick(&tick);
  solver_container[iZone][FinestMesh][SolContainer_Position]->Pressure_Forces(geometry[iZone][iMesh], config[iZone]);
  config[ZONE_0]->Tock(tick,"Pressure_Forces",2);

  config[ZONE_0]->Tick(&tick);
  solver_container[iZone][FinestMesh][SolContainer_Position]->Friction_Forces(geometry[iZone][iMesh], config[iZone]);
  config[ZONE_0]->Tock(tick,"Friction_Forces",2);

  /*--- Convergence strategy ---*/

  //Convergence_Monitoring(geometry[iZone][FinestMesh], config[iZone], Iteration, monitor, FinestMesh);
}

void CFEM_DG_Integration::Space_Integration(CGeometry *geometry,
                                            CSolver **solver_container,
                                            CNumerics **numerics,
                                            CConfig *config, unsigned short iMesh,
                                            unsigned short iStep,
                                            unsigned short RunTime_EqSystem) {

  unsigned short MainSolver = config->GetContainerPosition(RunTime_EqSystem);
  double tick = 0.0;

  /*--- Runge-Kutta type of time integration schemes. In the first step, i.e.
        if iStep == 0, set the old solution (working solution for the DG part),
        and if needed, the new solution. ---*/
  if (iStep == 0) {
    config->Tick(&tick);
    solver_container[MainSolver]->Set_OldSolution(geometry);
    config->Tock(tick,"Set_OldSolution",3);

    if (config->GetKind_TimeIntScheme() == CLASSICAL_RK4_EXPLICIT) {
      config->Tick(&tick);
      solver_container[MainSolver]->Set_NewSolution(geometry);
      config->Tock(tick,"Set_NewSolution",3);
    }
  }

  /*--- Compute the spatial residual by processing the task list. ---*/
  config->Tick(&tick);
  solver_container[MainSolver]->ProcessTaskList_DG(geometry, solver_container, numerics, config, iMesh);
  config->Tock(tick,"ProcessTaskList_DG",3);
}

void CFEM_DG_Integration::Time_Integration(CGeometry *geometry, CSolver **solver_container, CConfig *config, unsigned short iStep,
                                    unsigned short RunTime_EqSystem, unsigned long Iteration) {

  unsigned short MainSolver = config->GetContainerPosition(RunTime_EqSystem);
  double tick = 0.0;

  /*--- Perform the time integration ---*/
  switch (config->GetKind_TimeIntScheme()) {
    case (RUNGE_KUTTA_EXPLICIT):
      config->Tick(&tick);
      solver_container[MainSolver]->ExplicitRK_Iteration(geometry, solver_container, config, iStep);
      config->Tock(tick,"ExplicitRK_Iteration",3);
      break;
    case (CLASSICAL_RK4_EXPLICIT):
      config->Tick(&tick);
      solver_container[MainSolver]->ClassicalRK4_Iteration(geometry, solver_container, config, iStep);
      config->Tock(tick,"CLASSICAL_RK4_EXPLICIT",3);
      break;
    default:
      cout << "Time integration scheme not implemented." << endl;
#ifndef HAVE_MPI
      exit(EXIT_FAILURE);
#else
      MPI_Abort(MPI_COMM_WORLD,1);
      MPI_Finalize();
#endif
  }
}<|MERGE_RESOLUTION|>--- conflicted
+++ resolved
@@ -69,16 +69,7 @@
     RecursiveParam = V_CYCLE;
     FullMG = true;
   }
-<<<<<<< HEAD
-
-  /*--- If low fidelity simulation ---*/
-
-  if (config[iZone]->GetLowFidelitySim())
-    config[iZone]->SetFinestMesh(MESH_1);
-
-=======
   
->>>>>>> ae492765
   /*--- If restart, update multigrid levels at the first multigrid iteration ---*/
 	/*-- Since the restart takes care of this I dont think is required, but we should check after the new restart routines are added ---*/
 
