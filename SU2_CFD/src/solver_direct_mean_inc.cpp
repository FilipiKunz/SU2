--- conflicted
+++ resolved
@@ -2109,6 +2109,7 @@
       /*--- Add the source residual to the total ---*/
       
       LinSysRes.AddBlock(iPoint, Residual);
+      
     }
   }
 
@@ -6362,7 +6363,7 @@
   
 }
 
-<<<<<<< HEAD
+
 void CIncEulerSolver::GetStreamwise_Periodic_Properties(CGeometry      *geometry,
                                                         CConfig        *config,
                                                         unsigned short iMesh,
@@ -6380,9 +6381,9 @@
   unsigned long iVertex, iPoint;
 
   bool axisymmetric = config->GetAxisymmetric();
-  bool write_heads = ((((config->GetExtIter() % (config->GetWrt_Con_Freq()*1)) == 0) // TK output at every iteration
-                       && (config->GetExtIter()!= 0))
-                      || (config->GetExtIter() == 1));
+  bool write_heads = ((((config->GetInnerIter() % (config->GetWrt_Con_Freq()*1)) == 0) // TK output at every iteration
+                       && (config->GetInnerIter()!= 0))
+                      || (config->GetInnerIter() == 1));
 
   /*-------------------------------------------------------------------------------------------------*/
   /*--- 1. Evaluate Massflow [kg/s], area-averaged density [kg/m^3] and Area [m^2] at the         ---*/
@@ -6551,48 +6552,6 @@
 }
 
 
-void CIncEulerSolver::ComputeResidual_Multizone(CGeometry *geometry, CConfig *config){
-
-  unsigned short iVar;
-  unsigned long iPoint;
-  su2double residual;
-
-  /*--- Set Residuals to zero ---*/
-
-  for (iVar = 0; iVar < nVar; iVar++){
-      SetRes_BGS(iVar,0.0);
-      SetRes_Max_BGS(iVar,0.0,0);
-  }
-
-  /*--- Set the residuals ---*/
-  for (iPoint = 0; iPoint < nPointDomain; iPoint++){
-      for (iVar = 0; iVar < nVar; iVar++){
-          residual = node[iPoint]->GetSolution(iVar) - node[iPoint]->Get_BGSSolution_k(iVar);
-          AddRes_BGS(iVar,residual*residual);
-          AddRes_Max_BGS(iVar,fabs(residual),geometry->node[iPoint]->GetGlobalIndex(),geometry->node[iPoint]->GetCoord());
-      }
-  }
-
-  SetResidual_BGS(geometry, config);
-
-}
-
-
-void CIncEulerSolver::UpdateSolution_BGS(CGeometry *geometry, CConfig *config){
-
-  unsigned long iPoint;
-
-  /*--- To nPoint: The solution must be communicated beforehand ---*/
-  for (iPoint = 0; iPoint < nPoint; iPoint++){
-
-    node[iPoint]->Set_BGSSolution_k();
-
-  }
-
-}
-
-=======
->>>>>>> a6544479
 void CIncEulerSolver::ComputeVerificationError(CGeometry *geometry,
                                                CConfig   *config) {
 
@@ -7729,7 +7688,7 @@
       Pressure_Recovered = node[iPoint]->GetSolution(0) - delta_p / norm2_translation * dot_product;
       node[iPoint]->SetStreamwise_Periodic_RecoveredPressure(Pressure_Recovered);
 
-      if (energy && ExtIter > 0) { //ExtIter > 0, hen egg problem
+      if (energy && InnerIter > 0) { //ExtIter > 0, hen egg problem
         Temperature_Recovered  = node[iPoint]->GetSolution(nDim+1);
         Temperature_Recovered += HeatFlow / (MassFlow * node[iPoint]->GetSpecificHeatCp() * norm2_translation) * dot_product;       
         node[iPoint]->SetStreamwise_Periodic_RecoveredTemperature(Temperature_Recovered);
