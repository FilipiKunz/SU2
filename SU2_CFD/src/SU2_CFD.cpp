/*!
 * \file SU2_CFD.cpp
 * \brief Main file of the Computational Fluid Dynamics code
 * \author F. Palacios, T. Economon
 * \version 4.1.0 "Cardinal"
 *
 * SU2 Lead Developers: Dr. Francisco Palacios (Francisco.D.Palacios@boeing.com).
 *                      Dr. Thomas D. Economon (economon@stanford.edu).
 *
 * SU2 Developers: Prof. Juan J. Alonso's group at Stanford University.
 *                 Prof. Piero Colonna's group at Delft University of Technology.
 *                 Prof. Nicolas R. Gauger's group at Kaiserslautern University of Technology.
 *                 Prof. Alberto Guardone's group at Polytechnic University of Milan.
 *                 Prof. Rafael Palacios' group at Imperial College London.
 *
 * Copyright (C) 2012-2015 SU2, the open-source CFD code.
 *
 * SU2 is free software; you can redistribute it and/or
 * modify it under the terms of the GNU Lesser General Public
 * License as published by the Free Software Foundation; either
 * version 2.1 of the License, or (at your option) any later version.
 *
 * SU2 is distributed in the hope that it will be useful,
 * but WITHOUT ANY WARRANTY; without even the implied warranty of
 * MERCHANTABILITY or FITNESS FOR A PARTICULAR PURPOSE. See the GNU
 * Lesser General Public License for more details.
 *
 * You should have received a copy of the GNU Lesser General Public
 * License along with SU2. If not, see <http://www.gnu.org/licenses/>.
 */

#include "../include/SU2_CFD.hpp"

using namespace std;

int main(int argc, char *argv[]) {
  
  bool StopCalc = false;
  su2double StartTime = 0.0, StopTime = 0.0, UsedTime = 0.0;
  unsigned long ExtIter = 0;
  unsigned short iMesh, iZone, nZone, nDim;
  char config_file_name[MAX_STRING_SIZE];
  char runtime_file_name[MAX_STRING_SIZE];
  ofstream ConvHist_file;
  int rank = MASTER_NODE;
  int size = SINGLE_NODE;
  
  /*--- MPI initialization, and buffer setting ---*/
  
#ifdef HAVE_MPI
  int *bptr, bl;
  SU2_MPI::Init(&argc, &argv);
  MPI_Buffer_attach( malloc(BUFSIZE), BUFSIZE );
  MPI_Comm_rank(MPI_COMM_WORLD, &rank);
  MPI_Comm_size(MPI_COMM_WORLD, &size);
#endif
  
  /*--- Create pointers to all of the classes that may be used throughout
   the SU2_CFD code. In general, the pointers are instantiated down a
   heirarchy over all zones, multigrid levels, equation sets, and equation
   terms as described in the comments below. ---*/
  
  CDriver *driver                       = NULL;
  CIteration **iteration_container      = NULL;
  COutput *output                       = NULL;
  CIntegration ***integration_container = NULL;
  CGeometry ***geometry_container       = NULL;
  CSolver ****solver_container          = NULL;
  CNumerics *****numerics_container     = NULL;
  CConfig **config_container            = NULL;
  CSurfaceMovement **surface_movement   = NULL;
  CVolumetricMovement **grid_movement   = NULL;
  CFreeFormDefBox*** FFDBox             = NULL;
  
  /*--- Load in the number of zones and spatial dimensions in the mesh file (If no config
   file is specified, default.cfg is used) ---*/
  
  if (argc == 2) { strcpy(config_file_name, argv[1]); }
  else { strcpy(config_file_name, "default.cfg"); }
  
  /*--- Read the name and format of the input mesh file to get from the mesh
   file the number of zones and dimensions from the numerical grid (required
   for variables allocation)  ---*/
  
  CConfig *config = NULL;
  config = new CConfig(config_file_name, SU2_CFD);
  
  nZone = GetnZone(config->GetMesh_FileName(), config->GetMesh_FileFormat(), config);
  nDim  = GetnDim(config->GetMesh_FileName(), config->GetMesh_FileFormat());
  
  /*--- Definition and of the containers for all possible zones. ---*/
  
  iteration_container   = new CIteration*[nZone];
  solver_container      = new CSolver***[nZone];
  integration_container = new CIntegration**[nZone];
  numerics_container    = new CNumerics****[nZone];
  config_container      = new CConfig*[nZone];
  geometry_container    = new CGeometry**[nZone];
  surface_movement      = new CSurfaceMovement*[nZone];
  grid_movement         = new CVolumetricMovement*[nZone];
  FFDBox                = new CFreeFormDefBox**[nZone];
  
  for (iZone = 0; iZone < nZone; iZone++) {
    solver_container[iZone]       = NULL;
    integration_container[iZone]  = NULL;
    numerics_container[iZone]     = NULL;
    config_container[iZone]       = NULL;
    geometry_container[iZone]     = NULL;
    surface_movement[iZone]       = NULL;
    grid_movement[iZone]          = NULL;
    FFDBox[iZone]                 = NULL;
  }
  
  /*--- Loop over all zones to initialize the various classes. In most
   cases, nZone is equal to one. This represents the solution of a partial
   differential equation on a single block, unstructured mesh. ---*/
  
  for (iZone = 0; iZone < nZone; iZone++) {
    
    /*--- Definition of the configuration option class for all zones. In this
     constructor, the input configuration file is parsed and all options are
     read and stored. ---*/
    
    config_container[iZone] = new CConfig(config_file_name, SU2_CFD, iZone, nZone, nDim, VERB_HIGH);
    
    /*--- Definition of the geometry class to store the primal grid in the
     partitioning process. ---*/
    
    CGeometry *geometry_aux = NULL;
    
    /*--- All ranks process the grid and call ParMETIS for partitioning ---*/
    
    geometry_aux = new CPhysicalGeometry(config_container[iZone], iZone, nZone);
    
    /*--- Color the initial grid and set the send-receive domains (ParMETIS) ---*/
    
    geometry_aux->SetColorGrid_Parallel(config_container[iZone]);
    
    /*--- Allocate the memory of the current domain, and divide the grid
     between the ranks. ---*/
    
    geometry_container[iZone] = new CGeometry *[config_container[iZone]->GetnMGLevels()+1];
    geometry_container[iZone][MESH_0] = new CPhysicalGeometry(geometry_aux, config_container[iZone], 1);
    
    /*--- Deallocate the memory of geometry_aux ---*/
    
    delete geometry_aux;
    
    /*--- Add the Send/Receive boundaries ---*/
    
    geometry_container[iZone][MESH_0]->SetSendReceive(config_container[iZone]);
    
    /*--- Add the Send/Receive boundaries ---*/
    
    geometry_container[iZone][MESH_0]->SetBoundaries(config_container[iZone]);
    
  }
  
  if (rank == MASTER_NODE)
    cout << endl <<"------------------------- Geometry Preprocessing ------------------------" << endl;
  
  /*--- Preprocessing of the geometry for all zones. In this routine, the edge-
   based data structure is constructed, i.e. node and cell neighbors are
   identified and linked, face areas and volumes of the dual mesh cells are
   computed, and the multigrid levels are created using an agglomeration procedure. ---*/
  
  Geometrical_Preprocessing(geometry_container, config_container, nZone);
  
  for (iZone = 0; iZone < nZone; iZone++) {
    
    /*--- Computation of wall distances for turbulence modeling ---*/
    
    if (rank == MASTER_NODE)
      cout << "Computing wall distances." << endl;

    if ((config_container[iZone]->GetKind_Solver() == RANS) ||
        (config_container[iZone]->GetKind_Solver() == ADJ_RANS) ||
        (config_container[iZone]->GetKind_Solver() == DISC_ADJ_RANS))
      geometry_container[iZone][MESH_0]->ComputeWall_Distance(config_container[iZone]);
    
    /*--- Computation of positive surface area in the z-plane which is used for
     the calculation of force coefficient (non-dimensionalization). ---*/
    
    geometry_container[iZone][MESH_0]->SetPositive_ZArea(config_container[iZone]);
    
    /*--- Set the near-field, interface and actuator disk boundary conditions, if necessary. ---*/
    
    for (iMesh = 0; iMesh <= config_container[iZone]->GetnMGLevels(); iMesh++) {
      geometry_container[iZone][iMesh]->MatchNearField(config_container[iZone]);
      geometry_container[iZone][iMesh]->MatchInterface(config_container[iZone]);
      geometry_container[iZone][iMesh]->MatchActuator_Disk(config_container[iZone]);
    }
    
  }
  
  if (rank == MASTER_NODE)
    cout << endl <<"------------------------- Driver Preprocessing --------------------------" << endl;
  
  /*--- First, given the basic information about the number of zones and the
   solver types from the config, instantiate the appropriate driver for the problem. ---*/
  
  Driver_Preprocessing(&driver, iteration_container, solver_container,
                       geometry_container, integration_container, numerics_container, config_container, nZone);
  
  
  /*--- Instantiate the geometry movement classes for the solution of unsteady
   flows on dynamic meshes, including rigid mesh transformations, dynamically
   deforming meshes, and time-spectral preprocessing. ---*/
  
  for (iZone = 0; iZone < nZone; iZone++) {
    
    if (config_container[iZone]->GetGrid_Movement() ||
        (config_container[iZone]->GetDirectDiff() == D_DESIGN)) {
      if (rank == MASTER_NODE)
        cout << "Setting dynamic mesh structure." << endl;
      grid_movement[iZone] = new CVolumetricMovement(geometry_container[iZone][MESH_0], config_container[iZone]);
      FFDBox[iZone] = new CFreeFormDefBox*[MAX_NUMBER_FFD];
      surface_movement[iZone] = new CSurfaceMovement();
      surface_movement[iZone]->CopyBoundary(geometry_container[iZone][MESH_0], config_container[iZone]);
      if (config_container[iZone]->GetUnsteady_Simulation() == SPECTRAL_METHOD && config_container[ZONE_0]->GetGrid_Movement())
        SetGrid_Movement(geometry_container[iZone], surface_movement[iZone], grid_movement[iZone],
                         FFDBox[iZone], solver_container[iZone], config_container[iZone], iZone, 0, 0);
    }
    
    if (config_container[iZone]->GetDirectDiff() == D_DESIGN){
      if (rank == MASTER_NODE)
        cout << "Setting surface/volume derivatives." << endl;
      
      /*--- Set the surface derivatives, i.e. the derivative of the surface mesh nodes with respect to the design variables ---*/
      
      surface_movement[iZone]->SetSurface_Derivative(geometry_container[iZone][MESH_0],config_container[iZone]);
      
      /*--- Call the volume deformation routine with derivative mode enabled.
       This computes the derivative of the volume mesh with respect to the surface nodes ---*/
      
      grid_movement[iZone]->SetVolume_Deformation(geometry_container[iZone][MESH_0],config_container[iZone], true, true);
      
      /*--- Update the multi-grid structure to propagate the derivative information to the coarser levels ---*/
      
      geometry_container[iZone][MESH_0]->UpdateGeometry(geometry_container[iZone],config_container[iZone]);
      
      /*--- Set the derivative of the wall-distance with respect to the surface nodes ---*/
      
      if ( (config_container[iZone]->GetKind_Solver() == RANS) ||
          (config_container[iZone]->GetKind_Solver() == ADJ_RANS) ||
          (config_container[iZone]->GetKind_Solver() == DISC_ADJ_RANS))
        geometry_container[iZone][MESH_0]->ComputeWall_Distance(config_container[iZone]);
    }
    
    
  }
  
<<<<<<< HEAD
  /*--- For the time-spectral solver, set the grid node velocities. ---*/
  
  if (config_container[ZONE_0]->GetUnsteady_Simulation() == SPECTRAL_METHOD && config_container[ZONE_0]->GetGrid_Movement())
    SetSpectralMethod_Velocities(geometry_container, config_container, nZone);
  
=======
>>>>>>> 47b0d6fe
  /*--- Coupling between zones (limited to two zones at the moment) ---*/
  
  if (nZone == 2) {
    if (rank == MASTER_NODE)
      cout << endl <<"--------------------- Setting Coupling Between Zones --------------------" << endl;
    geometry_container[ZONE_0][MESH_0]->MatchZone(config_container[ZONE_0], geometry_container[ZONE_1][MESH_0],
                                                  config_container[ZONE_1], ZONE_0, nZone);
    geometry_container[ZONE_1][MESH_0]->MatchZone(config_container[ZONE_1], geometry_container[ZONE_0][MESH_0],
                                                  config_container[ZONE_0], ZONE_1, nZone);
  }
  
  /*--- Definition of the output class (one for all zones). The output class
   manages the writing of all restart, volume solution, surface solution,
   surface comma-separated value, and convergence history files (both in serial
   and in parallel). ---*/
  
  output = new COutput();
  
  /*--- Open the convergence history file ---*/
  
  if (rank == MASTER_NODE)
    output->SetConvHistory_Header(&ConvHist_file, config_container[ZONE_0]);
  
  /*--- Check for an unsteady restart. Update ExtIter if necessary. ---*/
  if (config_container[ZONE_0]->GetWrt_Unsteady() && config_container[ZONE_0]->GetRestart())
    ExtIter = config_container[ZONE_0]->GetUnst_RestartIter();
  

  /*--- Initiate value at each interface for the mixing plane ---*/
  if(config_container[ZONE_0]->GetBoolMixingPlane())
  	for (iZone = 0; iZone < nZone; iZone++)
  	  iteration_container[iZone]->Preprocess(output, integration_container, geometry_container, solver_container, numerics_container, config_container, surface_movement, grid_movement, FFDBox, iZone);


  /*--- Main external loop of the solver. Within this loop, each iteration ---*/
  
  if (rank == MASTER_NODE)
    cout << endl <<"------------------------------ Begin Solver -----------------------------" << endl;
  
  /*--- Set up a timer for performance benchmarking (preprocessing time is not included) ---*/
  
#ifndef HAVE_MPI
  StartTime = su2double(clock())/su2double(CLOCKS_PER_SEC);
#else
  StartTime = MPI_Wtime();
#endif
  
  bool fsi = config_container[ZONE_0]->GetFSI_Simulation();
  
  unsigned short iFluidIt, nFluidIt;
  
  iFluidIt=0;
  nFluidIt=config_container[ZONE_0]->GetnIterFSI();
  
  /*--- This is temporal and just to check. It will have to be added to the regular history file ---*/
  
  ofstream historyFile_FSI;
  bool writeHistFSI = config_container[ZONE_0]->GetWrite_Conv_FSI();
  if (writeHistFSI){
    char cstrFSI[200];
    string filenameHistFSI = config_container[ZONE_0]->GetConv_FileName_FSI();
    strcpy (cstrFSI, filenameHistFSI.data());
    historyFile_FSI.open (cstrFSI);
    historyFile_FSI << "Time,Iteration,Aitken,URes,logResidual,orderMagnResidual" << endl;
    historyFile_FSI.close();
  }
  
  while (ExtIter < config_container[ZONE_0]->GetnExtIter()) {
    
    /*--- Set the value of the external iteration. ---*/
	for (iZone = 0; iZone < nZone; iZone++) config_container[iZone]->SetExtIter(ExtIter);
    
    /*--- Read the target pressure ---*/
    
    if (config_container[ZONE_0]->GetInvDesign_Cp() == YES)
      output->SetCp_InverseDesign(solver_container[ZONE_0][MESH_0][FLOW_SOL],
                                  geometry_container[ZONE_0][MESH_0], config_container[ZONE_0], ExtIter);
    
    /*--- Read the target heat flux ---*/
    
    if (config_container[ZONE_0]->GetInvDesign_HeatFlux() == YES)
      output->SetHeat_InverseDesign(solver_container[ZONE_0][MESH_0][FLOW_SOL],
                                    geometry_container[ZONE_0][MESH_0], config_container[ZONE_0], ExtIter);
    
    /*--- Perform a single iteration of the chosen PDE solver. ---*/
    
    if (fsi){
      config_container[ZONE_1]->SetExtIter(ExtIter);
      FluidStructureIteration(output, integration_container, geometry_container,
                              solver_container, numerics_container, config_container,
                              surface_movement, grid_movement, FFDBox,
                              iFluidIt, nFluidIt);
    }
    
    else {
      
      /*--- Run a single iteration of the problem using the driver class. ---*/
      
      driver->Run(iteration_container, output, integration_container,
                  geometry_container, solver_container, numerics_container,
                  config_container, surface_movement, grid_movement, FFDBox);
      
    }
    
    /*--- Synchronization point after a single solver iteration. Compute the
     wall clock time required. ---*/
    
#ifndef HAVE_MPI
    StopTime = su2double(clock())/su2double(CLOCKS_PER_SEC);
#else
    StopTime = MPI_Wtime();
#endif
    
    UsedTime = (StopTime - StartTime);
    
    /*--- For specific applications, evaluate and plot the equivalent area. ---*/
    
    if (config_container[ZONE_0]->GetEquivArea() == YES) {
      output->SetEquivalentArea(solver_container[ZONE_0][MESH_0][FLOW_SOL],
                                geometry_container[ZONE_0][MESH_0], config_container[ZONE_0], ExtIter);
    }
    
    /*--- Check if there is any change in the runtime parameters ---*/
    
    CConfig *runtime = NULL;
    strcpy(runtime_file_name, "runtime.dat");
    runtime = new CConfig(runtime_file_name, config_container[ZONE_0]);
    runtime->SetExtIter(ExtIter);
    
    /*--- Update the convergence history file (serial and parallel computations). ---*/
    
    output->SetConvHistory_Body(&ConvHist_file, geometry_container, solver_container,
                                config_container, integration_container, false, UsedTime, ZONE_0);
    
    /*--- Evaluate the new CFL number (adaptive). ---*/
    
    if (config_container[ZONE_0]->GetCFL_Adapt() == YES) {
      output->SetCFL_Number(solver_container, config_container, ZONE_0);
    }
    
    /*--- Check whether the current simulation has reached the specified
     convergence criteria, and set StopCalc to true, if so. ---*/
    
    switch (config_container[ZONE_0]->GetKind_Solver()) {
      case EULER: case NAVIER_STOKES: case RANS:
        StopCalc = integration_container[ZONE_0][FLOW_SOL]->GetConvergence(); break;
      case WAVE_EQUATION:
        StopCalc = integration_container[ZONE_0][WAVE_SOL]->GetConvergence(); break;
      case HEAT_EQUATION:
        StopCalc = integration_container[ZONE_0][HEAT_SOL]->GetConvergence(); break;
      case LINEAR_ELASTICITY:
        // This is a temporal fix, while we code the non-linear solver
        //	        StopCalc = integration_container[ZONE_0][FEA_SOL]->GetConvergence(); break;
        StopCalc = false; break;
      case ADJ_EULER: case ADJ_NAVIER_STOKES: case ADJ_RANS:
      case DISC_ADJ_EULER: case DISC_ADJ_NAVIER_STOKES: case DISC_ADJ_RANS:
        StopCalc = integration_container[ZONE_0][ADJFLOW_SOL]->GetConvergence(); break;
    }
    
		/*--- Solution output. Determine whether a solution needs to be written
		 after the current iteration, and if so, execute the output file writing
		 routines. ---*/
		
		if ((ExtIter+1 >= config_container[ZONE_0]->GetnExtIter())
				
				||
				
				((ExtIter % config_container[ZONE_0]->GetWrt_Sol_Freq() == 0) && (ExtIter != 0) &&
				 !((config_container[ZONE_0]->GetUnsteady_Simulation() == DT_STEPPING_1ST) ||
					 (config_container[ZONE_0]->GetUnsteady_Simulation() == DT_STEPPING_2ND) ||
					 (config_container[ZONE_0]->GetUnsteady_Simulation() == TIME_STEPPING)))
				
				||
				
				(StopCalc)
				
				||
				
				(((config_container[ZONE_0]->GetUnsteady_Simulation() == DT_STEPPING_1ST) ||
				 (config_container[ZONE_0]->GetUnsteady_Simulation() == TIME_STEPPING)) &&
				 ((ExtIter == 0) || (ExtIter % config_container[ZONE_0]->GetWrt_Sol_Freq_DualTime() == 0)))
				
				||
				
				((config_container[ZONE_0]->GetUnsteady_Simulation() == DT_STEPPING_2ND) && (!fsi) &&
				 ((ExtIter == 0) || ((ExtIter % config_container[ZONE_0]->GetWrt_Sol_Freq_DualTime() == 0) ||
														 ((ExtIter-1) % config_container[ZONE_0]->GetWrt_Sol_Freq_DualTime() == 0))))
				
				||
				
				((config_container[ZONE_0]->GetUnsteady_Simulation() == DT_STEPPING_2ND) && (fsi) &&
				 ((ExtIter == 0) || ((ExtIter % config_container[ZONE_0]->GetWrt_Sol_Freq_DualTime() == 0))))) {

					
          /*--- Low-fidelity simulations (using a coarser multigrid level
           approximation to the solution) require an interpolation back to the
           finest grid. ---*/
          
          if (config_container[ZONE_0]->GetLowFidelitySim()) {
            integration_container[ZONE_0][FLOW_SOL]->SetProlongated_Solution(RUNTIME_FLOW_SYS, solver_container[ZONE_0][MESH_0][FLOW_SOL], solver_container[ZONE_0][MESH_1][FLOW_SOL], geometry_container[ZONE_0][MESH_0], geometry_container[ZONE_0][MESH_1], config_container[ZONE_0]);
            integration_container[ZONE_0][FLOW_SOL]->Smooth_Solution(RUNTIME_FLOW_SYS, solver_container[ZONE_0][MESH_0][FLOW_SOL], geometry_container[ZONE_0][MESH_0], 3, 1.25, config_container[ZONE_0]);
            solver_container[ZONE_0][MESH_0][config_container[ZONE_0]->GetContainerPosition(RUNTIME_FLOW_SYS)]->Set_MPI_Solution(geometry_container[ZONE_0][MESH_0], config_container[ZONE_0]);
            solver_container[ZONE_0][MESH_0][config_container[ZONE_0]->GetContainerPosition(RUNTIME_FLOW_SYS)]->Preprocessing(geometry_container[ZONE_0][MESH_0], solver_container[ZONE_0][MESH_0], config_container[ZONE_0], MESH_0, 0, RUNTIME_FLOW_SYS, true);
          }


          if (rank == MASTER_NODE) cout << endl << "-------------------------- File Output Summary --------------------------";
          
          /*--- Execute the routine for writing restart, volume solution,
           surface solution, and surface comma-separated value files. ---*/
          
          output->SetResult_Files(solver_container, geometry_container, config_container, ExtIter, nZone);
          
          /*--- Output a file with the forces breakdown. ---*/
          
          output->SetForces_Breakdown(geometry_container, solver_container,
                                      config_container, integration_container, ZONE_0);
          
          /*--- Compute the forces at different sections. ---*/
          
          if (config_container[ZONE_0]->GetPlot_Section_Forces()) {
            output->SetForceSections(solver_container[ZONE_0][MESH_0][FLOW_SOL],
                                     geometry_container[ZONE_0][MESH_0], config_container[ZONE_0], ExtIter);
          }
          
          if (rank == MASTER_NODE) cout << "-------------------------------------------------------------------------" << endl << endl;
          
        }
    
    /*--- If the convergence criteria has been met, terminate the simulation. ---*/
    
    if (StopCalc) break;
    
    ExtIter++;
    
  }
  
  /*--- Output some information to the console. ---*/
  
  if (rank == MASTER_NODE) {
    
    /*--- Print out the number of non-physical points and reconstructions ---*/
    
    if (config_container[ZONE_0]->GetNonphysical_Points() > 0)
      cout << "Warning: there are " << config_container[ZONE_0]->GetNonphysical_Points() << " non-physical points in the solution." << endl;
    if (config_container[ZONE_0]->GetNonphysical_Reconstr() > 0)
      cout << "Warning: " << config_container[ZONE_0]->GetNonphysical_Reconstr() << " reconstructed states for upwinding are non-physical." << endl;
    
    /*--- Close the convergence history file. ---*/
    
    ConvHist_file.close();
    cout << "History file, closed." << endl;
  }
  
  //  /*--- Deallocate config container ---*/
  //
  //  for (iZone = 0; iZone < nZone; iZone++) {
  //    if (config_container[iZone] != NULL) {
  //      delete config_container[iZone];
  //    }
  //  }
  //  if (config_container != NULL) delete[] config_container;
  
  
  /*--- Synchronization point after a single solver iteration. Compute the
   wall clock time required. ---*/
  
#ifndef HAVE_MPI
  StopTime = su2double(clock())/su2double(CLOCKS_PER_SEC);
#else
  StopTime = MPI_Wtime();
#endif
  
  /*--- Compute/print the total time for performance benchmarking. ---*/
  
  UsedTime = StopTime-StartTime;
  if (rank == MASTER_NODE) {
    cout << "\nCompleted in " << fixed << UsedTime << " seconds on "<< size;
    if (size == 1) cout << " core." << endl; else cout << " cores." << endl;
  }
  
  /*--- Exit the solver cleanly ---*/
  
  if (rank == MASTER_NODE)
    cout << endl <<"------------------------- Exit Success (SU2_CFD) ------------------------" << endl << endl;
  
#ifdef HAVE_MPI
  /*--- Finalize MPI parallelization ---*/
  MPI_Buffer_detach(&bptr, &bl);
  MPI_Finalize();
#endif
  
  return EXIT_SUCCESS;
  
}<|MERGE_RESOLUTION|>--- conflicted
+++ resolved
@@ -217,9 +217,9 @@
       FFDBox[iZone] = new CFreeFormDefBox*[MAX_NUMBER_FFD];
       surface_movement[iZone] = new CSurfaceMovement();
       surface_movement[iZone]->CopyBoundary(geometry_container[iZone][MESH_0], config_container[iZone]);
-      if (config_container[iZone]->GetUnsteady_Simulation() == SPECTRAL_METHOD && config_container[ZONE_0]->GetGrid_Movement())
+      /*if (config_container[iZone]->GetUnsteady_Simulation() == SPECTRAL_METHOD && config_container[iZone]->GetGrid_Movement())
         SetGrid_Movement(geometry_container[iZone], surface_movement[iZone], grid_movement[iZone],
-                         FFDBox[iZone], solver_container[iZone], config_container[iZone], iZone, 0, 0);
+                         FFDBox[iZone], solver_container[iZone], config_container[iZone], iZone, 0, 0);*/
     }
     
     if (config_container[iZone]->GetDirectDiff() == D_DESIGN){
@@ -250,14 +250,6 @@
     
   }
   
-<<<<<<< HEAD
-  /*--- For the time-spectral solver, set the grid node velocities. ---*/
-  
-  if (config_container[ZONE_0]->GetUnsteady_Simulation() == SPECTRAL_METHOD && config_container[ZONE_0]->GetGrid_Movement())
-    SetSpectralMethod_Velocities(geometry_container, config_container, nZone);
-  
-=======
->>>>>>> 47b0d6fe
   /*--- Coupling between zones (limited to two zones at the moment) ---*/
   
   if (nZone == 2) {
