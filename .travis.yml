# Continous Integration setup for SU2.
# Tests on the develop branch in both serial and parallel.

dist: trusty
sudo: required

language: python

compiler:
    - gcc

notifications:
    email:
        recipients:
            - su2code-dev@lists.stanford.edu
  
branches:
    only:
        - develop

python:
    - 2.7
    - 3.6

env:
    global:
        CXXFLAGS="-O3 -Wall -Wextra -Wno-unused-parameter -Wno-empty-body -Wno-format-security" 
    matrix:
        # Serial build and test
        - CONFIGURE_COMMAND="./preconfigure.py --prefix=$TRAVIS_BUILD_DIR --enable-PY_WRAPPER"
          TEST_SCRIPT=serial_regression.py

        # Parallel build and test
        - CONFIGURE_COMMAND="./preconfigure.py --enable-mpi --with-cc=mpicc --with-cxx=mpicxx --prefix=$TRAVIS_BUILD_DIR --enable-PY_WRAPPER"
          TEST_SCRIPT=parallel_regression.py

        # Serial build and test for AD
        - CONFIGURE_COMMAND="./preconfigure.py --with-cc=gcc --with-cxx=g++ --prefix=$TRAVIS_BUILD_DIR --enable-autodiff --enable-direct-diff"
          TEST_SCRIPT=serial_regression_AD.py

        # Parallel build and test for AD:
        - CONFIGURE_COMMAND="./preconfigure.py --enable-mpi --with-cc=mpicc --with-cxx=mpicxx --prefix=$TRAVIS_BUILD_DIR --enable-autodiff --enable-direct-diff"
          TEST_SCRIPT=parallel_regression_AD.py

before_install:
    # Temporarily fixes Travis CI issue with paths for Python packages
    - export PATH=/usr/bin:$PATH

    # Install the necessary packages using apt-get with sudo
    - sudo apt-get update -qq
    - sudo apt-get install -qq build-essential libopenmpi-dev
 
    # Install Python dependencies
    # http://conda.pydata.org/docs/travis.html#the-travis-yml-file
    - wget https://repo.continuum.io/miniconda/Miniconda3-latest-Linux-x86_64.sh -O miniconda.sh
    - bash miniconda.sh -b -p $HOME/miniconda
    - export PATH="$HOME/miniconda/bin:$PATH"
    - hash -r
    - conda config --set always_yes yes --set changeps1 no
    - conda update -q conda
    - conda install -q python=$TRAVIS_PYTHON_VERSION numpy scipy mpi4py swig

    # to avoid interference with MPI
    - test -n $CC  && unset CC
    - test -n $CXX && unset CXX

install:
    # Configure, make, and install SU2
    - echo $TRAVIS_BUILD_DIR
    - echo $CONFIGURE_COMMAND
<<<<<<< HEAD
    - ./bootstrap
=======
    - autoreconf -f -i
>>>>>>> 5e178f23
    - $CONFIGURE_COMMAND
    - make -j 4
    - make install

    # Add environmental variables according to the configure step
    - export SU2_RUN=$TRAVIS_BUILD_DIR/bin
    - export SU2_HOME=$TRAVIS_BUILD_DIR
    - export PATH=$PATH:$SU2_RUN
    - export PYTHONPATH=$PYTHONPATH:$SU2_RUN

before_script:
    # Get the test cases
    - git clone -b develop https://github.com/su2code/TestCases.git ./TestData
    - cp -R ./TestData/* ./TestCases/

    # Get the tutorial cases
    - git clone -b develop https://github.com/su2code/su2code.github.io ./Tutorials
    
    # Enter the SU2/TestCases/ directory, which is now ready to run
    - cd TestCases/

script: 
    # Run the tests via the Python scripts
    - python $TEST_SCRIPT<|MERGE_RESOLUTION|>--- conflicted
+++ resolved
@@ -68,11 +68,8 @@
     # Configure, make, and install SU2
     - echo $TRAVIS_BUILD_DIR
     - echo $CONFIGURE_COMMAND
-<<<<<<< HEAD
     - ./bootstrap
-=======
     - autoreconf -f -i
->>>>>>> 5e178f23
     - $CONFIGURE_COMMAND
     - make -j 4
     - make install
